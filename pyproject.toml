[tool.poetry]
name = "cognite-power-ops"
<<<<<<< HEAD
version = "0.94.4"
=======
version = "0.95.1"
>>>>>>> 9c2522c8
description = "SDK for power markets operations on Cognite Data Fusion"
readme = "README.md"
authors = ["Cognite <support@cognite.com>"]
license = "Apache 2.0"
documentation = "https://cognite-power-ops-sdk.readthedocs-hosted.com/en/latest/"
homepage = "https://cognite-power-ops-sdk.readthedocs-hosted.com/en/latest/"
repository = "https://github.com/cognitedata/power-ops-sdk"
packages = [{include = "cognite", from = "."}]

[tool.black]
line-length = 120
target_version = ['py39']
include = '\.py$'

[tool.ruff.isort]
known-third-party = ["cognite.client"]

[tool.ruff]
# See https://beta.ruff.rs/docs/rules for an overview of ruff rules
line-length = 120
target-version = "py39"
exclude = ["examples", "scripts", "cognite/powerops/client/_generated"]
select = ["E","W","F","I","RUF","TID","UP", "B", "FLY", "PTH", "ERA"]
fixable = ["E","W","F","I","RUF","TID","UP", "B", "FLY", "PTH", "ERA"]
fix = true
ignore = [
    # This is causing issues for pydantic which does not support use of X | Y for type annotations before 3.10
    "UP007", # Use X | Y for type annotations
    # Typer do function calls when setting up the CLI.
    "B008", # Do not perform function call {name} in argument defaults,
    "RUF012", # Insistance on using ClassVar to mark class variables
]

[tool.ruff.per-file-ignores]
"__init__.py" = ["F401"]  # unused import

[tool.mypy]
explicit_package_bases = true
exclude = [
    # The plan is to gradually add mypy to the code base. As of 18. Juli 2023,
    # the following packages are not type checked:
    "^cognite/powerops/client/",
    "^cognite/powerops/resync/config/",
    "^cognite/powerops/resync/models/",
]
allow_redefinition = true


[tool.poetry.dependencies]
python = ">=3.9,<3.13"
typer = {version="^0.9.0", extras=["rich"]}
PyYAML = "^6.0"
cognite-sdk = {version = ">=7.43", extras = ["pandas"]}
pydantic = "^2.0"
pydantic-settings = "^2.0"
loguru = "^0.7.0"
deepdiff = "^6.3.0"
matplotlib = "^3.7.1"
dacite = "^1.8.1"
python-dotenv = "^1.0.0"
arrow = "^1.2.0"
typing_extensions = ">= 4"
tomli = {version = "^2.0.1", python = "<3.11"}
StrEnum = {version = "^0.4.15", python = "<3.11"}
tomli-w = "^1.0.0"
tabulate = "^0.9"
<<<<<<< HEAD
cognite-pygen = "^0.99.23"
=======
cognite-pygen = "^0.99.24"
>>>>>>> 9c2522c8
toml = ">=0.10"
mkdocs =  {version="*", optional=true}
mkdocs-jupyter = {version="*", optional=true}
mkdocs-material = {version="*", optional=true}
mkdocs-material-extensions = {version="*", optional=true}
mkdocs-git-revision-date-localized-plugin = {version="*", optional=true}
mkdocs-git-authors-plugin = {version="*", optional=true}
mkdocs-gitbook = {version="*", optional=true}
mkdocs-glightbox = {version="*", optional=true}
pymdown-extensions = {version="*", optional=true}
mkdocstrings = {version="*", optional=true, extras=["python"]}
cachelib = "^0.13.0"
cognite-toolkit = "^0.1.4"

[tool.poetry.extras]
docs = ["mkdocs", "mkdocs-jupyter", "mkdocs-material", "mkdocs-material-extensions", "mkdocs-git-revision-date-localized-plugin",
    "mkdocs-git-authors-plugin", "mkdocs-gitbook", "mkdocs-glightbox", "pymdown-extensions", "mkdocstrings"]

[tool.poetry.scripts]
powerops = "cognite.powerops.cli:main"

[tool.poetry.group.dev.dependencies]
pre-commit = "^3.2.2"
profilehooks = "^1.12.0"
pytest-mock = "^3.10.0"
pytest-regressions = "^2.4.2"
ipykernel="6.24.0"
jupyter = "^1.0.0"
mypy = "^1.4"
pandas-stubs = "^2"
types-PyYAML = "^6"
pytest = "^8.1.1"
pytest-cov = "^5.0.0"
twine = "^5.0.0"

[build-system]
requires = ["poetry-core"]
build-backend = "poetry.core.masonry.api"

[tool.pytest.ini_options]
addopts = "--doctest-modules --ignore=customers/ --ignore=examples/ --ignore=playground/ --ignore=cognite/powerops/client"
testpaths = [
    "tests",
    "cognite",
]
log_cli = true<|MERGE_RESOLUTION|>--- conflicted
+++ resolved
@@ -1,10 +1,6 @@
 [tool.poetry]
 name = "cognite-power-ops"
-<<<<<<< HEAD
-version = "0.94.4"
-=======
 version = "0.95.1"
->>>>>>> 9c2522c8
 description = "SDK for power markets operations on Cognite Data Fusion"
 readme = "README.md"
 authors = ["Cognite <support@cognite.com>"]
@@ -71,11 +67,7 @@
 StrEnum = {version = "^0.4.15", python = "<3.11"}
 tomli-w = "^1.0.0"
 tabulate = "^0.9"
-<<<<<<< HEAD
-cognite-pygen = "^0.99.23"
-=======
 cognite-pygen = "^0.99.24"
->>>>>>> 9c2522c8
 toml = ">=0.10"
 mkdocs =  {version="*", optional=true}
 mkdocs-jupyter = {version="*", optional=true}
