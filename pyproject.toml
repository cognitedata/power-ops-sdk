[tool.poetry]
name = "cognite-power-ops"
<<<<<<< HEAD
version = "0.10.0"
=======
version = "0.12.0"
>>>>>>> be3dae90
description = "SDK for power markets operations on Cognite Data Fusion"
readme = "README.md"
authors = ["Cognite <support@cognite.com>"]
license = "Apache 2.0"
packages = [{include = "cognite", from = "."}]

[tool.black]
line-length = 120
target_version = ['py39']
include = '\.py$'

[tool.isort]
line_length=120                # corresponds to -w  flag
multi_line_output=3            # corresponds to -m  flag
include_trailing_comma=true    # corresponds to -tc flag
skip_glob = '^((?!py$).)*$'    # this makes sort all Python files

[tool.ruff]
line-length = 120
target-version = 'py39'

[tool.ruff.per-file-ignores]
"__init__.py" = ["F401"]  # unused import

[tool.poetry.dependencies]
python = "^3.9"
typer = "^0.9.0"
PyYAML = "^6.0"
arrow = "^1.2.2"
cognite-sdk = {version = "^5.9.0", extras = ["pandas"]}
msal = "^1.16.0"
pydantic = "^1.9.0"
numpy = "^1.23.2"
strawberry-graphql = "^0.156.4"
docopt = "^0.6.2"
cachelib = "^0.10.2"
retry = "^0.9.2"
loguru = "^0.6.0"
deepdiff = "^6.3.0"
cognite-gql-pygen = "0.4.4"
matplotlib = "^3.7.1"

[tool.poetry.scripts]
powerops = "cognite.powerops.main:main"

[tool.poetry.group.dev.dependencies]
pytest = "^7.3.1"
pytest-regressions = "^2.4.2"
pre-commit = "^3.2.2"
twine = "^4.0.2"
pytest-cov = "^4.0.0"
profilehooks = "^1.12.0"
pytest-mock = "^3.10.0"
toml = "*"

[build-system]
requires = ["poetry-core"]
build-backend = "poetry.core.masonry.api"

[tool.pytest.ini_options]
addopts = "--doctest-modules --ignore-glob=examples/*"<|MERGE_RESOLUTION|>--- conflicted
+++ resolved
@@ -1,10 +1,6 @@
 [tool.poetry]
 name = "cognite-power-ops"
-<<<<<<< HEAD
-version = "0.10.0"
-=======
 version = "0.12.0"
->>>>>>> be3dae90
 description = "SDK for power markets operations on Cognite Data Fusion"
 readme = "README.md"
 authors = ["Cognite <support@cognite.com>"]
