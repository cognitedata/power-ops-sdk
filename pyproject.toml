--- conflicted
+++ resolved
@@ -1,10 +1,6 @@
 [tool.poetry]
 name = "cognite-power-ops"
-<<<<<<< HEAD
-version = "0.13.0"
-=======
-version = "0.14.0"
->>>>>>> db32c654
+version = "0.15.0"
 description = "SDK for power markets operations on Cognite Data Fusion"
 readme = "README.md"
 authors = ["Cognite <support@cognite.com>"]
@@ -39,12 +35,9 @@
 loguru = "^0.6.0"
 deepdiff = "^6.3.0"
 cognite-gql-pygen = "0.4.4"
-<<<<<<< HEAD
 matplotlib = "^3.7.1"
-=======
 dacite = "^1.8.1"
 python-dotenv = "^1.0.0"
->>>>>>> db32c654
 
 [tool.poetry.scripts]
 powerops = "cognite.powerops.main:main"
