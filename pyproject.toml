--- conflicted
+++ resolved
@@ -1,10 +1,6 @@
 [tool.poetry]
 name = "cognite-power-ops"
-<<<<<<< HEAD
-version = "0.12.0"
-=======
-version = "0.13.0"
->>>>>>> b158c617
+version = "0.14.0"
 description = "SDK for power markets operations on Cognite Data Fusion"
 readme = "README.md"
 authors = ["Cognite <support@cognite.com>"]
