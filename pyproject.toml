--- conflicted
+++ resolved
@@ -1,10 +1,6 @@
 [tool.poetry]
 name = "cognite-power-ops"
-<<<<<<< HEAD
-version = "0.19.0"
-=======
-version = "0.19.1"
->>>>>>> 10195e1c
+version = "0.20.0"
 description = "SDK for power markets operations on Cognite Data Fusion"
 readme = "README.md"
 authors = ["Cognite <support@cognite.com>"]
