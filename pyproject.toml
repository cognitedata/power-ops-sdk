--- conflicted
+++ resolved
@@ -1,10 +1,6 @@
 [tool.poetry]
 name = "cognite-power-ops"
-<<<<<<< HEAD
-version = "0.4.2"
-=======
-version = "0.8.0"
->>>>>>> 39d27bd6
+version = "0.9.0"
 description = "SDK for power markets operations on Cognite Data Fusion"
 readme = "README.md"
 authors = ["Cognite <support@cognite.com>"]
