--- conflicted
+++ resolved
@@ -69,11 +69,8 @@
 pytest-mock = "^3.10.0"
 pytest-regressions = "^2.4.2"
 toml = "*"
-<<<<<<< HEAD
 ipykernel="6.23.3"
-=======
 twine = "^4.0.2"
->>>>>>> 66e836d4
 
 [build-system]
 requires = ["poetry-core"]
