space: "{{power_ops_models}}"
externalId: BidDocument
name: BidDocument
usedFor: node
properties:
  name:
    type:
      list: false
      collation: ucs_basic
      type: text
    nullable: true
    autoIncrement: false
    name: name
  deliveryDate:
    type:
      list: false
      type: date
    nullable: false
    autoIncrement: false
    name: deliveryDate
  startCalculation:
    type:
      list: false
      type: timestamp
    nullable: true
    autoIncrement: false
    name: startCalculation
  endCalculation:
    type:
      list: false
      type: timestamp
    nullable: true
    autoIncrement: false
    name: endCalculation
  isComplete:
    type:
      list: false
      type: boolean
    nullable: true
    autoIncrement: false
    name: isCompleted
  priceArea:
    type:
      list: false
      type: direct
    nullable: true
    autoIncrement: false
    name: priceArea
    description: The price area of the bid document.
  workflowExecutionId:
    type:
      list: false
      collation: ucs_basic
      type: text
    nullable: true
    autoIncrement: false
    name: workflowExecutionId
    description: The workflowExecutionId associated with the Bid calculation workflow.
  bidConfiguration:
    type:
<<<<<<< HEAD
      list: false
=======
>>>>>>> 9c2522c8
      type: direct
    nullable: true
    autoIncrement: false
    name: bidConfiguration
  total:
    type:
<<<<<<< HEAD
      list: false
=======
>>>>>>> 9c2522c8
      type: direct
    nullable: true
    autoIncrement: false
    name: total<|MERGE_RESOLUTION|>--- conflicted
+++ resolved
@@ -58,20 +58,12 @@
     description: The workflowExecutionId associated with the Bid calculation workflow.
   bidConfiguration:
     type:
-<<<<<<< HEAD
-      list: false
-=======
->>>>>>> 9c2522c8
       type: direct
     nullable: true
     autoIncrement: false
     name: bidConfiguration
   total:
     type:
-<<<<<<< HEAD
-      list: false
-=======
->>>>>>> 9c2522c8
       type: direct
     nullable: true
     autoIncrement: false
