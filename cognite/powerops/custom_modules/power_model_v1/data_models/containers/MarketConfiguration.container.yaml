space: "{{power_ops_models}}"
externalId: MarketConfiguration
name: MarketConfiguration
usedFor: node
properties:
  name:
    type:
      list: false
      collation: ucs_basic
      type: text
    nullable: false
    autoIncrement: false
    name: name
  maxPrice:
    type:
      list: false
      type: float64
    nullable: false
    autoIncrement: false
    name: maxPrice
    description: The highest price allowed
  minPrice:
    type:
      list: false
      type: float64
    nullable: false
    autoIncrement: false
    name: minPrice
    description: The lowest price allowed
  timezone:
    type:
      list: false
      collation: ucs_basic
      type: text
    nullable: false
    autoIncrement: false
    name: timezone
    description: TODO
  priceUnit:
    type:
      list: false
      collation: ucs_basic
      type: text
    nullable: false
    autoIncrement: false
    name: priceUnit
    description: Unit of measurement for the price ("EUR/MWh")
  priceSteps:
    type:
      list: false
      collation: ucs_basic
      type: int64
    nullable: false
    autoIncrement: false
    name: priceSteps
    description: The maximum number of price steps
  tickSize:
    type:
      list: false
      collation: ucs_basic
      type: float64
    nullable: false
    autoIncrement: false
    name: tickSize
    description: '"Granularity" of the price; tick size = 0.1 means that prices must be "rounded to nearest 0.1" (i. e. 66.43 is not allowed, but 66.4 is)'
  timeUnit:
    type:
      list: false
      collation: ucs_basic
      type: text
    nullable: false
    autoIncrement: false
    name: timeUnit
    description: The time unit ("1h")
  tradeLot:
    type:
      list: false
      collation: ucs_basic
      type: float64
    nullable: false
    autoIncrement: false
    name: tradeLot
<<<<<<< HEAD
    description: '"Granularity" of the volumes; trade lot = 0.2 means that volumes must be "rounded to nearest 0.2" (i. e. 66.5 is not allowed, but 66.4 is)'
# indexes:
#   priceStepsIndex:
#     properties:
#       - priceSteps
#     indexType: btree
#     cursorable: false
=======
    description: '"Granularity" of the volumes; trade lot = 0.2 means that volumes must be "rounded to nearest 0.2" (i. e. 66.5 is not allowed, but 66.4 is)'
>>>>>>> 9c2522c8
<|MERGE_RESOLUTION|>--- conflicted
+++ resolved
@@ -80,14 +80,4 @@
     nullable: false
     autoIncrement: false
     name: tradeLot
-<<<<<<< HEAD
-    description: '"Granularity" of the volumes; trade lot = 0.2 means that volumes must be "rounded to nearest 0.2" (i. e. 66.5 is not allowed, but 66.4 is)'
-# indexes:
-#   priceStepsIndex:
-#     properties:
-#       - priceSteps
-#     indexType: btree
-#     cursorable: false
-=======
-    description: '"Granularity" of the volumes; trade lot = 0.2 means that volumes must be "rounded to nearest 0.2" (i. e. 66.5 is not allowed, but 66.4 is)'
->>>>>>> 9c2522c8
+    description: '"Granularity" of the volumes; trade lot = 0.2 means that volumes must be "rounded to nearest 0.2" (i. e. 66.5 is not allowed, but 66.4 is)'