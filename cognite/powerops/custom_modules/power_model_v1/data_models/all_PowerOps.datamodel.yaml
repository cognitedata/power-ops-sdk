--- conflicted
+++ resolved
@@ -231,7 +231,6 @@
     space: "{{power_ops_models}}"
     type: view
     version: "{{version}}"
-<<<<<<< HEAD
   - externalId: BidConfigurationDayAhead_benchmarking
     space: "{{power_ops_models}}"
     type: view
@@ -253,9 +252,10 @@
     type: view
     version: "{{version}}"
   - externalId: DayAheadBenchmarkingConfiguration
-=======
+    space: "{{power_ops_models}}"
+    type: view
+    version: "{{version}}"
   - externalId: DateSpecification
->>>>>>> ecfba9b7
     space: "{{power_ops_models}}"
     type: view
     version: "{{version}}"