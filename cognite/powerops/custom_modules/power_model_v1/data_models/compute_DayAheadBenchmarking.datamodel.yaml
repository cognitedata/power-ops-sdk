--- conflicted
+++ resolved
@@ -107,6 +107,9 @@
   - externalId: ShopOutputTimeSeriesDefinition
     space: "{{power_ops_models}}"
     type: view
+  - externalId: ShopOutputTimeSeriesDefinition
+    space: "{{power_ops_models}}"
+    type: view
     version: "{{version}}"
   - externalId: ShopFile
     space: "{{power_ops_models}}"
@@ -124,16 +127,7 @@
     space: "{{power_ops_models}}"
     type: view
     version: "{{version}}"
-<<<<<<< HEAD
   - externalId: ShopTimeSeries
-=======
-    type: view
-  - externalId: ShopOutputTimeSeriesDefinition
-    space: "{{power_ops_models}}"
-    type: view
-    version: "{{version}}"
-  - externalId: ShopFile
->>>>>>> 9c2522c8
     space: "{{power_ops_models}}"
     type: view
     version: "{{version}}"