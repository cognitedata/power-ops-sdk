--- conflicted
+++ resolved
@@ -1,9 +1,3 @@
 from .shop_run_api import SHOPRunAPI
 
-__all__ = [
-<<<<<<< HEAD
-=======
-    "DayaheadTriggerAPI",
->>>>>>> 025acbf3
-    "SHOPRunAPI",
-]+__all__ = ["SHOPRunAPI"]