from __future__ import annotations

import datetime
import warnings
from typing import TYPE_CHECKING, Any, Literal, Optional, Union

from cognite.client import data_modeling as dm
from pydantic import Field
from pydantic import field_validator, model_validator

from ._core import (
    DEFAULT_INSTANCE_SPACE,
    DataRecord,
    DataRecordGraphQL,
    DataRecordWrite,
    DomainModel,
    DomainModelCore,
    DomainModelWrite,
    DomainModelWriteList,
    DomainModelList,
    DomainRelationWrite,
    GraphQLCore,
    ResourcesWrite,
)

if TYPE_CHECKING:
    from ._shop_file import ShopFile, ShopFileGraphQL, ShopFileWrite
    from ._shop_scenario import ShopScenario, ShopScenarioGraphQL, ShopScenarioWrite


__all__ = [
    "ShopCase",
    "ShopCaseWrite",
    "ShopCaseApply",
    "ShopCaseList",
    "ShopCaseWriteList",
    "ShopCaseApplyList",
    "ShopCaseFields",
]

ShopCaseFields = Literal["start_time", "end_time"]

_SHOPCASE_PROPERTIES_BY_FIELD = {
    "start_time": "startTime",
    "end_time": "endTime",
}


class ShopCaseGraphQL(GraphQLCore):
    """This represents the reading version of shop case, used
    when data is retrieved from CDF using GraphQL.

    It is used when retrieving data from CDF using GraphQL.

    Args:
        space: The space where the node is located.
        external_id: The external id of the shop case.
        data_record: The data record of the shop case node.
        scenario: The Shop scenario that was used to produce this result
        start_time: The start time of the case
        end_time: The end time of the case
        shop_files: The list of shop files that are used in a shop run. This encompasses all shop files such as case, module series, cut files etc.
    """

<<<<<<< HEAD
    view_id = dm.ViewId("sp_power_ops_models", "ShopCase", "1")
=======
    view_id = dm.ViewId("power_ops_core", "ShopCase", "1")
>>>>>>> 9c2522c8
    scenario: Optional[ShopScenarioGraphQL] = Field(default=None, repr=False)
    start_time: Optional[datetime.datetime] = Field(None, alias="startTime")
    end_time: Optional[datetime.datetime] = Field(None, alias="endTime")
    shop_files: Optional[list[ShopFileGraphQL]] = Field(default=None, repr=False, alias="shopFiles")

    @model_validator(mode="before")
    def parse_data_record(cls, values: Any) -> Any:
        if not isinstance(values, dict):
            return values
        if "lastUpdatedTime" in values or "createdTime" in values:
            values["dataRecord"] = DataRecordGraphQL(
                created_time=values.pop("createdTime", None),
                last_updated_time=values.pop("lastUpdatedTime", None),
            )
        return values

    @field_validator("scenario", "shop_files", mode="before")
    def parse_graphql(cls, value: Any) -> Any:
        if not isinstance(value, dict):
            return value
        if "items" in value:
            return value["items"]
        return value

    def as_read(self) -> ShopCase:
        """Convert this GraphQL format of shop case to the reading format."""
        if self.data_record is None:
            raise ValueError("This object cannot be converted to a read format because it lacks a data record.")
        return ShopCase(
            space=self.space or DEFAULT_INSTANCE_SPACE,
            external_id=self.external_id,
            data_record=DataRecord(
                version=0,
                last_updated_time=self.data_record.last_updated_time,
                created_time=self.data_record.created_time,
            ),
            scenario=self.scenario.as_read() if isinstance(self.scenario, GraphQLCore) else self.scenario,
            start_time=self.start_time,
            end_time=self.end_time,
            shop_files=[shop_file.as_read() for shop_file in self.shop_files or []],
        )

    def as_write(self) -> ShopCaseWrite:
        """Convert this GraphQL format of shop case to the writing format."""
        return ShopCaseWrite(
            space=self.space or DEFAULT_INSTANCE_SPACE,
            external_id=self.external_id,
            data_record=DataRecordWrite(existing_version=0),
            scenario=self.scenario.as_write() if isinstance(self.scenario, GraphQLCore) else self.scenario,
            start_time=self.start_time,
            end_time=self.end_time,
            shop_files=[shop_file.as_write() for shop_file in self.shop_files or []],
        )


class ShopCase(DomainModel):
    """This represents the reading version of shop case.

    It is used to when data is retrieved from CDF.

    Args:
        space: The space where the node is located.
        external_id: The external id of the shop case.
        data_record: The data record of the shop case node.
        scenario: The Shop scenario that was used to produce this result
        start_time: The start time of the case
        end_time: The end time of the case
        shop_files: The list of shop files that are used in a shop run. This encompasses all shop files such as case, module series, cut files etc.
    """

    space: str = DEFAULT_INSTANCE_SPACE
<<<<<<< HEAD
    node_type: Union[dm.DirectRelationReference, None] = dm.DirectRelationReference("sp_power_ops_types", "ShopCase")
=======
    node_type: Union[dm.DirectRelationReference, None] = dm.DirectRelationReference("power_ops_types", "ShopCase")
>>>>>>> 9c2522c8
    scenario: Union[ShopScenario, str, dm.NodeId, None] = Field(default=None, repr=False)
    start_time: Optional[datetime.datetime] = Field(None, alias="startTime")
    end_time: Optional[datetime.datetime] = Field(None, alias="endTime")
    shop_files: Union[list[ShopFile], list[str], list[dm.NodeId], None] = Field(
        default=None, repr=False, alias="shopFiles"
    )

    def as_write(self) -> ShopCaseWrite:
        """Convert this read version of shop case to the writing version."""
        return ShopCaseWrite(
            space=self.space,
            external_id=self.external_id,
            data_record=DataRecordWrite(existing_version=self.data_record.version),
            scenario=self.scenario.as_write() if isinstance(self.scenario, DomainModel) else self.scenario,
            start_time=self.start_time,
            end_time=self.end_time,
            shop_files=[
                shop_file.as_write() if isinstance(shop_file, DomainModel) else shop_file
                for shop_file in self.shop_files or []
            ],
        )

    def as_apply(self) -> ShopCaseWrite:
        """Convert this read version of shop case to the writing version."""
        warnings.warn(
            "as_apply is deprecated and will be removed in v1.0. Use as_write instead.",
            UserWarning,
            stacklevel=2,
        )
        return self.as_write()


class ShopCaseWrite(DomainModelWrite):
    """This represents the writing version of shop case.

    It is used to when data is sent to CDF.

    Args:
        space: The space where the node is located.
        external_id: The external id of the shop case.
        data_record: The data record of the shop case node.
        scenario: The Shop scenario that was used to produce this result
        start_time: The start time of the case
        end_time: The end time of the case
        shop_files: The list of shop files that are used in a shop run. This encompasses all shop files such as case, module series, cut files etc.
    """

    space: str = DEFAULT_INSTANCE_SPACE
<<<<<<< HEAD
    node_type: Union[dm.DirectRelationReference, None] = dm.DirectRelationReference("sp_power_ops_types", "ShopCase")
=======
    node_type: Union[dm.DirectRelationReference, None] = dm.DirectRelationReference("power_ops_types", "ShopCase")
>>>>>>> 9c2522c8
    scenario: Union[ShopScenarioWrite, str, dm.NodeId, None] = Field(default=None, repr=False)
    start_time: Optional[datetime.datetime] = Field(None, alias="startTime")
    end_time: Optional[datetime.datetime] = Field(None, alias="endTime")
    shop_files: Union[list[ShopFileWrite], list[str], list[dm.NodeId], None] = Field(
        default=None, repr=False, alias="shopFiles"
    )

    def _to_instances_write(
        self,
        cache: set[tuple[str, str]],
        view_by_read_class: dict[type[DomainModelCore], dm.ViewId] | None,
        write_none: bool = False,
        allow_version_increase: bool = False,
    ) -> ResourcesWrite:
        resources = ResourcesWrite()
        if self.as_tuple_id() in cache:
            return resources

        write_view = (view_by_read_class or {}).get(ShopCase, dm.ViewId("power_ops_core", "ShopCase", "1"))

        properties: dict[str, Any] = {}

        if self.scenario is not None:
            properties["scenario"] = {
                "space": self.space if isinstance(self.scenario, str) else self.scenario.space,
                "externalId": self.scenario if isinstance(self.scenario, str) else self.scenario.external_id,
            }

        if self.start_time is not None or write_none:
            properties["startTime"] = self.start_time.isoformat(timespec="milliseconds") if self.start_time else None

        if self.end_time is not None or write_none:
            properties["endTime"] = self.end_time.isoformat(timespec="milliseconds") if self.end_time else None

        if properties:
            this_node = dm.NodeApply(
                space=self.space,
                external_id=self.external_id,
                existing_version=None if allow_version_increase else self.data_record.existing_version,
                type=self.node_type,
                sources=[
                    dm.NodeOrEdgeData(
                        source=write_view,
                        properties=properties,
                    )
                ],
            )
            resources.nodes.append(this_node)
            cache.add(self.as_tuple_id())

        edge_type = dm.DirectRelationReference("power_ops_types", "ShopCase.shopFiles")
        for shop_file in self.shop_files or []:
            other_resources = DomainRelationWrite.from_edge_to_resources(
                cache,
                start_node=self,
                end_node=shop_file,
                edge_type=edge_type,
                view_by_read_class=view_by_read_class,
                write_none=write_none,
                allow_version_increase=allow_version_increase,
            )
            resources.extend(other_resources)

        if isinstance(self.scenario, DomainModelWrite):
            other_resources = self.scenario._to_instances_write(cache, view_by_read_class)
            resources.extend(other_resources)

        return resources


class ShopCaseApply(ShopCaseWrite):
    def __new__(cls, *args, **kwargs) -> ShopCaseApply:
        warnings.warn(
            "ShopCaseApply is deprecated and will be removed in v1.0. Use ShopCaseWrite instead."
            "The motivation for this change is that Write is a more descriptive name for the writing version of the"
            "ShopCase.",
            UserWarning,
            stacklevel=2,
        )
        return super().__new__(cls)


class ShopCaseList(DomainModelList[ShopCase]):
    """List of shop cases in the read version."""

    _INSTANCE = ShopCase

    def as_write(self) -> ShopCaseWriteList:
        """Convert these read versions of shop case to the writing versions."""
        return ShopCaseWriteList([node.as_write() for node in self.data])

    def as_apply(self) -> ShopCaseWriteList:
        """Convert these read versions of primitive nullable to the writing versions."""
        warnings.warn(
            "as_apply is deprecated and will be removed in v1.0. Use as_write instead.",
            UserWarning,
            stacklevel=2,
        )
        return self.as_write()


class ShopCaseWriteList(DomainModelWriteList[ShopCaseWrite]):
    """List of shop cases in the writing version."""

    _INSTANCE = ShopCaseWrite


class ShopCaseApplyList(ShopCaseWriteList): ...


def _create_shop_case_filter(
    view_id: dm.ViewId,
    scenario: str | tuple[str, str] | list[str] | list[tuple[str, str]] | None = None,
    min_start_time: datetime.datetime | None = None,
    max_start_time: datetime.datetime | None = None,
    min_end_time: datetime.datetime | None = None,
    max_end_time: datetime.datetime | None = None,
    external_id_prefix: str | None = None,
    space: str | list[str] | None = None,
    filter: dm.Filter | None = None,
) -> dm.Filter | None:
    filters = []
    if scenario and isinstance(scenario, str):
        filters.append(
            dm.filters.Equals(
                view_id.as_property_ref("scenario"), value={"space": DEFAULT_INSTANCE_SPACE, "externalId": scenario}
            )
        )
    if scenario and isinstance(scenario, tuple):
        filters.append(
            dm.filters.Equals(
                view_id.as_property_ref("scenario"), value={"space": scenario[0], "externalId": scenario[1]}
            )
        )
    if scenario and isinstance(scenario, list) and isinstance(scenario[0], str):
        filters.append(
            dm.filters.In(
                view_id.as_property_ref("scenario"),
                values=[{"space": DEFAULT_INSTANCE_SPACE, "externalId": item} for item in scenario],
            )
        )
    if scenario and isinstance(scenario, list) and isinstance(scenario[0], tuple):
        filters.append(
            dm.filters.In(
                view_id.as_property_ref("scenario"),
                values=[{"space": item[0], "externalId": item[1]} for item in scenario],
            )
        )
    if min_start_time is not None or max_start_time is not None:
        filters.append(
            dm.filters.Range(
                view_id.as_property_ref("startTime"),
                gte=min_start_time.isoformat(timespec="milliseconds") if min_start_time else None,
                lte=max_start_time.isoformat(timespec="milliseconds") if max_start_time else None,
            )
        )
    if min_end_time is not None or max_end_time is not None:
        filters.append(
            dm.filters.Range(
                view_id.as_property_ref("endTime"),
                gte=min_end_time.isoformat(timespec="milliseconds") if min_end_time else None,
                lte=max_end_time.isoformat(timespec="milliseconds") if max_end_time else None,
            )
        )
    if external_id_prefix is not None:
        filters.append(dm.filters.Prefix(["node", "externalId"], value=external_id_prefix))
    if isinstance(space, str):
        filters.append(dm.filters.Equals(["node", "space"], value=space))
    if space and isinstance(space, list):
        filters.append(dm.filters.In(["node", "space"], values=space))
    if filter:
        filters.append(filter)
    return dm.filters.And(*filters) if filters else None<|MERGE_RESOLUTION|>--- conflicted
+++ resolved
@@ -62,11 +62,7 @@
         shop_files: The list of shop files that are used in a shop run. This encompasses all shop files such as case, module series, cut files etc.
     """
 
-<<<<<<< HEAD
-    view_id = dm.ViewId("sp_power_ops_models", "ShopCase", "1")
-=======
     view_id = dm.ViewId("power_ops_core", "ShopCase", "1")
->>>>>>> 9c2522c8
     scenario: Optional[ShopScenarioGraphQL] = Field(default=None, repr=False)
     start_time: Optional[datetime.datetime] = Field(None, alias="startTime")
     end_time: Optional[datetime.datetime] = Field(None, alias="endTime")
@@ -138,11 +134,7 @@
     """
 
     space: str = DEFAULT_INSTANCE_SPACE
-<<<<<<< HEAD
-    node_type: Union[dm.DirectRelationReference, None] = dm.DirectRelationReference("sp_power_ops_types", "ShopCase")
-=======
     node_type: Union[dm.DirectRelationReference, None] = dm.DirectRelationReference("power_ops_types", "ShopCase")
->>>>>>> 9c2522c8
     scenario: Union[ShopScenario, str, dm.NodeId, None] = Field(default=None, repr=False)
     start_time: Optional[datetime.datetime] = Field(None, alias="startTime")
     end_time: Optional[datetime.datetime] = Field(None, alias="endTime")
@@ -191,11 +183,7 @@
     """
 
     space: str = DEFAULT_INSTANCE_SPACE
-<<<<<<< HEAD
-    node_type: Union[dm.DirectRelationReference, None] = dm.DirectRelationReference("sp_power_ops_types", "ShopCase")
-=======
     node_type: Union[dm.DirectRelationReference, None] = dm.DirectRelationReference("power_ops_types", "ShopCase")
->>>>>>> 9c2522c8
     scenario: Union[ShopScenarioWrite, str, dm.NodeId, None] = Field(default=None, repr=False)
     start_time: Optional[datetime.datetime] = Field(None, alias="startTime")
     end_time: Optional[datetime.datetime] = Field(None, alias="endTime")
