from __future__ import annotations

import datetime
import warnings
from typing import TYPE_CHECKING, Any, Literal, Optional, Union

from cognite.client import data_modeling as dm
from pydantic import Field
from pydantic import field_validator, model_validator

from ._core import (
    DEFAULT_INSTANCE_SPACE,
    DataRecord,
    DataRecordGraphQL,
    DataRecordWrite,
    DomainModel,
    DomainModelCore,
    DomainModelWrite,
    DomainModelWriteList,
    DomainModelList,
    DomainRelationWrite,
    GraphQLCore,
    ResourcesWrite,
)
from ._function_input import FunctionInput, FunctionInputWrite

if TYPE_CHECKING:
<<<<<<< HEAD
    from ._bid_configuration import BidConfiguration, BidConfigurationWrite
    from ._bid_matrix import BidMatrix, BidMatrixWrite
=======
    from ._bid_matrix import BidMatrix, BidMatrixGraphQL, BidMatrixWrite
>>>>>>> 2f308d0e


__all__ = [
    "TotalBidMatrixCalculationInput",
    "TotalBidMatrixCalculationInputWrite",
    "TotalBidMatrixCalculationInputApply",
    "TotalBidMatrixCalculationInputList",
    "TotalBidMatrixCalculationInputWriteList",
    "TotalBidMatrixCalculationInputApplyList",
    "TotalBidMatrixCalculationInputFields",
    "TotalBidMatrixCalculationInputTextFields",
]


TotalBidMatrixCalculationInputTextFields = Literal["process_id", "function_name", "function_call_id"]
TotalBidMatrixCalculationInputFields = Literal[
    "process_id", "process_step", "function_name", "function_call_id", "bid_date"
]

_TOTALBIDMATRIXCALCULATIONINPUT_PROPERTIES_BY_FIELD = {
    "process_id": "processId",
    "process_step": "processStep",
    "function_name": "functionName",
    "function_call_id": "functionCallId",
    "bid_date": "bidDate",
}


<<<<<<< HEAD
class TotalBidMatrixCalculationInput(FunctionInput):
=======
class TotalBidMatrixCalculationInputGraphQL(GraphQLCore):
    """This represents the reading version of total bid matrix calculation input, used
    when data is retrieved from CDF using GraphQL.

    It is used when retrieving data from CDF using GraphQL.

    Args:
        space: The space where the node is located.
        external_id: The external id of the total bid matrix calculation input.
        data_record: The data record of the total bid matrix calculation input node.
        process_id: The process associated with the function execution
        process_step: This is the step in the process.
        function_name: The name of the function
        function_call_id: The function call id
        partial_bid_matrices: The partial bid matrices that are used to calculate the total bid matrix.
    """

    view_id = dm.ViewId("sp_powerops_models", "TotalBidMatrixCalculationInput", "1")
    process_id: Optional[str] = Field(None, alias="processId")
    process_step: Optional[int] = Field(None, alias="processStep")
    function_name: Optional[str] = Field(None, alias="functionName")
    function_call_id: Optional[str] = Field(None, alias="functionCallId")
    partial_bid_matrices: Optional[list[BidMatrixGraphQL]] = Field(default=None, repr=False, alias="partialBidMatrices")

    @model_validator(mode="before")
    def parse_data_record(cls, values: Any) -> Any:
        if not isinstance(values, dict):
            return values
        if "lastUpdatedTime" in values or "createdTime" in values:
            values["dataRecord"] = DataRecordGraphQL(
                created_time=values.pop("createdTime", None),
                last_updated_time=values.pop("lastUpdatedTime", None),
            )
        return values

    @field_validator("partial_bid_matrices", mode="before")
    def parse_graphql(cls, value: Any) -> Any:
        if not isinstance(value, dict):
            return value
        if "items" in value:
            return value["items"]
        return value

    def as_read(self) -> TotalBidMatrixCalculationInput:
        """Convert this GraphQL format of total bid matrix calculation input to the reading format."""
        if self.data_record is None:
            raise ValueError("This object cannot be converted to a read format because it lacks a data record.")
        return TotalBidMatrixCalculationInput(
            space=self.space,
            external_id=self.external_id,
            data_record=DataRecord(
                version=0,
                last_updated_time=self.data_record.last_updated_time,
                created_time=self.data_record.created_time,
            ),
            process_id=self.process_id,
            process_step=self.process_step,
            function_name=self.function_name,
            function_call_id=self.function_call_id,
            partial_bid_matrices=[
                partial_bid_matrice.as_read() if isinstance(partial_bid_matrice, GraphQLCore) else partial_bid_matrice
                for partial_bid_matrice in self.partial_bid_matrices or []
            ],
        )

    def as_write(self) -> TotalBidMatrixCalculationInputWrite:
        """Convert this GraphQL format of total bid matrix calculation input to the writing format."""
        return TotalBidMatrixCalculationInputWrite(
            space=self.space,
            external_id=self.external_id,
            data_record=DataRecordWrite(existing_version=0),
            process_id=self.process_id,
            process_step=self.process_step,
            function_name=self.function_name,
            function_call_id=self.function_call_id,
            partial_bid_matrices=[
                partial_bid_matrice.as_write() if isinstance(partial_bid_matrice, DomainModel) else partial_bid_matrice
                for partial_bid_matrice in self.partial_bid_matrices or []
            ],
        )


class TotalBidMatrixCalculationInput(DomainModel):
>>>>>>> 2f308d0e
    """This represents the reading version of total bid matrix calculation input.

    It is used to when data is retrieved from CDF.

    Args:
        space: The space where the node is located.
        external_id: The external id of the total bid matrix calculation input.
        data_record: The data record of the total bid matrix calculation input node.
        process_id: The process associated with the function execution
        process_step: This is the step in the process.
        function_name: The name of the function
        function_call_id: The function call id
        bid_configuration: The bid configuration field.
        bid_date: The bid date
        partial_bid_matrices: The partial bid matrices that are used to calculate the total bid matrix.
    """

    node_type: Union[dm.DirectRelationReference, None] = dm.DirectRelationReference(
        "sp_powerops_types_temp", "TotalBidMatrixCalculationInput"
    )
<<<<<<< HEAD
    bid_configuration: Union[BidConfiguration, str, dm.NodeId, None] = Field(None, repr=False, alias="bidConfiguration")
    bid_date: Optional[datetime.date] = Field(None, alias="bidDate")
    partial_bid_matrices: Union[list[BidMatrix], list[str], None] = Field(
=======
    process_id: str = Field(alias="processId")
    process_step: int = Field(alias="processStep")
    function_name: str = Field(alias="functionName")
    function_call_id: str = Field(alias="functionCallId")
    partial_bid_matrices: Union[list[BidMatrix], list[str], list[dm.NodeId], None] = Field(
>>>>>>> 2f308d0e
        default=None, repr=False, alias="partialBidMatrices"
    )

    def as_write(self) -> TotalBidMatrixCalculationInputWrite:
        """Convert this read version of total bid matrix calculation input to the writing version."""
        return TotalBidMatrixCalculationInputWrite(
            space=self.space,
            external_id=self.external_id,
            data_record=DataRecordWrite(existing_version=self.data_record.version),
            process_id=self.process_id,
            process_step=self.process_step,
            function_name=self.function_name,
            function_call_id=self.function_call_id,
            bid_configuration=(
                self.bid_configuration.as_write()
                if isinstance(self.bid_configuration, DomainModel)
                else self.bid_configuration
            ),
            bid_date=self.bid_date,
            partial_bid_matrices=[
                partial_bid_matrice.as_write() if isinstance(partial_bid_matrice, DomainModel) else partial_bid_matrice
                for partial_bid_matrice in self.partial_bid_matrices or []
            ],
        )

    def as_apply(self) -> TotalBidMatrixCalculationInputWrite:
        """Convert this read version of total bid matrix calculation input to the writing version."""
        warnings.warn(
            "as_apply is deprecated and will be removed in v1.0. Use as_write instead.",
            UserWarning,
            stacklevel=2,
        )
        return self.as_write()


class TotalBidMatrixCalculationInputWrite(FunctionInputWrite):
    """This represents the writing version of total bid matrix calculation input.

    It is used to when data is sent to CDF.

    Args:
        space: The space where the node is located.
        external_id: The external id of the total bid matrix calculation input.
        data_record: The data record of the total bid matrix calculation input node.
        process_id: The process associated with the function execution
        process_step: This is the step in the process.
        function_name: The name of the function
        function_call_id: The function call id
        bid_configuration: The bid configuration field.
        bid_date: The bid date
        partial_bid_matrices: The partial bid matrices that are used to calculate the total bid matrix.
    """

    node_type: Union[dm.DirectRelationReference, None] = dm.DirectRelationReference(
        "sp_powerops_types_temp", "TotalBidMatrixCalculationInput"
    )
    bid_configuration: Union[BidConfigurationWrite, str, dm.NodeId, None] = Field(
        None, repr=False, alias="bidConfiguration"
    )
<<<<<<< HEAD
    bid_date: Optional[datetime.date] = Field(None, alias="bidDate")
    partial_bid_matrices: Union[list[BidMatrixWrite], list[str], None] = Field(
=======
    process_id: str = Field(alias="processId")
    process_step: int = Field(alias="processStep")
    function_name: str = Field(alias="functionName")
    function_call_id: str = Field(alias="functionCallId")
    partial_bid_matrices: Union[list[BidMatrixWrite], list[str], list[dm.NodeId], None] = Field(
>>>>>>> 2f308d0e
        default=None, repr=False, alias="partialBidMatrices"
    )

    def _to_instances_write(
        self,
        cache: set[tuple[str, str]],
        view_by_read_class: dict[type[DomainModelCore], dm.ViewId] | None,
        write_none: bool = False,
        allow_version_increase: bool = False,
    ) -> ResourcesWrite:
        resources = ResourcesWrite()
        if self.as_tuple_id() in cache:
            return resources

        write_view = (view_by_read_class or {}).get(
            TotalBidMatrixCalculationInput, dm.ViewId("sp_powerops_models_temp", "TotalBidMatrixCalculationInput", "1")
        )

        properties: dict[str, Any] = {}

        if self.process_id is not None:
            properties["processId"] = self.process_id

        if self.process_step is not None:
            properties["processStep"] = self.process_step

        if self.function_name is not None:
            properties["functionName"] = self.function_name

        if self.function_call_id is not None:
            properties["functionCallId"] = self.function_call_id

        if self.bid_configuration is not None:
            properties["bidConfiguration"] = {
                "space": self.space if isinstance(self.bid_configuration, str) else self.bid_configuration.space,
                "externalId": (
                    self.bid_configuration
                    if isinstance(self.bid_configuration, str)
                    else self.bid_configuration.external_id
                ),
            }

        if self.bid_date is not None or write_none:
            properties["bidDate"] = self.bid_date.isoformat() if self.bid_date else None

        if properties:
            this_node = dm.NodeApply(
                space=self.space,
                external_id=self.external_id,
                existing_version=None if allow_version_increase else self.data_record.existing_version,
                type=self.node_type,
                sources=[
                    dm.NodeOrEdgeData(
                        source=write_view,
                        properties=properties,
                    )
                ],
            )
            resources.nodes.append(this_node)
            cache.add(self.as_tuple_id())

        edge_type = dm.DirectRelationReference("sp_powerops_types_temp", "BidMatrix")
        for partial_bid_matrice in self.partial_bid_matrices or []:
            other_resources = DomainRelationWrite.from_edge_to_resources(
                cache,
                start_node=self,
                end_node=partial_bid_matrice,
                edge_type=edge_type,
                view_by_read_class=view_by_read_class,
                write_none=write_none,
                allow_version_increase=allow_version_increase,
            )
            resources.extend(other_resources)

        if isinstance(self.bid_configuration, DomainModelWrite):
            other_resources = self.bid_configuration._to_instances_write(cache, view_by_read_class)
            resources.extend(other_resources)

        return resources


class TotalBidMatrixCalculationInputApply(TotalBidMatrixCalculationInputWrite):
    def __new__(cls, *args, **kwargs) -> TotalBidMatrixCalculationInputApply:
        warnings.warn(
            "TotalBidMatrixCalculationInputApply is deprecated and will be removed in v1.0. Use TotalBidMatrixCalculationInputWrite instead."
            "The motivation for this change is that Write is a more descriptive name for the writing version of the"
            "TotalBidMatrixCalculationInput.",
            UserWarning,
            stacklevel=2,
        )
        return super().__new__(cls)


class TotalBidMatrixCalculationInputList(DomainModelList[TotalBidMatrixCalculationInput]):
    """List of total bid matrix calculation inputs in the read version."""

    _INSTANCE = TotalBidMatrixCalculationInput

    def as_write(self) -> TotalBidMatrixCalculationInputWriteList:
        """Convert these read versions of total bid matrix calculation input to the writing versions."""
        return TotalBidMatrixCalculationInputWriteList([node.as_write() for node in self.data])

    def as_apply(self) -> TotalBidMatrixCalculationInputWriteList:
        """Convert these read versions of primitive nullable to the writing versions."""
        warnings.warn(
            "as_apply is deprecated and will be removed in v1.0. Use as_write instead.",
            UserWarning,
            stacklevel=2,
        )
        return self.as_write()


class TotalBidMatrixCalculationInputWriteList(DomainModelWriteList[TotalBidMatrixCalculationInputWrite]):
    """List of total bid matrix calculation inputs in the writing version."""

    _INSTANCE = TotalBidMatrixCalculationInputWrite


class TotalBidMatrixCalculationInputApplyList(TotalBidMatrixCalculationInputWriteList): ...


def _create_total_bid_matrix_calculation_input_filter(
    view_id: dm.ViewId,
    process_id: str | list[str] | None = None,
    process_id_prefix: str | None = None,
    min_process_step: int | None = None,
    max_process_step: int | None = None,
    function_name: str | list[str] | None = None,
    function_name_prefix: str | None = None,
    function_call_id: str | list[str] | None = None,
    function_call_id_prefix: str | None = None,
    bid_configuration: str | tuple[str, str] | list[str] | list[tuple[str, str]] | None = None,
    min_bid_date: datetime.date | None = None,
    max_bid_date: datetime.date | None = None,
    external_id_prefix: str | None = None,
    space: str | list[str] | None = None,
    filter: dm.Filter | None = None,
) -> dm.Filter | None:
    filters = []
    if isinstance(process_id, str):
        filters.append(dm.filters.Equals(view_id.as_property_ref("processId"), value=process_id))
    if process_id and isinstance(process_id, list):
        filters.append(dm.filters.In(view_id.as_property_ref("processId"), values=process_id))
    if process_id_prefix is not None:
        filters.append(dm.filters.Prefix(view_id.as_property_ref("processId"), value=process_id_prefix))
    if min_process_step is not None or max_process_step is not None:
        filters.append(
            dm.filters.Range(view_id.as_property_ref("processStep"), gte=min_process_step, lte=max_process_step)
        )
    if isinstance(function_name, str):
        filters.append(dm.filters.Equals(view_id.as_property_ref("functionName"), value=function_name))
    if function_name and isinstance(function_name, list):
        filters.append(dm.filters.In(view_id.as_property_ref("functionName"), values=function_name))
    if function_name_prefix is not None:
        filters.append(dm.filters.Prefix(view_id.as_property_ref("functionName"), value=function_name_prefix))
    if isinstance(function_call_id, str):
        filters.append(dm.filters.Equals(view_id.as_property_ref("functionCallId"), value=function_call_id))
    if function_call_id and isinstance(function_call_id, list):
        filters.append(dm.filters.In(view_id.as_property_ref("functionCallId"), values=function_call_id))
    if function_call_id_prefix is not None:
        filters.append(dm.filters.Prefix(view_id.as_property_ref("functionCallId"), value=function_call_id_prefix))
    if bid_configuration and isinstance(bid_configuration, str):
        filters.append(
            dm.filters.Equals(
                view_id.as_property_ref("bidConfiguration"),
                value={"space": DEFAULT_INSTANCE_SPACE, "externalId": bid_configuration},
            )
        )
    if bid_configuration and isinstance(bid_configuration, tuple):
        filters.append(
            dm.filters.Equals(
                view_id.as_property_ref("bidConfiguration"),
                value={"space": bid_configuration[0], "externalId": bid_configuration[1]},
            )
        )
    if bid_configuration and isinstance(bid_configuration, list) and isinstance(bid_configuration[0], str):
        filters.append(
            dm.filters.In(
                view_id.as_property_ref("bidConfiguration"),
                values=[{"space": DEFAULT_INSTANCE_SPACE, "externalId": item} for item in bid_configuration],
            )
        )
    if bid_configuration and isinstance(bid_configuration, list) and isinstance(bid_configuration[0], tuple):
        filters.append(
            dm.filters.In(
                view_id.as_property_ref("bidConfiguration"),
                values=[{"space": item[0], "externalId": item[1]} for item in bid_configuration],
            )
        )
    if min_bid_date is not None or max_bid_date is not None:
        filters.append(
            dm.filters.Range(
                view_id.as_property_ref("bidDate"),
                gte=min_bid_date.isoformat() if min_bid_date else None,
                lte=max_bid_date.isoformat() if max_bid_date else None,
            )
        )
    if external_id_prefix is not None:
        filters.append(dm.filters.Prefix(["node", "externalId"], value=external_id_prefix))
    if isinstance(space, str):
        filters.append(dm.filters.Equals(["node", "space"], value=space))
    if space and isinstance(space, list):
        filters.append(dm.filters.In(["node", "space"], values=space))
    if filter:
        filters.append(filter)
    return dm.filters.And(*filters) if filters else None<|MERGE_RESOLUTION|>--- conflicted
+++ resolved
@@ -25,12 +25,8 @@
 from ._function_input import FunctionInput, FunctionInputWrite
 
 if TYPE_CHECKING:
-<<<<<<< HEAD
-    from ._bid_configuration import BidConfiguration, BidConfigurationWrite
-    from ._bid_matrix import BidMatrix, BidMatrixWrite
-=======
+    from ._bid_configuration import BidConfiguration, BidConfigurationGraphQL, BidConfigurationWrite
     from ._bid_matrix import BidMatrix, BidMatrixGraphQL, BidMatrixWrite
->>>>>>> 2f308d0e
 
 
 __all__ = [
@@ -59,9 +55,6 @@
 }
 
 
-<<<<<<< HEAD
-class TotalBidMatrixCalculationInput(FunctionInput):
-=======
 class TotalBidMatrixCalculationInputGraphQL(GraphQLCore):
     """This represents the reading version of total bid matrix calculation input, used
     when data is retrieved from CDF using GraphQL.
@@ -76,14 +69,18 @@
         process_step: This is the step in the process.
         function_name: The name of the function
         function_call_id: The function call id
+        bid_configuration: The bid configuration field.
+        bid_date: The bid date
         partial_bid_matrices: The partial bid matrices that are used to calculate the total bid matrix.
     """
 
-    view_id = dm.ViewId("sp_powerops_models", "TotalBidMatrixCalculationInput", "1")
+    view_id = dm.ViewId("sp_powerops_models_temp", "TotalBidMatrixCalculationInput", "1")
     process_id: Optional[str] = Field(None, alias="processId")
     process_step: Optional[int] = Field(None, alias="processStep")
     function_name: Optional[str] = Field(None, alias="functionName")
     function_call_id: Optional[str] = Field(None, alias="functionCallId")
+    bid_configuration: Optional[BidConfigurationGraphQL] = Field(None, repr=False, alias="bidConfiguration")
+    bid_date: Optional[datetime.date] = Field(None, alias="bidDate")
     partial_bid_matrices: Optional[list[BidMatrixGraphQL]] = Field(default=None, repr=False, alias="partialBidMatrices")
 
     @model_validator(mode="before")
@@ -97,7 +94,7 @@
             )
         return values
 
-    @field_validator("partial_bid_matrices", mode="before")
+    @field_validator("bid_configuration", "partial_bid_matrices", mode="before")
     def parse_graphql(cls, value: Any) -> Any:
         if not isinstance(value, dict):
             return value
@@ -121,6 +118,12 @@
             process_step=self.process_step,
             function_name=self.function_name,
             function_call_id=self.function_call_id,
+            bid_configuration=(
+                self.bid_configuration.as_read()
+                if isinstance(self.bid_configuration, GraphQLCore)
+                else self.bid_configuration
+            ),
+            bid_date=self.bid_date,
             partial_bid_matrices=[
                 partial_bid_matrice.as_read() if isinstance(partial_bid_matrice, GraphQLCore) else partial_bid_matrice
                 for partial_bid_matrice in self.partial_bid_matrices or []
@@ -137,6 +140,12 @@
             process_step=self.process_step,
             function_name=self.function_name,
             function_call_id=self.function_call_id,
+            bid_configuration=(
+                self.bid_configuration.as_write()
+                if isinstance(self.bid_configuration, DomainModel)
+                else self.bid_configuration
+            ),
+            bid_date=self.bid_date,
             partial_bid_matrices=[
                 partial_bid_matrice.as_write() if isinstance(partial_bid_matrice, DomainModel) else partial_bid_matrice
                 for partial_bid_matrice in self.partial_bid_matrices or []
@@ -144,8 +153,7 @@
         )
 
 
-class TotalBidMatrixCalculationInput(DomainModel):
->>>>>>> 2f308d0e
+class TotalBidMatrixCalculationInput(FunctionInput):
     """This represents the reading version of total bid matrix calculation input.
 
     It is used to when data is retrieved from CDF.
@@ -166,17 +174,9 @@
     node_type: Union[dm.DirectRelationReference, None] = dm.DirectRelationReference(
         "sp_powerops_types_temp", "TotalBidMatrixCalculationInput"
     )
-<<<<<<< HEAD
     bid_configuration: Union[BidConfiguration, str, dm.NodeId, None] = Field(None, repr=False, alias="bidConfiguration")
     bid_date: Optional[datetime.date] = Field(None, alias="bidDate")
-    partial_bid_matrices: Union[list[BidMatrix], list[str], None] = Field(
-=======
-    process_id: str = Field(alias="processId")
-    process_step: int = Field(alias="processStep")
-    function_name: str = Field(alias="functionName")
-    function_call_id: str = Field(alias="functionCallId")
     partial_bid_matrices: Union[list[BidMatrix], list[str], list[dm.NodeId], None] = Field(
->>>>>>> 2f308d0e
         default=None, repr=False, alias="partialBidMatrices"
     )
 
@@ -236,16 +236,8 @@
     bid_configuration: Union[BidConfigurationWrite, str, dm.NodeId, None] = Field(
         None, repr=False, alias="bidConfiguration"
     )
-<<<<<<< HEAD
     bid_date: Optional[datetime.date] = Field(None, alias="bidDate")
-    partial_bid_matrices: Union[list[BidMatrixWrite], list[str], None] = Field(
-=======
-    process_id: str = Field(alias="processId")
-    process_step: int = Field(alias="processStep")
-    function_name: str = Field(alias="functionName")
-    function_call_id: str = Field(alias="functionCallId")
     partial_bid_matrices: Union[list[BidMatrixWrite], list[str], list[dm.NodeId], None] = Field(
->>>>>>> 2f308d0e
         default=None, repr=False, alias="partialBidMatrices"
     )
 
