from __future__ import annotations

import warnings
from typing import TYPE_CHECKING, Any, Literal, Optional, Union

from cognite.client import data_modeling as dm
from pydantic import Field
from pydantic import field_validator, model_validator

from ._core import (
    DEFAULT_INSTANCE_SPACE,
    DataRecord,
    DataRecordGraphQL,
    DataRecordWrite,
    DomainModel,
    DomainModelCore,
    DomainModelWrite,
    DomainModelWriteList,
    DomainModelList,
    DomainRelationWrite,
    GraphQLCore,
    ResourcesWrite,
)
from ._partial_bid_configuration import PartialBidConfiguration, PartialBidConfigurationWrite

if TYPE_CHECKING:
    from ._power_asset import PowerAsset, PowerAssetGraphQL, PowerAssetWrite
    from ._shop_scenario_set import ShopScenarioSet, ShopScenarioSetGraphQL, ShopScenarioSetWrite


__all__ = [
    "ShopBasedPartialBidConfiguration",
    "ShopBasedPartialBidConfigurationWrite",
    "ShopBasedPartialBidConfigurationApply",
    "ShopBasedPartialBidConfigurationList",
    "ShopBasedPartialBidConfigurationWriteList",
    "ShopBasedPartialBidConfigurationApplyList",
    "ShopBasedPartialBidConfigurationFields",
    "ShopBasedPartialBidConfigurationTextFields",
]


ShopBasedPartialBidConfigurationTextFields = Literal["name", "method"]
ShopBasedPartialBidConfigurationFields = Literal["name", "method", "add_steps"]

_SHOPBASEDPARTIALBIDCONFIGURATION_PROPERTIES_BY_FIELD = {
    "name": "name",
    "method": "method",
    "add_steps": "addSteps",
}


class ShopBasedPartialBidConfigurationGraphQL(GraphQLCore):
    """This represents the reading version of shop based partial bid configuration, used
    when data is retrieved from CDF using GraphQL.

    It is used when retrieving data from CDF using GraphQL.

    Args:
        space: The space where the node is located.
        external_id: The external id of the shop based partial bid configuration.
        data_record: The data record of the shop based partial bid configuration node.
        name: Name for the PartialBidConfiguration
        method: Name of the method used for the bid calculation
        power_asset: TODO description
        add_steps: TODO definition
        scenario_set: The scenario set field.
    """

    view_id = dm.ViewId("power_ops_core", "ShopBasedPartialBidConfiguration", "1")
    name: Optional[str] = None
    method: Optional[str] = None
    power_asset: Optional[PowerAssetGraphQL] = Field(default=None, repr=False, alias="powerAsset")
    add_steps: Optional[bool] = Field(None, alias="addSteps")
    scenario_set: Optional[ShopScenarioSetGraphQL] = Field(default=None, repr=False, alias="scenarioSet")

    @model_validator(mode="before")
    def parse_data_record(cls, values: Any) -> Any:
        if not isinstance(values, dict):
            return values
        if "lastUpdatedTime" in values or "createdTime" in values:
            values["dataRecord"] = DataRecordGraphQL(
                created_time=values.pop("createdTime", None),
                last_updated_time=values.pop("lastUpdatedTime", None),
            )
        return values

    @field_validator("power_asset", "scenario_set", mode="before")
    def parse_graphql(cls, value: Any) -> Any:
        if not isinstance(value, dict):
            return value
        if "items" in value:
            return value["items"]
        return value

    def as_read(self) -> ShopBasedPartialBidConfiguration:
        """Convert this GraphQL format of shop based partial bid configuration to the reading format."""
        if self.data_record is None:
            raise ValueError("This object cannot be converted to a read format because it lacks a data record.")
        return ShopBasedPartialBidConfiguration(
            space=self.space or DEFAULT_INSTANCE_SPACE,
            external_id=self.external_id,
            data_record=DataRecord(
                version=0,
                last_updated_time=self.data_record.last_updated_time,
                created_time=self.data_record.created_time,
            ),
            name=self.name,
            method=self.method,
            power_asset=self.power_asset.as_read() if isinstance(self.power_asset, GraphQLCore) else self.power_asset,
            add_steps=self.add_steps,
            scenario_set=(
                self.scenario_set.as_read() if isinstance(self.scenario_set, GraphQLCore) else self.scenario_set
            ),
        )

    def as_write(self) -> ShopBasedPartialBidConfigurationWrite:
        """Convert this GraphQL format of shop based partial bid configuration to the writing format."""
        return ShopBasedPartialBidConfigurationWrite(
            space=self.space or DEFAULT_INSTANCE_SPACE,
            external_id=self.external_id,
            data_record=DataRecordWrite(existing_version=0),
            name=self.name,
            method=self.method,
            power_asset=self.power_asset.as_write() if isinstance(self.power_asset, GraphQLCore) else self.power_asset,
            add_steps=self.add_steps,
            scenario_set=(
                self.scenario_set.as_write() if isinstance(self.scenario_set, GraphQLCore) else self.scenario_set
            ),
        )


class ShopBasedPartialBidConfiguration(PartialBidConfiguration):
    """This represents the reading version of shop based partial bid configuration.

    It is used to when data is retrieved from CDF.

    Args:
        space: The space where the node is located.
        external_id: The external id of the shop based partial bid configuration.
        data_record: The data record of the shop based partial bid configuration node.
        name: Name for the PartialBidConfiguration
        method: Name of the method used for the bid calculation
        power_asset: TODO description
        add_steps: TODO definition
        scenario_set: The scenario set field.
    """

    node_type: Union[dm.DirectRelationReference, None] = dm.DirectRelationReference(
        "power_ops_types", "ShopBasedPartialBidConfiguration"
    )
    scenario_set: Union[ShopScenarioSet, str, dm.NodeId, None] = Field(default=None, repr=False, alias="scenarioSet")

    def as_write(self) -> ShopBasedPartialBidConfigurationWrite:
        """Convert this read version of shop based partial bid configuration to the writing version."""
        return ShopBasedPartialBidConfigurationWrite(
            space=self.space,
            external_id=self.external_id,
            data_record=DataRecordWrite(existing_version=self.data_record.version),
            name=self.name,
            method=self.method,
            power_asset=self.power_asset.as_write() if isinstance(self.power_asset, DomainModel) else self.power_asset,
            add_steps=self.add_steps,
            scenario_set=(
                self.scenario_set.as_write() if isinstance(self.scenario_set, DomainModel) else self.scenario_set
            ),
        )

    def as_apply(self) -> ShopBasedPartialBidConfigurationWrite:
        """Convert this read version of shop based partial bid configuration to the writing version."""
        warnings.warn(
            "as_apply is deprecated and will be removed in v1.0. Use as_write instead.",
            UserWarning,
            stacklevel=2,
        )
        return self.as_write()


class ShopBasedPartialBidConfigurationWrite(PartialBidConfigurationWrite):
    """This represents the writing version of shop based partial bid configuration.

    It is used to when data is sent to CDF.

    Args:
        space: The space where the node is located.
        external_id: The external id of the shop based partial bid configuration.
        data_record: The data record of the shop based partial bid configuration node.
        name: Name for the PartialBidConfiguration
        method: Name of the method used for the bid calculation
        power_asset: TODO description
        add_steps: TODO definition
        scenario_set: The scenario set field.
    """

    node_type: Union[dm.DirectRelationReference, None] = dm.DirectRelationReference(
        "power_ops_types", "ShopBasedPartialBidConfiguration"
    )
    scenario_set: Union[ShopScenarioSetWrite, str, dm.NodeId, None] = Field(
        default=None, repr=False, alias="scenarioSet"
    )
<<<<<<< HEAD
    scenario_set: Union[ShopScenarioSetWrite, str, dm.NodeId, None] = Field(
        default=None, repr=False, alias="scenarioSet"
    )
=======
>>>>>>> 9c2522c8

    def _to_instances_write(
        self,
        cache: set[tuple[str, str]],
        view_by_read_class: dict[type[DomainModelCore], dm.ViewId] | None,
        write_none: bool = False,
        allow_version_increase: bool = False,
    ) -> ResourcesWrite:
        resources = ResourcesWrite()
        if self.as_tuple_id() in cache:
            return resources

        write_view = (view_by_read_class or {}).get(
<<<<<<< HEAD
            ShopBasedPartialBidConfiguration,
            dm.ViewId("sp_power_ops_models", "ShopBasedPartialBidConfiguration", "1"),
=======
            ShopBasedPartialBidConfiguration, dm.ViewId("power_ops_core", "ShopBasedPartialBidConfiguration", "1")
>>>>>>> 9c2522c8
        )

        properties: dict[str, Any] = {}

        if self.name is not None:
            properties["name"] = self.name

        if self.method is not None or write_none:
            properties["method"] = self.method

        if self.power_asset is not None:
            properties["powerAsset"] = {
                "space": self.space if isinstance(self.power_asset, str) else self.power_asset.space,
                "externalId": self.power_asset if isinstance(self.power_asset, str) else self.power_asset.external_id,
            }

        if self.add_steps is not None:
            properties["addSteps"] = self.add_steps

        if self.scenario_set is not None:
            properties["scenarioSet"] = {
                "space": self.space if isinstance(self.scenario_set, str) else self.scenario_set.space,
                "externalId": (
                    self.scenario_set if isinstance(self.scenario_set, str) else self.scenario_set.external_id
                ),
            }

        if properties:
            this_node = dm.NodeApply(
                space=self.space,
                external_id=self.external_id,
                existing_version=None if allow_version_increase else self.data_record.existing_version,
                type=self.node_type,
                sources=[
                    dm.NodeOrEdgeData(
                        source=write_view,
                        properties=properties,
                    )
                ],
            )
            resources.nodes.append(this_node)
            cache.add(self.as_tuple_id())

        if isinstance(self.power_asset, DomainModelWrite):
            other_resources = self.power_asset._to_instances_write(cache, view_by_read_class)
            resources.extend(other_resources)

        if isinstance(self.scenario_set, DomainModelWrite):
            other_resources = self.scenario_set._to_instances_write(cache, view_by_read_class)
            resources.extend(other_resources)

        return resources


class ShopBasedPartialBidConfigurationApply(ShopBasedPartialBidConfigurationWrite):
    def __new__(cls, *args, **kwargs) -> ShopBasedPartialBidConfigurationApply:
        warnings.warn(
            "ShopBasedPartialBidConfigurationApply is deprecated and will be removed in v1.0. Use ShopBasedPartialBidConfigurationWrite instead."
            "The motivation for this change is that Write is a more descriptive name for the writing version of the"
            "ShopBasedPartialBidConfiguration.",
            UserWarning,
            stacklevel=2,
        )
        return super().__new__(cls)


class ShopBasedPartialBidConfigurationList(DomainModelList[ShopBasedPartialBidConfiguration]):
    """List of shop based partial bid configurations in the read version."""

    _INSTANCE = ShopBasedPartialBidConfiguration

    def as_write(self) -> ShopBasedPartialBidConfigurationWriteList:
        """Convert these read versions of shop based partial bid configuration to the writing versions."""
        return ShopBasedPartialBidConfigurationWriteList([node.as_write() for node in self.data])

    def as_apply(self) -> ShopBasedPartialBidConfigurationWriteList:
        """Convert these read versions of primitive nullable to the writing versions."""
        warnings.warn(
            "as_apply is deprecated and will be removed in v1.0. Use as_write instead.",
            UserWarning,
            stacklevel=2,
        )
        return self.as_write()


class ShopBasedPartialBidConfigurationWriteList(DomainModelWriteList[ShopBasedPartialBidConfigurationWrite]):
    """List of shop based partial bid configurations in the writing version."""

    _INSTANCE = ShopBasedPartialBidConfigurationWrite


class ShopBasedPartialBidConfigurationApplyList(ShopBasedPartialBidConfigurationWriteList): ...


def _create_shop_based_partial_bid_configuration_filter(
    view_id: dm.ViewId,
    name: str | list[str] | None = None,
    name_prefix: str | None = None,
    method: str | list[str] | None = None,
    method_prefix: str | None = None,
    power_asset: str | tuple[str, str] | list[str] | list[tuple[str, str]] | None = None,
    add_steps: bool | None = None,
    scenario_set: str | tuple[str, str] | list[str] | list[tuple[str, str]] | None = None,
    external_id_prefix: str | None = None,
    space: str | list[str] | None = None,
    filter: dm.Filter | None = None,
) -> dm.Filter | None:
    filters = []
    if isinstance(name, str):
        filters.append(dm.filters.Equals(view_id.as_property_ref("name"), value=name))
    if name and isinstance(name, list):
        filters.append(dm.filters.In(view_id.as_property_ref("name"), values=name))
    if name_prefix is not None:
        filters.append(dm.filters.Prefix(view_id.as_property_ref("name"), value=name_prefix))
    if isinstance(method, str):
        filters.append(dm.filters.Equals(view_id.as_property_ref("method"), value=method))
    if method and isinstance(method, list):
        filters.append(dm.filters.In(view_id.as_property_ref("method"), values=method))
    if method_prefix is not None:
        filters.append(dm.filters.Prefix(view_id.as_property_ref("method"), value=method_prefix))
    if power_asset and isinstance(power_asset, str):
        filters.append(
            dm.filters.Equals(
                view_id.as_property_ref("powerAsset"),
                value={"space": DEFAULT_INSTANCE_SPACE, "externalId": power_asset},
            )
        )
    if power_asset and isinstance(power_asset, tuple):
        filters.append(
            dm.filters.Equals(
                view_id.as_property_ref("powerAsset"), value={"space": power_asset[0], "externalId": power_asset[1]}
            )
        )
    if power_asset and isinstance(power_asset, list) and isinstance(power_asset[0], str):
        filters.append(
            dm.filters.In(
                view_id.as_property_ref("powerAsset"),
                values=[{"space": DEFAULT_INSTANCE_SPACE, "externalId": item} for item in power_asset],
            )
        )
    if power_asset and isinstance(power_asset, list) and isinstance(power_asset[0], tuple):
        filters.append(
            dm.filters.In(
                view_id.as_property_ref("powerAsset"),
                values=[{"space": item[0], "externalId": item[1]} for item in power_asset],
            )
        )
    if isinstance(add_steps, bool):
        filters.append(dm.filters.Equals(view_id.as_property_ref("addSteps"), value=add_steps))
    if scenario_set and isinstance(scenario_set, str):
        filters.append(
            dm.filters.Equals(
                view_id.as_property_ref("scenarioSet"),
                value={"space": DEFAULT_INSTANCE_SPACE, "externalId": scenario_set},
            )
        )
    if scenario_set and isinstance(scenario_set, tuple):
        filters.append(
            dm.filters.Equals(
                view_id.as_property_ref("scenarioSet"), value={"space": scenario_set[0], "externalId": scenario_set[1]}
            )
        )
    if scenario_set and isinstance(scenario_set, list) and isinstance(scenario_set[0], str):
        filters.append(
            dm.filters.In(
                view_id.as_property_ref("scenarioSet"),
                values=[{"space": DEFAULT_INSTANCE_SPACE, "externalId": item} for item in scenario_set],
            )
        )
    if scenario_set and isinstance(scenario_set, list) and isinstance(scenario_set[0], tuple):
        filters.append(
            dm.filters.In(
                view_id.as_property_ref("scenarioSet"),
                values=[{"space": item[0], "externalId": item[1]} for item in scenario_set],
            )
        )
    if external_id_prefix is not None:
        filters.append(dm.filters.Prefix(["node", "externalId"], value=external_id_prefix))
    if isinstance(space, str):
        filters.append(dm.filters.Equals(["node", "space"], value=space))
    if space and isinstance(space, list):
        filters.append(dm.filters.In(["node", "space"], values=space))
    if filter:
        filters.append(filter)
    return dm.filters.And(*filters) if filters else None<|MERGE_RESOLUTION|>--- conflicted
+++ resolved
@@ -198,12 +198,6 @@
     scenario_set: Union[ShopScenarioSetWrite, str, dm.NodeId, None] = Field(
         default=None, repr=False, alias="scenarioSet"
     )
-<<<<<<< HEAD
-    scenario_set: Union[ShopScenarioSetWrite, str, dm.NodeId, None] = Field(
-        default=None, repr=False, alias="scenarioSet"
-    )
-=======
->>>>>>> 9c2522c8
 
     def _to_instances_write(
         self,
@@ -217,12 +211,7 @@
             return resources
 
         write_view = (view_by_read_class or {}).get(
-<<<<<<< HEAD
-            ShopBasedPartialBidConfiguration,
-            dm.ViewId("sp_power_ops_models", "ShopBasedPartialBidConfiguration", "1"),
-=======
             ShopBasedPartialBidConfiguration, dm.ViewId("power_ops_core", "ShopBasedPartialBidConfiguration", "1")
->>>>>>> 9c2522c8
         )
 
         properties: dict[str, Any] = {}
