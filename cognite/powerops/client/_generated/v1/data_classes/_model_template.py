from __future__ import annotations

import warnings
from typing import TYPE_CHECKING, Any, Literal, Optional, Union

from cognite.client import data_modeling as dm
from pydantic import Field
from pydantic import field_validator, model_validator

from ._core import (
    DEFAULT_INSTANCE_SPACE,
    DataRecord,
    DataRecordGraphQL,
    DataRecordWrite,
    DomainModel,
    DomainModelCore,
    DomainModelWrite,
    DomainModelWriteList,
    DomainModelList,
    DomainRelationWrite,
    GraphQLCore,
    ResourcesWrite,
)

if TYPE_CHECKING:
<<<<<<< HEAD
    from ._mapping import Mapping, MappingWrite
=======
    from ._mapping import Mapping, MappingGraphQL, MappingWrite
    from ._watercourse_shop import WatercourseShop, WatercourseShopGraphQL, WatercourseShopWrite
>>>>>>> 2f308d0e


__all__ = [
    "ModelTemplate",
    "ModelTemplateWrite",
    "ModelTemplateApply",
    "ModelTemplateList",
    "ModelTemplateWriteList",
    "ModelTemplateApplyList",
    "ModelTemplateFields",
    "ModelTemplateTextFields",
]


ModelTemplateTextFields = Literal["name", "version_", "shop_version", "model", "extra_files"]
ModelTemplateFields = Literal[
    "name", "version_", "shop_version", "penalty_limit", "model", "cog_shop_files_config", "extra_files"
]

_MODELTEMPLATE_PROPERTIES_BY_FIELD = {
    "name": "name",
    "version_": "version",
    "shop_version": "shopVersion",
    "penalty_limit": "penaltyLimit",
    "model": "model",
    "cog_shop_files_config": "cogShopFilesConfig",
    "extra_files": "extraFiles",
}


class ModelTemplateGraphQL(GraphQLCore, protected_namespaces=()):
    """This represents the reading version of model template, used
    when data is retrieved from CDF using GraphQL.

    It is used when retrieving data from CDF using GraphQL.

    Args:
        space: The space where the node is located.
        external_id: The external id of the model template.
        data_record: The data record of the model template node.
        version_: The version of the model
        shop_version: The version of SHOP to run
        watercourse: The watercourse to run the model for
        model: The shop model file to use as template before applying base mapping
        cog_shop_files_config: Configuration for in what order to load the various files into pyshop
        extra_files: Extra files related to a model template
        base_mappings: The base mappings for the model
    """

    view_id = dm.ViewId("sp_powerops_models", "ModelTemplate", "1")
    version_: Optional[str] = Field(None, alias="version")
    shop_version: Optional[str] = Field(None, alias="shopVersion")
    watercourse: Optional[WatercourseShopGraphQL] = Field(None, repr=False)
    model: Union[str, None] = None
    cog_shop_files_config: Optional[list[dict]] = Field(None, alias="cogShopFilesConfig")
    extra_files: Optional[list[str]] = Field(None, alias="extraFiles")
    base_mappings: Optional[list[MappingGraphQL]] = Field(default=None, repr=False, alias="baseMappings")

    @model_validator(mode="before")
    def parse_data_record(cls, values: Any) -> Any:
        if not isinstance(values, dict):
            return values
        if "lastUpdatedTime" in values or "createdTime" in values:
            values["dataRecord"] = DataRecordGraphQL(
                created_time=values.pop("createdTime", None),
                last_updated_time=values.pop("lastUpdatedTime", None),
            )
        return values

    @field_validator("watercourse", "base_mappings", mode="before")
    def parse_graphql(cls, value: Any) -> Any:
        if not isinstance(value, dict):
            return value
        if "items" in value:
            return value["items"]
        return value

    def as_read(self) -> ModelTemplate:
        """Convert this GraphQL format of model template to the reading format."""
        if self.data_record is None:
            raise ValueError("This object cannot be converted to a read format because it lacks a data record.")
        return ModelTemplate(
            space=self.space,
            external_id=self.external_id,
            data_record=DataRecord(
                version=0,
                last_updated_time=self.data_record.last_updated_time,
                created_time=self.data_record.created_time,
            ),
            version_=self.version_,
            shop_version=self.shop_version,
            watercourse=self.watercourse.as_read() if isinstance(self.watercourse, GraphQLCore) else self.watercourse,
            model=self.model,
            cog_shop_files_config=self.cog_shop_files_config,
            extra_files=self.extra_files,
            base_mappings=[
                base_mapping.as_read() if isinstance(base_mapping, GraphQLCore) else base_mapping
                for base_mapping in self.base_mappings or []
            ],
        )

    def as_write(self) -> ModelTemplateWrite:
        """Convert this GraphQL format of model template to the writing format."""
        return ModelTemplateWrite(
            space=self.space,
            external_id=self.external_id,
            data_record=DataRecordWrite(existing_version=0),
            version_=self.version_,
            shop_version=self.shop_version,
            watercourse=self.watercourse.as_write() if isinstance(self.watercourse, DomainModel) else self.watercourse,
            model=self.model,
            cog_shop_files_config=self.cog_shop_files_config,
            extra_files=self.extra_files,
            base_mappings=[
                base_mapping.as_write() if isinstance(base_mapping, DomainModel) else base_mapping
                for base_mapping in self.base_mappings or []
            ],
        )


class ModelTemplate(DomainModel, protected_namespaces=()):
    """This represents the reading version of model template.

    It is used to when data is retrieved from CDF.

    Args:
        space: The space where the node is located.
        external_id: The external id of the model template.
        data_record: The data record of the model template node.
        name: TODO
        version_: The version of the model
        shop_version: The version of SHOP to run
        penalty_limit: TODO
        model: The shop model file to use as template before applying base mapping
        cog_shop_files_config: Configuration for in what order to load the various files into pyshop
        extra_files: Extra files related to a model template
        base_mappings: The base mappings for the model
    """

    space: str = DEFAULT_INSTANCE_SPACE
    node_type: Union[dm.DirectRelationReference, None] = dm.DirectRelationReference(
        "sp_powerops_types_temp", "ModelTemplate"
    )
    name: str
    version_: Optional[str] = Field(None, alias="version")
    shop_version: str = Field(alias="shopVersion")
    penalty_limit: Optional[float] = Field(None, alias="penaltyLimit")
    model: Union[str, None] = None
    cog_shop_files_config: Optional[list[dict]] = Field(None, alias="cogShopFilesConfig")
    extra_files: Optional[list[str]] = Field(None, alias="extraFiles")
    base_mappings: Union[list[Mapping], list[str], list[dm.NodeId], None] = Field(
        default=None, repr=False, alias="baseMappings"
    )

    def as_write(self) -> ModelTemplateWrite:
        """Convert this read version of model template to the writing version."""
        return ModelTemplateWrite(
            space=self.space,
            external_id=self.external_id,
            data_record=DataRecordWrite(existing_version=self.data_record.version),
            name=self.name,
            version_=self.version_,
            shop_version=self.shop_version,
            penalty_limit=self.penalty_limit,
            model=self.model,
            cog_shop_files_config=self.cog_shop_files_config,
            extra_files=self.extra_files,
            base_mappings=[
                base_mapping.as_write() if isinstance(base_mapping, DomainModel) else base_mapping
                for base_mapping in self.base_mappings or []
            ],
        )

    def as_apply(self) -> ModelTemplateWrite:
        """Convert this read version of model template to the writing version."""
        warnings.warn(
            "as_apply is deprecated and will be removed in v1.0. Use as_write instead.",
            UserWarning,
            stacklevel=2,
        )
        return self.as_write()


class ModelTemplateWrite(DomainModelWrite, protected_namespaces=()):
    """This represents the writing version of model template.

    It is used to when data is sent to CDF.

    Args:
        space: The space where the node is located.
        external_id: The external id of the model template.
        data_record: The data record of the model template node.
        name: TODO
        version_: The version of the model
        shop_version: The version of SHOP to run
        penalty_limit: TODO
        model: The shop model file to use as template before applying base mapping
        cog_shop_files_config: Configuration for in what order to load the various files into pyshop
        extra_files: Extra files related to a model template
        base_mappings: The base mappings for the model
    """

    space: str = DEFAULT_INSTANCE_SPACE
    node_type: Union[dm.DirectRelationReference, None] = dm.DirectRelationReference(
        "sp_powerops_types_temp", "ModelTemplate"
    )
    name: str
    version_: Optional[str] = Field(None, alias="version")
    shop_version: str = Field(alias="shopVersion")
    penalty_limit: Optional[float] = Field(None, alias="penaltyLimit")
    model: Union[str, None] = None
    cog_shop_files_config: Optional[list[dict]] = Field(None, alias="cogShopFilesConfig")
    extra_files: Optional[list[str]] = Field(None, alias="extraFiles")
    base_mappings: Union[list[MappingWrite], list[str], list[dm.NodeId], None] = Field(
        default=None, repr=False, alias="baseMappings"
    )

    def _to_instances_write(
        self,
        cache: set[tuple[str, str]],
        view_by_read_class: dict[type[DomainModelCore], dm.ViewId] | None,
        write_none: bool = False,
        allow_version_increase: bool = False,
    ) -> ResourcesWrite:
        resources = ResourcesWrite()
        if self.as_tuple_id() in cache:
            return resources

        write_view = (view_by_read_class or {}).get(
            ModelTemplate, dm.ViewId("sp_powerops_models_temp", "ModelTemplate", "1")
        )

        properties: dict[str, Any] = {}

        if self.name is not None:
            properties["name"] = self.name

        if self.version_ is not None or write_none:
            properties["version"] = self.version_

        if self.shop_version is not None:
            properties["shopVersion"] = self.shop_version

        if self.penalty_limit is not None or write_none:
            properties["penaltyLimit"] = self.penalty_limit

        if self.model is not None:
            properties["model"] = self.model

        if self.cog_shop_files_config is not None or write_none:
            properties["cogShopFilesConfig"] = self.cog_shop_files_config

        if self.extra_files is not None or write_none:
            properties["extraFiles"] = self.extra_files

        if properties:
            this_node = dm.NodeApply(
                space=self.space,
                external_id=self.external_id,
                existing_version=None if allow_version_increase else self.data_record.existing_version,
                type=self.node_type,
                sources=[
                    dm.NodeOrEdgeData(
                        source=write_view,
                        properties=properties,
                    )
                ],
            )
            resources.nodes.append(this_node)
            cache.add(self.as_tuple_id())

        edge_type = dm.DirectRelationReference("sp_powerops_types_temp", "ModelTemplate.baseMappings")
        for base_mapping in self.base_mappings or []:
            other_resources = DomainRelationWrite.from_edge_to_resources(
                cache,
                start_node=self,
                end_node=base_mapping,
                edge_type=edge_type,
                view_by_read_class=view_by_read_class,
                write_none=write_none,
                allow_version_increase=allow_version_increase,
            )
            resources.extend(other_resources)

        return resources


class ModelTemplateApply(ModelTemplateWrite):
    def __new__(cls, *args, **kwargs) -> ModelTemplateApply:
        warnings.warn(
            "ModelTemplateApply is deprecated and will be removed in v1.0. Use ModelTemplateWrite instead."
            "The motivation for this change is that Write is a more descriptive name for the writing version of the"
            "ModelTemplate.",
            UserWarning,
            stacklevel=2,
        )
        return super().__new__(cls)


class ModelTemplateList(DomainModelList[ModelTemplate]):
    """List of model templates in the read version."""

    _INSTANCE = ModelTemplate

    def as_write(self) -> ModelTemplateWriteList:
        """Convert these read versions of model template to the writing versions."""
        return ModelTemplateWriteList([node.as_write() for node in self.data])

    def as_apply(self) -> ModelTemplateWriteList:
        """Convert these read versions of primitive nullable to the writing versions."""
        warnings.warn(
            "as_apply is deprecated and will be removed in v1.0. Use as_write instead.",
            UserWarning,
            stacklevel=2,
        )
        return self.as_write()


class ModelTemplateWriteList(DomainModelWriteList[ModelTemplateWrite]):
    """List of model templates in the writing version."""

    _INSTANCE = ModelTemplateWrite


class ModelTemplateApplyList(ModelTemplateWriteList): ...


def _create_model_template_filter(
    view_id: dm.ViewId,
    name: str | list[str] | None = None,
    name_prefix: str | None = None,
    version_: str | list[str] | None = None,
    version_prefix: str | None = None,
    shop_version: str | list[str] | None = None,
    shop_version_prefix: str | None = None,
    min_penalty_limit: float | None = None,
    max_penalty_limit: float | None = None,
    external_id_prefix: str | None = None,
    space: str | list[str] | None = None,
    filter: dm.Filter | None = None,
) -> dm.Filter | None:
    filters = []
    if isinstance(name, str):
        filters.append(dm.filters.Equals(view_id.as_property_ref("name"), value=name))
    if name and isinstance(name, list):
        filters.append(dm.filters.In(view_id.as_property_ref("name"), values=name))
    if name_prefix is not None:
        filters.append(dm.filters.Prefix(view_id.as_property_ref("name"), value=name_prefix))
    if isinstance(version_, str):
        filters.append(dm.filters.Equals(view_id.as_property_ref("version"), value=version_))
    if version_ and isinstance(version_, list):
        filters.append(dm.filters.In(view_id.as_property_ref("version"), values=version_))
    if version_prefix is not None:
        filters.append(dm.filters.Prefix(view_id.as_property_ref("version"), value=version_prefix))
    if isinstance(shop_version, str):
        filters.append(dm.filters.Equals(view_id.as_property_ref("shopVersion"), value=shop_version))
    if shop_version and isinstance(shop_version, list):
        filters.append(dm.filters.In(view_id.as_property_ref("shopVersion"), values=shop_version))
    if shop_version_prefix is not None:
        filters.append(dm.filters.Prefix(view_id.as_property_ref("shopVersion"), value=shop_version_prefix))
    if min_penalty_limit is not None or max_penalty_limit is not None:
        filters.append(
            dm.filters.Range(view_id.as_property_ref("penaltyLimit"), gte=min_penalty_limit, lte=max_penalty_limit)
        )
    if external_id_prefix is not None:
        filters.append(dm.filters.Prefix(["node", "externalId"], value=external_id_prefix))
    if isinstance(space, str):
        filters.append(dm.filters.Equals(["node", "space"], value=space))
    if space and isinstance(space, list):
        filters.append(dm.filters.In(["node", "space"], values=space))
    if filter:
        filters.append(filter)
    return dm.filters.And(*filters) if filters else None<|MERGE_RESOLUTION|>--- conflicted
+++ resolved
@@ -23,12 +23,7 @@
 )
 
 if TYPE_CHECKING:
-<<<<<<< HEAD
-    from ._mapping import Mapping, MappingWrite
-=======
     from ._mapping import Mapping, MappingGraphQL, MappingWrite
-    from ._watercourse_shop import WatercourseShop, WatercourseShopGraphQL, WatercourseShopWrite
->>>>>>> 2f308d0e
 
 
 __all__ = [
@@ -69,19 +64,21 @@
         space: The space where the node is located.
         external_id: The external id of the model template.
         data_record: The data record of the model template node.
+        name: TODO
         version_: The version of the model
         shop_version: The version of SHOP to run
-        watercourse: The watercourse to run the model for
+        penalty_limit: TODO
         model: The shop model file to use as template before applying base mapping
         cog_shop_files_config: Configuration for in what order to load the various files into pyshop
         extra_files: Extra files related to a model template
         base_mappings: The base mappings for the model
     """
 
-    view_id = dm.ViewId("sp_powerops_models", "ModelTemplate", "1")
+    view_id = dm.ViewId("sp_powerops_models_temp", "ModelTemplate", "1")
+    name: Optional[str] = None
     version_: Optional[str] = Field(None, alias="version")
     shop_version: Optional[str] = Field(None, alias="shopVersion")
-    watercourse: Optional[WatercourseShopGraphQL] = Field(None, repr=False)
+    penalty_limit: Optional[float] = Field(None, alias="penaltyLimit")
     model: Union[str, None] = None
     cog_shop_files_config: Optional[list[dict]] = Field(None, alias="cogShopFilesConfig")
     extra_files: Optional[list[str]] = Field(None, alias="extraFiles")
@@ -98,7 +95,7 @@
             )
         return values
 
-    @field_validator("watercourse", "base_mappings", mode="before")
+    @field_validator("base_mappings", mode="before")
     def parse_graphql(cls, value: Any) -> Any:
         if not isinstance(value, dict):
             return value
@@ -118,9 +115,10 @@
                 last_updated_time=self.data_record.last_updated_time,
                 created_time=self.data_record.created_time,
             ),
+            name=self.name,
             version_=self.version_,
             shop_version=self.shop_version,
-            watercourse=self.watercourse.as_read() if isinstance(self.watercourse, GraphQLCore) else self.watercourse,
+            penalty_limit=self.penalty_limit,
             model=self.model,
             cog_shop_files_config=self.cog_shop_files_config,
             extra_files=self.extra_files,
@@ -136,9 +134,10 @@
             space=self.space,
             external_id=self.external_id,
             data_record=DataRecordWrite(existing_version=0),
+            name=self.name,
             version_=self.version_,
             shop_version=self.shop_version,
-            watercourse=self.watercourse.as_write() if isinstance(self.watercourse, DomainModel) else self.watercourse,
+            penalty_limit=self.penalty_limit,
             model=self.model,
             cog_shop_files_config=self.cog_shop_files_config,
             extra_files=self.extra_files,
