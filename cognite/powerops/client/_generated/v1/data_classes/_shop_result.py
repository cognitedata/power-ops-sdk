from __future__ import annotations

import warnings
from typing import TYPE_CHECKING, Any, Literal, Optional, Union

from cognite.client import data_modeling as dm
from pydantic import Field
from pydantic import field_validator, model_validator

from ._core import (
    DEFAULT_INSTANCE_SPACE,
    DataRecord,
    DataRecordGraphQL,
    DataRecordWrite,
    DomainModel,
    DomainModelCore,
    DomainModelWrite,
    DomainModelWriteList,
    DomainModelList,
    DomainRelationWrite,
    GraphQLCore,
    ResourcesWrite,
)

if TYPE_CHECKING:
<<<<<<< HEAD
    from ._alert import Alert, AlertWrite
    from ._case import Case, CaseWrite
    from ._shop_time_series import SHOPTimeSeries, SHOPTimeSeriesWrite
=======
    from ._alert import Alert, AlertGraphQL, AlertWrite
    from ._case import Case, CaseGraphQL, CaseWrite
>>>>>>> 2f308d0e


__all__ = [
    "SHOPResult",
    "SHOPResultWrite",
    "SHOPResultApply",
    "SHOPResultList",
    "SHOPResultWriteList",
    "SHOPResultApplyList",
    "SHOPResultFields",
    "SHOPResultTextFields",
]


SHOPResultTextFields = Literal["objective_sequence", "pre_run", "post_run", "shop_messages", "cplex_logs"]
SHOPResultFields = Literal["objective_sequence", "pre_run", "post_run", "shop_messages", "cplex_logs"]

_SHOPRESULT_PROPERTIES_BY_FIELD = {
    "objective_sequence": "objectiveSequence",
    "pre_run": "preRun",
    "post_run": "postRun",
    "shop_messages": "shopMessages",
    "cplex_logs": "cplexLogs",
}


class SHOPResultGraphQL(GraphQLCore):
    """This represents the reading version of shop result, used
    when data is retrieved from CDF using GraphQL.

    It is used when retrieving data from CDF using GraphQL.

    Args:
        space: The space where the node is located.
        external_id: The external id of the shop result.
        data_record: The data record of the shop result node.
        case: The case that was used to produce this result
        output_timeseries: A general placeholder for all timeseries that stem from a shop run
        objective_sequence: The sequence of the objective function
        pre_run: The pre-run data for the SHOP run
        post_run: The post-run data for the SHOP run
        shop_messages: The messages from the SHOP run
        cplex_logs: The logs from CPLEX
        alerts: An array of calculation level Alerts.
    """

    view_id = dm.ViewId("sp_powerops_models", "SHOPResult", "1")
    case: Optional[CaseGraphQL] = Field(None, repr=False)
    output_timeseries: Union[list[TimeSeries], list[str], None] = Field(None, alias="outputTimeseries")
    objective_sequence: Union[str, None] = Field(None, alias="objectiveSequence")
    pre_run: Union[str, None] = Field(None, alias="preRun")
    post_run: Union[str, None] = Field(None, alias="postRun")
    shop_messages: Union[str, None] = Field(None, alias="shopMessages")
    cplex_logs: Union[str, None] = Field(None, alias="cplexLogs")
    alerts: Optional[list[AlertGraphQL]] = Field(default=None, repr=False)

    @model_validator(mode="before")
    def parse_data_record(cls, values: Any) -> Any:
        if not isinstance(values, dict):
            return values
        if "lastUpdatedTime" in values or "createdTime" in values:
            values["dataRecord"] = DataRecordGraphQL(
                created_time=values.pop("createdTime", None),
                last_updated_time=values.pop("lastUpdatedTime", None),
            )
        return values

    @field_validator("case", "alerts", mode="before")
    def parse_graphql(cls, value: Any) -> Any:
        if not isinstance(value, dict):
            return value
        if "items" in value:
            return value["items"]
        return value

    def as_read(self) -> SHOPResult:
        """Convert this GraphQL format of shop result to the reading format."""
        if self.data_record is None:
            raise ValueError("This object cannot be converted to a read format because it lacks a data record.")
        return SHOPResult(
            space=self.space,
            external_id=self.external_id,
            data_record=DataRecord(
                version=0,
                last_updated_time=self.data_record.last_updated_time,
                created_time=self.data_record.created_time,
            ),
            case=self.case.as_read() if isinstance(self.case, GraphQLCore) else self.case,
            output_timeseries=self.output_timeseries,
            objective_sequence=self.objective_sequence,
            pre_run=self.pre_run,
            post_run=self.post_run,
            shop_messages=self.shop_messages,
            cplex_logs=self.cplex_logs,
            alerts=[alert.as_read() if isinstance(alert, GraphQLCore) else alert for alert in self.alerts or []],
        )

    def as_write(self) -> SHOPResultWrite:
        """Convert this GraphQL format of shop result to the writing format."""
        return SHOPResultWrite(
            space=self.space,
            external_id=self.external_id,
            data_record=DataRecordWrite(existing_version=0),
            case=self.case.as_write() if isinstance(self.case, DomainModel) else self.case,
            output_timeseries=self.output_timeseries,
            objective_sequence=self.objective_sequence,
            pre_run=self.pre_run,
            post_run=self.post_run,
            shop_messages=self.shop_messages,
            cplex_logs=self.cplex_logs,
            alerts=[alert.as_write() if isinstance(alert, DomainModel) else alert for alert in self.alerts or []],
        )


class SHOPResult(DomainModel):
    """This represents the reading version of shop result.

    It is used to when data is retrieved from CDF.

    Args:
        space: The space where the node is located.
        external_id: The external id of the shop result.
        data_record: The data record of the shop result node.
        case: The case that was used to produce this result
        objective_sequence: The sequence of the objective function
        pre_run: The pre-run data for the SHOP run
        post_run: The post-run data for the SHOP run
        shop_messages: The messages from the SHOP run
        cplex_logs: The logs from CPLEX
        alerts: An array of calculation level Alerts.
        output_timeseries: TODO
    """

    space: str = DEFAULT_INSTANCE_SPACE
    node_type: Union[dm.DirectRelationReference, None] = None
    case: Union[Case, str, dm.NodeId, None] = Field(None, repr=False)
    objective_sequence: Union[str, None] = Field(None, alias="objectiveSequence")
    pre_run: Union[str, None] = Field(None, alias="preRun")
    post_run: Union[str, None] = Field(None, alias="postRun")
    shop_messages: Union[str, None] = Field(None, alias="shopMessages")
    cplex_logs: Union[str, None] = Field(None, alias="cplexLogs")
<<<<<<< HEAD
    alerts: Union[list[Alert], list[str], None] = Field(default=None, repr=False)
    output_timeseries: Union[list[SHOPTimeSeries], list[str], None] = Field(
        default=None, repr=False, alias="outputTimeseries"
    )
=======
    alerts: Union[list[Alert], list[str], list[dm.NodeId], None] = Field(default=None, repr=False)
>>>>>>> 2f308d0e

    def as_write(self) -> SHOPResultWrite:
        """Convert this read version of shop result to the writing version."""
        return SHOPResultWrite(
            space=self.space,
            external_id=self.external_id,
            data_record=DataRecordWrite(existing_version=self.data_record.version),
            case=self.case.as_write() if isinstance(self.case, DomainModel) else self.case,
            objective_sequence=self.objective_sequence,
            pre_run=self.pre_run,
            post_run=self.post_run,
            shop_messages=self.shop_messages,
            cplex_logs=self.cplex_logs,
            alerts=[alert.as_write() if isinstance(alert, DomainModel) else alert for alert in self.alerts or []],
            output_timeseries=[
                output_timesery.as_write() if isinstance(output_timesery, DomainModel) else output_timesery
                for output_timesery in self.output_timeseries or []
            ],
        )

    def as_apply(self) -> SHOPResultWrite:
        """Convert this read version of shop result to the writing version."""
        warnings.warn(
            "as_apply is deprecated and will be removed in v1.0. Use as_write instead.",
            UserWarning,
            stacklevel=2,
        )
        return self.as_write()


class SHOPResultWrite(DomainModelWrite):
    """This represents the writing version of shop result.

    It is used to when data is sent to CDF.

    Args:
        space: The space where the node is located.
        external_id: The external id of the shop result.
        data_record: The data record of the shop result node.
        case: The case that was used to produce this result
        objective_sequence: The sequence of the objective function
        pre_run: The pre-run data for the SHOP run
        post_run: The post-run data for the SHOP run
        shop_messages: The messages from the SHOP run
        cplex_logs: The logs from CPLEX
        alerts: An array of calculation level Alerts.
        output_timeseries: TODO
    """

    space: str = DEFAULT_INSTANCE_SPACE
    node_type: Union[dm.DirectRelationReference, None] = None
    case: Union[CaseWrite, str, dm.NodeId, None] = Field(None, repr=False)
    objective_sequence: Union[str, None] = Field(None, alias="objectiveSequence")
    pre_run: Union[str, None] = Field(None, alias="preRun")
    post_run: Union[str, None] = Field(None, alias="postRun")
    shop_messages: Union[str, None] = Field(None, alias="shopMessages")
    cplex_logs: Union[str, None] = Field(None, alias="cplexLogs")
<<<<<<< HEAD
    alerts: Union[list[AlertWrite], list[str], None] = Field(default=None, repr=False)
    output_timeseries: Union[list[SHOPTimeSeriesWrite], list[str], None] = Field(
        default=None, repr=False, alias="outputTimeseries"
    )
=======
    alerts: Union[list[AlertWrite], list[str], list[dm.NodeId], None] = Field(default=None, repr=False)
>>>>>>> 2f308d0e

    def _to_instances_write(
        self,
        cache: set[tuple[str, str]],
        view_by_read_class: dict[type[DomainModelCore], dm.ViewId] | None,
        write_none: bool = False,
        allow_version_increase: bool = False,
    ) -> ResourcesWrite:
        resources = ResourcesWrite()
        if self.as_tuple_id() in cache:
            return resources

        write_view = (view_by_read_class or {}).get(SHOPResult, dm.ViewId("sp_powerops_models_temp", "SHOPResult", "1"))

        properties: dict[str, Any] = {}

        if self.case is not None:
            properties["case"] = {
                "space": self.space if isinstance(self.case, str) else self.case.space,
                "externalId": self.case if isinstance(self.case, str) else self.case.external_id,
            }

        if self.objective_sequence is not None or write_none:
            properties["objectiveSequence"] = self.objective_sequence

        if self.pre_run is not None or write_none:
            properties["preRun"] = self.pre_run

        if self.post_run is not None or write_none:
            properties["postRun"] = self.post_run

        if self.shop_messages is not None or write_none:
            properties["shopMessages"] = self.shop_messages

        if self.cplex_logs is not None or write_none:
            properties["cplexLogs"] = self.cplex_logs

        if properties:
            this_node = dm.NodeApply(
                space=self.space,
                external_id=self.external_id,
                existing_version=None if allow_version_increase else self.data_record.existing_version,
                type=self.node_type,
                sources=[
                    dm.NodeOrEdgeData(
                        source=write_view,
                        properties=properties,
                    )
                ],
            )
            resources.nodes.append(this_node)
            cache.add(self.as_tuple_id())

        edge_type = dm.DirectRelationReference("sp_powerops_types_temp", "calculationIssue")
        for alert in self.alerts or []:
            other_resources = DomainRelationWrite.from_edge_to_resources(
                cache,
                start_node=self,
                end_node=alert,
                edge_type=edge_type,
                view_by_read_class=view_by_read_class,
                write_none=write_none,
                allow_version_increase=allow_version_increase,
            )
            resources.extend(other_resources)

        edge_type = dm.DirectRelationReference("sp_powerops_types_temp", "SHOPResult.outputTimeseries")
        for output_timesery in self.output_timeseries or []:
            other_resources = DomainRelationWrite.from_edge_to_resources(
                cache,
                start_node=self,
                end_node=output_timesery,
                edge_type=edge_type,
                view_by_read_class=view_by_read_class,
            )
            resources.extend(other_resources)

        if isinstance(self.case, DomainModelWrite):
            other_resources = self.case._to_instances_write(cache, view_by_read_class)
            resources.extend(other_resources)

        return resources


class SHOPResultApply(SHOPResultWrite):
    def __new__(cls, *args, **kwargs) -> SHOPResultApply:
        warnings.warn(
            "SHOPResultApply is deprecated and will be removed in v1.0. Use SHOPResultWrite instead."
            "The motivation for this change is that Write is a more descriptive name for the writing version of the"
            "SHOPResult.",
            UserWarning,
            stacklevel=2,
        )
        return super().__new__(cls)


class SHOPResultList(DomainModelList[SHOPResult]):
    """List of shop results in the read version."""

    _INSTANCE = SHOPResult

    def as_write(self) -> SHOPResultWriteList:
        """Convert these read versions of shop result to the writing versions."""
        return SHOPResultWriteList([node.as_write() for node in self.data])

    def as_apply(self) -> SHOPResultWriteList:
        """Convert these read versions of primitive nullable to the writing versions."""
        warnings.warn(
            "as_apply is deprecated and will be removed in v1.0. Use as_write instead.",
            UserWarning,
            stacklevel=2,
        )
        return self.as_write()


class SHOPResultWriteList(DomainModelWriteList[SHOPResultWrite]):
    """List of shop results in the writing version."""

    _INSTANCE = SHOPResultWrite


class SHOPResultApplyList(SHOPResultWriteList): ...


def _create_shop_result_filter(
    view_id: dm.ViewId,
    case: str | tuple[str, str] | list[str] | list[tuple[str, str]] | None = None,
    external_id_prefix: str | None = None,
    space: str | list[str] | None = None,
    filter: dm.Filter | None = None,
) -> dm.Filter | None:
    filters = []
    if case and isinstance(case, str):
        filters.append(
            dm.filters.Equals(
                view_id.as_property_ref("case"), value={"space": DEFAULT_INSTANCE_SPACE, "externalId": case}
            )
        )
    if case and isinstance(case, tuple):
        filters.append(
            dm.filters.Equals(view_id.as_property_ref("case"), value={"space": case[0], "externalId": case[1]})
        )
    if case and isinstance(case, list) and isinstance(case[0], str):
        filters.append(
            dm.filters.In(
                view_id.as_property_ref("case"),
                values=[{"space": DEFAULT_INSTANCE_SPACE, "externalId": item} for item in case],
            )
        )
    if case and isinstance(case, list) and isinstance(case[0], tuple):
        filters.append(
            dm.filters.In(
                view_id.as_property_ref("case"), values=[{"space": item[0], "externalId": item[1]} for item in case]
            )
        )
    if external_id_prefix is not None:
        filters.append(dm.filters.Prefix(["node", "externalId"], value=external_id_prefix))
    if isinstance(space, str):
        filters.append(dm.filters.Equals(["node", "space"], value=space))
    if space and isinstance(space, list):
        filters.append(dm.filters.In(["node", "space"], values=space))
    if filter:
        filters.append(filter)
    return dm.filters.And(*filters) if filters else None<|MERGE_RESOLUTION|>--- conflicted
+++ resolved
@@ -23,14 +23,9 @@
 )
 
 if TYPE_CHECKING:
-<<<<<<< HEAD
-    from ._alert import Alert, AlertWrite
-    from ._case import Case, CaseWrite
-    from ._shop_time_series import SHOPTimeSeries, SHOPTimeSeriesWrite
-=======
     from ._alert import Alert, AlertGraphQL, AlertWrite
     from ._case import Case, CaseGraphQL, CaseWrite
->>>>>>> 2f308d0e
+    from ._shop_time_series import SHOPTimeSeries, SHOPTimeSeriesGraphQL, SHOPTimeSeriesWrite
 
 
 __all__ = [
@@ -68,24 +63,24 @@
         external_id: The external id of the shop result.
         data_record: The data record of the shop result node.
         case: The case that was used to produce this result
-        output_timeseries: A general placeholder for all timeseries that stem from a shop run
         objective_sequence: The sequence of the objective function
         pre_run: The pre-run data for the SHOP run
         post_run: The post-run data for the SHOP run
         shop_messages: The messages from the SHOP run
         cplex_logs: The logs from CPLEX
         alerts: An array of calculation level Alerts.
+        output_timeseries: TODO
     """
 
-    view_id = dm.ViewId("sp_powerops_models", "SHOPResult", "1")
+    view_id = dm.ViewId("sp_powerops_models_temp", "SHOPResult", "1")
     case: Optional[CaseGraphQL] = Field(None, repr=False)
-    output_timeseries: Union[list[TimeSeries], list[str], None] = Field(None, alias="outputTimeseries")
     objective_sequence: Union[str, None] = Field(None, alias="objectiveSequence")
     pre_run: Union[str, None] = Field(None, alias="preRun")
     post_run: Union[str, None] = Field(None, alias="postRun")
     shop_messages: Union[str, None] = Field(None, alias="shopMessages")
     cplex_logs: Union[str, None] = Field(None, alias="cplexLogs")
     alerts: Optional[list[AlertGraphQL]] = Field(default=None, repr=False)
+    output_timeseries: Optional[list[SHOPTimeSeriesGraphQL]] = Field(default=None, repr=False, alias="outputTimeseries")
 
     @model_validator(mode="before")
     def parse_data_record(cls, values: Any) -> Any:
@@ -98,7 +93,7 @@
             )
         return values
 
-    @field_validator("case", "alerts", mode="before")
+    @field_validator("case", "alerts", "output_timeseries", mode="before")
     def parse_graphql(cls, value: Any) -> Any:
         if not isinstance(value, dict):
             return value
@@ -119,13 +114,16 @@
                 created_time=self.data_record.created_time,
             ),
             case=self.case.as_read() if isinstance(self.case, GraphQLCore) else self.case,
-            output_timeseries=self.output_timeseries,
             objective_sequence=self.objective_sequence,
             pre_run=self.pre_run,
             post_run=self.post_run,
             shop_messages=self.shop_messages,
             cplex_logs=self.cplex_logs,
             alerts=[alert.as_read() if isinstance(alert, GraphQLCore) else alert for alert in self.alerts or []],
+            output_timeseries=[
+                output_timesery.as_read() if isinstance(output_timesery, GraphQLCore) else output_timesery
+                for output_timesery in self.output_timeseries or []
+            ],
         )
 
     def as_write(self) -> SHOPResultWrite:
@@ -135,13 +133,16 @@
             external_id=self.external_id,
             data_record=DataRecordWrite(existing_version=0),
             case=self.case.as_write() if isinstance(self.case, DomainModel) else self.case,
-            output_timeseries=self.output_timeseries,
             objective_sequence=self.objective_sequence,
             pre_run=self.pre_run,
             post_run=self.post_run,
             shop_messages=self.shop_messages,
             cplex_logs=self.cplex_logs,
             alerts=[alert.as_write() if isinstance(alert, DomainModel) else alert for alert in self.alerts or []],
+            output_timeseries=[
+                output_timesery.as_write() if isinstance(output_timesery, DomainModel) else output_timesery
+                for output_timesery in self.output_timeseries or []
+            ],
         )
 
 
@@ -172,14 +173,10 @@
     post_run: Union[str, None] = Field(None, alias="postRun")
     shop_messages: Union[str, None] = Field(None, alias="shopMessages")
     cplex_logs: Union[str, None] = Field(None, alias="cplexLogs")
-<<<<<<< HEAD
-    alerts: Union[list[Alert], list[str], None] = Field(default=None, repr=False)
-    output_timeseries: Union[list[SHOPTimeSeries], list[str], None] = Field(
+    alerts: Union[list[Alert], list[str], list[dm.NodeId], None] = Field(default=None, repr=False)
+    output_timeseries: Union[list[SHOPTimeSeries], list[str], list[dm.NodeId], None] = Field(
         default=None, repr=False, alias="outputTimeseries"
     )
-=======
-    alerts: Union[list[Alert], list[str], list[dm.NodeId], None] = Field(default=None, repr=False)
->>>>>>> 2f308d0e
 
     def as_write(self) -> SHOPResultWrite:
         """Convert this read version of shop result to the writing version."""
@@ -237,14 +234,10 @@
     post_run: Union[str, None] = Field(None, alias="postRun")
     shop_messages: Union[str, None] = Field(None, alias="shopMessages")
     cplex_logs: Union[str, None] = Field(None, alias="cplexLogs")
-<<<<<<< HEAD
-    alerts: Union[list[AlertWrite], list[str], None] = Field(default=None, repr=False)
-    output_timeseries: Union[list[SHOPTimeSeriesWrite], list[str], None] = Field(
+    alerts: Union[list[AlertWrite], list[str], list[dm.NodeId], None] = Field(default=None, repr=False)
+    output_timeseries: Union[list[SHOPTimeSeriesWrite], list[str], list[dm.NodeId], None] = Field(
         default=None, repr=False, alias="outputTimeseries"
     )
-=======
-    alerts: Union[list[AlertWrite], list[str], list[dm.NodeId], None] = Field(default=None, repr=False)
->>>>>>> 2f308d0e
 
     def _to_instances_write(
         self,
@@ -319,6 +312,8 @@
                 end_node=output_timesery,
                 edge_type=edge_type,
                 view_by_read_class=view_by_read_class,
+                write_none=write_none,
+                allow_version_increase=allow_version_increase,
             )
             resources.extend(other_resources)
 
