from __future__ import annotations

import datetime
import warnings
from typing import TYPE_CHECKING, Any, Literal, Optional, Union

from cognite.client import data_modeling as dm
from pydantic import Field
from pydantic import field_validator, model_validator

from ._core import (
    DEFAULT_INSTANCE_SPACE,
    DataRecord,
    DataRecordGraphQL,
    DataRecordWrite,
    DomainModel,
    DomainModelCore,
    DomainModelWrite,
    DomainModelWriteList,
    DomainModelList,
    DomainRelationWrite,
    GraphQLCore,
    ResourcesWrite,
)
from ._bid_document import BidDocument, BidDocumentWrite

if TYPE_CHECKING:
    from ._alert import Alert, AlertGraphQL, AlertWrite
    from ._bid_row import BidRow, BidRowGraphQL, BidRowWrite
    from ._price_area_afrr import PriceAreaAFRR, PriceAreaAFRRGraphQL, PriceAreaAFRRWrite


__all__ = [
    "BidDocumentAFRR",
    "BidDocumentAFRRWrite",
    "BidDocumentAFRRApply",
    "BidDocumentAFRRList",
    "BidDocumentAFRRWriteList",
    "BidDocumentAFRRApplyList",
    "BidDocumentAFRRFields",
    "BidDocumentAFRRTextFields",
]


BidDocumentAFRRTextFields = Literal["name", "process_id"]
BidDocumentAFRRFields = Literal[
    "name", "process_id", "delivery_date", "start_calculation", "end_calculation", "is_complete"
]

_BIDDOCUMENTAFRR_PROPERTIES_BY_FIELD = {
    "name": "name",
    "process_id": "processId",
    "delivery_date": "deliveryDate",
    "start_calculation": "startCalculation",
    "end_calculation": "endCalculation",
    "is_complete": "isComplete",
}


<<<<<<< HEAD
class BidDocumentAFRR(BidDocument):
=======
class BidDocumentAFRRGraphQL(GraphQLCore):
    """This represents the reading version of bid document afrr, used
    when data is retrieved from CDF using GraphQL.

    It is used when retrieving data from CDF using GraphQL.

    Args:
        space: The space where the node is located.
        external_id: The external id of the bid document afrr.
        data_record: The data record of the bid document afrr node.
        name: Unique name for a given instance of a Bid Document. A combination of name, priceArea, date and startCalculation.
        delivery_date: The date of the Bid.
        start_calculation: Timestamp of when the Bid calculation workflow started.
        end_calculation: Timestamp of when the Bid calculation workflow completed.
        is_complete: Indicates that the Bid calculation workflow has completed (although has not necessarily succeeded).
        alerts: An array of calculation level Alerts.
        price_area: The price area field.
        bids: An array of BidRows containing the Bid data.
    """

    view_id = dm.ViewId("sp_powerops_models", "BidDocumentAFRR", "1")
    name: Optional[str] = None
    delivery_date: Optional[datetime.date] = Field(None, alias="deliveryDate")
    start_calculation: Optional[datetime.datetime] = Field(None, alias="startCalculation")
    end_calculation: Optional[datetime.datetime] = Field(None, alias="endCalculation")
    is_complete: Optional[bool] = Field(None, alias="isComplete")
    alerts: Optional[list[AlertGraphQL]] = Field(default=None, repr=False)
    price_area: Optional[PriceAreaAFRRGraphQL] = Field(None, repr=False, alias="priceArea")
    bids: Optional[list[BidRowGraphQL]] = Field(default=None, repr=False)

    @model_validator(mode="before")
    def parse_data_record(cls, values: Any) -> Any:
        if not isinstance(values, dict):
            return values
        if "lastUpdatedTime" in values or "createdTime" in values:
            values["dataRecord"] = DataRecordGraphQL(
                created_time=values.pop("createdTime", None),
                last_updated_time=values.pop("lastUpdatedTime", None),
            )
        return values

    @field_validator("alerts", "price_area", "bids", mode="before")
    def parse_graphql(cls, value: Any) -> Any:
        if not isinstance(value, dict):
            return value
        if "items" in value:
            return value["items"]
        return value

    def as_read(self) -> BidDocumentAFRR:
        """Convert this GraphQL format of bid document afrr to the reading format."""
        if self.data_record is None:
            raise ValueError("This object cannot be converted to a read format because it lacks a data record.")
        return BidDocumentAFRR(
            space=self.space,
            external_id=self.external_id,
            data_record=DataRecord(
                version=0,
                last_updated_time=self.data_record.last_updated_time,
                created_time=self.data_record.created_time,
            ),
            name=self.name,
            delivery_date=self.delivery_date,
            start_calculation=self.start_calculation,
            end_calculation=self.end_calculation,
            is_complete=self.is_complete,
            alerts=[alert.as_read() if isinstance(alert, GraphQLCore) else alert for alert in self.alerts or []],
            price_area=self.price_area.as_read() if isinstance(self.price_area, GraphQLCore) else self.price_area,
            bids=[bid.as_read() if isinstance(bid, GraphQLCore) else bid for bid in self.bids or []],
        )

    def as_write(self) -> BidDocumentAFRRWrite:
        """Convert this GraphQL format of bid document afrr to the writing format."""
        return BidDocumentAFRRWrite(
            space=self.space,
            external_id=self.external_id,
            data_record=DataRecordWrite(existing_version=0),
            name=self.name,
            delivery_date=self.delivery_date,
            start_calculation=self.start_calculation,
            end_calculation=self.end_calculation,
            is_complete=self.is_complete,
            alerts=[alert.as_write() if isinstance(alert, DomainModel) else alert for alert in self.alerts or []],
            price_area=self.price_area.as_write() if isinstance(self.price_area, DomainModel) else self.price_area,
            bids=[bid.as_write() if isinstance(bid, DomainModel) else bid for bid in self.bids or []],
        )


class BidDocumentAFRR(DomainModel):
>>>>>>> 2f308d0e
    """This represents the reading version of bid document afrr.

    It is used to when data is retrieved from CDF.

    Args:
        space: The space where the node is located.
        external_id: The external id of the bid document afrr.
        data_record: The data record of the bid document afrr node.
        name: Unique name for a given instance of a Bid Document. A combination of name, priceArea, date and startCalculation.
        process_id: The process associated with the Bid calculation workflow.
        delivery_date: The date of the Bid.
        start_calculation: Timestamp of when the Bid calculation workflow started.
        end_calculation: Timestamp of when the Bid calculation workflow completed.
        is_complete: Indicates that the Bid calculation workflow has completed (although has not necessarily succeeded).
        alerts: An array of calculation level Alerts.
        price_area: The price area field.
        bids: An array of BidRows containing the Bid data.
    """

    node_type: Union[dm.DirectRelationReference, None] = dm.DirectRelationReference(
        "sp_powerops_types_temp", "AFRRBidDocument"
    )
<<<<<<< HEAD
=======
    name: Optional[str] = None
    delivery_date: datetime.date = Field(alias="deliveryDate")
    start_calculation: Optional[datetime.datetime] = Field(None, alias="startCalculation")
    end_calculation: Optional[datetime.datetime] = Field(None, alias="endCalculation")
    is_complete: Optional[bool] = Field(None, alias="isComplete")
    alerts: Union[list[Alert], list[str], list[dm.NodeId], None] = Field(default=None, repr=False)
>>>>>>> 2f308d0e
    price_area: Union[PriceAreaAFRR, str, dm.NodeId, None] = Field(None, repr=False, alias="priceArea")
    bids: Union[list[BidRow], list[str], list[dm.NodeId], None] = Field(default=None, repr=False)

    def as_write(self) -> BidDocumentAFRRWrite:
        """Convert this read version of bid document afrr to the writing version."""
        return BidDocumentAFRRWrite(
            space=self.space,
            external_id=self.external_id,
            data_record=DataRecordWrite(existing_version=self.data_record.version),
            name=self.name,
            process_id=self.process_id,
            delivery_date=self.delivery_date,
            start_calculation=self.start_calculation,
            end_calculation=self.end_calculation,
            is_complete=self.is_complete,
            alerts=[alert.as_write() if isinstance(alert, DomainModel) else alert for alert in self.alerts or []],
            price_area=self.price_area.as_write() if isinstance(self.price_area, DomainModel) else self.price_area,
            bids=[bid.as_write() if isinstance(bid, DomainModel) else bid for bid in self.bids or []],
        )

    def as_apply(self) -> BidDocumentAFRRWrite:
        """Convert this read version of bid document afrr to the writing version."""
        warnings.warn(
            "as_apply is deprecated and will be removed in v1.0. Use as_write instead.",
            UserWarning,
            stacklevel=2,
        )
        return self.as_write()


class BidDocumentAFRRWrite(BidDocumentWrite):
    """This represents the writing version of bid document afrr.

    It is used to when data is sent to CDF.

    Args:
        space: The space where the node is located.
        external_id: The external id of the bid document afrr.
        data_record: The data record of the bid document afrr node.
        name: Unique name for a given instance of a Bid Document. A combination of name, priceArea, date and startCalculation.
        process_id: The process associated with the Bid calculation workflow.
        delivery_date: The date of the Bid.
        start_calculation: Timestamp of when the Bid calculation workflow started.
        end_calculation: Timestamp of when the Bid calculation workflow completed.
        is_complete: Indicates that the Bid calculation workflow has completed (although has not necessarily succeeded).
        alerts: An array of calculation level Alerts.
        price_area: The price area field.
        bids: An array of BidRows containing the Bid data.
    """

    node_type: Union[dm.DirectRelationReference, None] = dm.DirectRelationReference(
        "sp_powerops_types_temp", "AFRRBidDocument"
    )
<<<<<<< HEAD
=======
    name: Optional[str] = None
    delivery_date: datetime.date = Field(alias="deliveryDate")
    start_calculation: Optional[datetime.datetime] = Field(None, alias="startCalculation")
    end_calculation: Optional[datetime.datetime] = Field(None, alias="endCalculation")
    is_complete: Optional[bool] = Field(None, alias="isComplete")
    alerts: Union[list[AlertWrite], list[str], list[dm.NodeId], None] = Field(default=None, repr=False)
>>>>>>> 2f308d0e
    price_area: Union[PriceAreaAFRRWrite, str, dm.NodeId, None] = Field(None, repr=False, alias="priceArea")
    bids: Union[list[BidRowWrite], list[str], list[dm.NodeId], None] = Field(default=None, repr=False)

    def _to_instances_write(
        self,
        cache: set[tuple[str, str]],
        view_by_read_class: dict[type[DomainModelCore], dm.ViewId] | None,
        write_none: bool = False,
        allow_version_increase: bool = False,
    ) -> ResourcesWrite:
        resources = ResourcesWrite()
        if self.as_tuple_id() in cache:
            return resources

        write_view = (view_by_read_class or {}).get(
            BidDocumentAFRR, dm.ViewId("sp_powerops_models_temp", "BidDocumentAFRR", "1")
        )

        properties: dict[str, Any] = {}

        if self.name is not None or write_none:
            properties["name"] = self.name

        if self.process_id is not None or write_none:
            properties["processId"] = self.process_id

        if self.delivery_date is not None:
            properties["deliveryDate"] = self.delivery_date.isoformat() if self.delivery_date else None

        if self.start_calculation is not None or write_none:
            properties["startCalculation"] = (
                self.start_calculation.isoformat(timespec="milliseconds") if self.start_calculation else None
            )

        if self.end_calculation is not None or write_none:
            properties["endCalculation"] = (
                self.end_calculation.isoformat(timespec="milliseconds") if self.end_calculation else None
            )

        if self.is_complete is not None or write_none:
            properties["isComplete"] = self.is_complete

        if self.price_area is not None:
            properties["priceArea"] = {
                "space": self.space if isinstance(self.price_area, str) else self.price_area.space,
                "externalId": self.price_area if isinstance(self.price_area, str) else self.price_area.external_id,
            }

        if properties:
            this_node = dm.NodeApply(
                space=self.space,
                external_id=self.external_id,
                existing_version=None if allow_version_increase else self.data_record.existing_version,
                type=self.node_type,
                sources=[
                    dm.NodeOrEdgeData(
                        source=write_view,
                        properties=properties,
                    )
                ],
            )
            resources.nodes.append(this_node)
            cache.add(self.as_tuple_id())

        edge_type = dm.DirectRelationReference("sp_powerops_types_temp", "calculationIssue")
        for alert in self.alerts or []:
            other_resources = DomainRelationWrite.from_edge_to_resources(
                cache,
                start_node=self,
                end_node=alert,
                edge_type=edge_type,
                view_by_read_class=view_by_read_class,
                write_none=write_none,
                allow_version_increase=allow_version_increase,
            )
            resources.extend(other_resources)

        edge_type = dm.DirectRelationReference("sp_powerops_types_temp", "partialBid")
        for bid in self.bids or []:
            other_resources = DomainRelationWrite.from_edge_to_resources(
                cache,
                start_node=self,
                end_node=bid,
                edge_type=edge_type,
                view_by_read_class=view_by_read_class,
                write_none=write_none,
                allow_version_increase=allow_version_increase,
            )
            resources.extend(other_resources)

        if isinstance(self.price_area, DomainModelWrite):
            other_resources = self.price_area._to_instances_write(cache, view_by_read_class)
            resources.extend(other_resources)

        return resources


class BidDocumentAFRRApply(BidDocumentAFRRWrite):
    def __new__(cls, *args, **kwargs) -> BidDocumentAFRRApply:
        warnings.warn(
            "BidDocumentAFRRApply is deprecated and will be removed in v1.0. Use BidDocumentAFRRWrite instead."
            "The motivation for this change is that Write is a more descriptive name for the writing version of the"
            "BidDocumentAFRR.",
            UserWarning,
            stacklevel=2,
        )
        return super().__new__(cls)


class BidDocumentAFRRList(DomainModelList[BidDocumentAFRR]):
    """List of bid document afrrs in the read version."""

    _INSTANCE = BidDocumentAFRR

    def as_write(self) -> BidDocumentAFRRWriteList:
        """Convert these read versions of bid document afrr to the writing versions."""
        return BidDocumentAFRRWriteList([node.as_write() for node in self.data])

    def as_apply(self) -> BidDocumentAFRRWriteList:
        """Convert these read versions of primitive nullable to the writing versions."""
        warnings.warn(
            "as_apply is deprecated and will be removed in v1.0. Use as_write instead.",
            UserWarning,
            stacklevel=2,
        )
        return self.as_write()


class BidDocumentAFRRWriteList(DomainModelWriteList[BidDocumentAFRRWrite]):
    """List of bid document afrrs in the writing version."""

    _INSTANCE = BidDocumentAFRRWrite


class BidDocumentAFRRApplyList(BidDocumentAFRRWriteList): ...


def _create_bid_document_afrr_filter(
    view_id: dm.ViewId,
    name: str | list[str] | None = None,
    name_prefix: str | None = None,
    process_id: str | list[str] | None = None,
    process_id_prefix: str | None = None,
    min_delivery_date: datetime.date | None = None,
    max_delivery_date: datetime.date | None = None,
    min_start_calculation: datetime.datetime | None = None,
    max_start_calculation: datetime.datetime | None = None,
    min_end_calculation: datetime.datetime | None = None,
    max_end_calculation: datetime.datetime | None = None,
    is_complete: bool | None = None,
    price_area: str | tuple[str, str] | list[str] | list[tuple[str, str]] | None = None,
    external_id_prefix: str | None = None,
    space: str | list[str] | None = None,
    filter: dm.Filter | None = None,
) -> dm.Filter | None:
    filters = []
    if isinstance(name, str):
        filters.append(dm.filters.Equals(view_id.as_property_ref("name"), value=name))
    if name and isinstance(name, list):
        filters.append(dm.filters.In(view_id.as_property_ref("name"), values=name))
    if name_prefix is not None:
        filters.append(dm.filters.Prefix(view_id.as_property_ref("name"), value=name_prefix))
    if isinstance(process_id, str):
        filters.append(dm.filters.Equals(view_id.as_property_ref("processId"), value=process_id))
    if process_id and isinstance(process_id, list):
        filters.append(dm.filters.In(view_id.as_property_ref("processId"), values=process_id))
    if process_id_prefix is not None:
        filters.append(dm.filters.Prefix(view_id.as_property_ref("processId"), value=process_id_prefix))
    if min_delivery_date is not None or max_delivery_date is not None:
        filters.append(
            dm.filters.Range(
                view_id.as_property_ref("deliveryDate"),
                gte=min_delivery_date.isoformat() if min_delivery_date else None,
                lte=max_delivery_date.isoformat() if max_delivery_date else None,
            )
        )
    if min_start_calculation is not None or max_start_calculation is not None:
        filters.append(
            dm.filters.Range(
                view_id.as_property_ref("startCalculation"),
                gte=min_start_calculation.isoformat(timespec="milliseconds") if min_start_calculation else None,
                lte=max_start_calculation.isoformat(timespec="milliseconds") if max_start_calculation else None,
            )
        )
    if min_end_calculation is not None or max_end_calculation is not None:
        filters.append(
            dm.filters.Range(
                view_id.as_property_ref("endCalculation"),
                gte=min_end_calculation.isoformat(timespec="milliseconds") if min_end_calculation else None,
                lte=max_end_calculation.isoformat(timespec="milliseconds") if max_end_calculation else None,
            )
        )
    if isinstance(is_complete, bool):
        filters.append(dm.filters.Equals(view_id.as_property_ref("isComplete"), value=is_complete))
    if price_area and isinstance(price_area, str):
        filters.append(
            dm.filters.Equals(
                view_id.as_property_ref("priceArea"), value={"space": DEFAULT_INSTANCE_SPACE, "externalId": price_area}
            )
        )
    if price_area and isinstance(price_area, tuple):
        filters.append(
            dm.filters.Equals(
                view_id.as_property_ref("priceArea"), value={"space": price_area[0], "externalId": price_area[1]}
            )
        )
    if price_area and isinstance(price_area, list) and isinstance(price_area[0], str):
        filters.append(
            dm.filters.In(
                view_id.as_property_ref("priceArea"),
                values=[{"space": DEFAULT_INSTANCE_SPACE, "externalId": item} for item in price_area],
            )
        )
    if price_area and isinstance(price_area, list) and isinstance(price_area[0], tuple):
        filters.append(
            dm.filters.In(
                view_id.as_property_ref("priceArea"),
                values=[{"space": item[0], "externalId": item[1]} for item in price_area],
            )
        )
    if external_id_prefix is not None:
        filters.append(dm.filters.Prefix(["node", "externalId"], value=external_id_prefix))
    if isinstance(space, str):
        filters.append(dm.filters.Equals(["node", "space"], value=space))
    if space and isinstance(space, list):
        filters.append(dm.filters.In(["node", "space"], values=space))
    if filter:
        filters.append(filter)
    return dm.filters.And(*filters) if filters else None<|MERGE_RESOLUTION|>--- conflicted
+++ resolved
@@ -57,102 +57,11 @@
 }
 
 
-<<<<<<< HEAD
-class BidDocumentAFRR(BidDocument):
-=======
 class BidDocumentAFRRGraphQL(GraphQLCore):
     """This represents the reading version of bid document afrr, used
     when data is retrieved from CDF using GraphQL.
 
     It is used when retrieving data from CDF using GraphQL.
-
-    Args:
-        space: The space where the node is located.
-        external_id: The external id of the bid document afrr.
-        data_record: The data record of the bid document afrr node.
-        name: Unique name for a given instance of a Bid Document. A combination of name, priceArea, date and startCalculation.
-        delivery_date: The date of the Bid.
-        start_calculation: Timestamp of when the Bid calculation workflow started.
-        end_calculation: Timestamp of when the Bid calculation workflow completed.
-        is_complete: Indicates that the Bid calculation workflow has completed (although has not necessarily succeeded).
-        alerts: An array of calculation level Alerts.
-        price_area: The price area field.
-        bids: An array of BidRows containing the Bid data.
-    """
-
-    view_id = dm.ViewId("sp_powerops_models", "BidDocumentAFRR", "1")
-    name: Optional[str] = None
-    delivery_date: Optional[datetime.date] = Field(None, alias="deliveryDate")
-    start_calculation: Optional[datetime.datetime] = Field(None, alias="startCalculation")
-    end_calculation: Optional[datetime.datetime] = Field(None, alias="endCalculation")
-    is_complete: Optional[bool] = Field(None, alias="isComplete")
-    alerts: Optional[list[AlertGraphQL]] = Field(default=None, repr=False)
-    price_area: Optional[PriceAreaAFRRGraphQL] = Field(None, repr=False, alias="priceArea")
-    bids: Optional[list[BidRowGraphQL]] = Field(default=None, repr=False)
-
-    @model_validator(mode="before")
-    def parse_data_record(cls, values: Any) -> Any:
-        if not isinstance(values, dict):
-            return values
-        if "lastUpdatedTime" in values or "createdTime" in values:
-            values["dataRecord"] = DataRecordGraphQL(
-                created_time=values.pop("createdTime", None),
-                last_updated_time=values.pop("lastUpdatedTime", None),
-            )
-        return values
-
-    @field_validator("alerts", "price_area", "bids", mode="before")
-    def parse_graphql(cls, value: Any) -> Any:
-        if not isinstance(value, dict):
-            return value
-        if "items" in value:
-            return value["items"]
-        return value
-
-    def as_read(self) -> BidDocumentAFRR:
-        """Convert this GraphQL format of bid document afrr to the reading format."""
-        if self.data_record is None:
-            raise ValueError("This object cannot be converted to a read format because it lacks a data record.")
-        return BidDocumentAFRR(
-            space=self.space,
-            external_id=self.external_id,
-            data_record=DataRecord(
-                version=0,
-                last_updated_time=self.data_record.last_updated_time,
-                created_time=self.data_record.created_time,
-            ),
-            name=self.name,
-            delivery_date=self.delivery_date,
-            start_calculation=self.start_calculation,
-            end_calculation=self.end_calculation,
-            is_complete=self.is_complete,
-            alerts=[alert.as_read() if isinstance(alert, GraphQLCore) else alert for alert in self.alerts or []],
-            price_area=self.price_area.as_read() if isinstance(self.price_area, GraphQLCore) else self.price_area,
-            bids=[bid.as_read() if isinstance(bid, GraphQLCore) else bid for bid in self.bids or []],
-        )
-
-    def as_write(self) -> BidDocumentAFRRWrite:
-        """Convert this GraphQL format of bid document afrr to the writing format."""
-        return BidDocumentAFRRWrite(
-            space=self.space,
-            external_id=self.external_id,
-            data_record=DataRecordWrite(existing_version=0),
-            name=self.name,
-            delivery_date=self.delivery_date,
-            start_calculation=self.start_calculation,
-            end_calculation=self.end_calculation,
-            is_complete=self.is_complete,
-            alerts=[alert.as_write() if isinstance(alert, DomainModel) else alert for alert in self.alerts or []],
-            price_area=self.price_area.as_write() if isinstance(self.price_area, DomainModel) else self.price_area,
-            bids=[bid.as_write() if isinstance(bid, DomainModel) else bid for bid in self.bids or []],
-        )
-
-
-class BidDocumentAFRR(DomainModel):
->>>>>>> 2f308d0e
-    """This represents the reading version of bid document afrr.
-
-    It is used to when data is retrieved from CDF.
 
     Args:
         space: The space where the node is located.
@@ -169,18 +78,100 @@
         bids: An array of BidRows containing the Bid data.
     """
 
+    view_id = dm.ViewId("sp_powerops_models_temp", "BidDocumentAFRR", "1")
+    name: Optional[str] = None
+    process_id: Optional[str] = Field(None, alias="processId")
+    delivery_date: Optional[datetime.date] = Field(None, alias="deliveryDate")
+    start_calculation: Optional[datetime.datetime] = Field(None, alias="startCalculation")
+    end_calculation: Optional[datetime.datetime] = Field(None, alias="endCalculation")
+    is_complete: Optional[bool] = Field(None, alias="isComplete")
+    alerts: Optional[list[AlertGraphQL]] = Field(default=None, repr=False)
+    price_area: Optional[PriceAreaAFRRGraphQL] = Field(None, repr=False, alias="priceArea")
+    bids: Optional[list[BidRowGraphQL]] = Field(default=None, repr=False)
+
+    @model_validator(mode="before")
+    def parse_data_record(cls, values: Any) -> Any:
+        if not isinstance(values, dict):
+            return values
+        if "lastUpdatedTime" in values or "createdTime" in values:
+            values["dataRecord"] = DataRecordGraphQL(
+                created_time=values.pop("createdTime", None),
+                last_updated_time=values.pop("lastUpdatedTime", None),
+            )
+        return values
+
+    @field_validator("alerts", "price_area", "bids", mode="before")
+    def parse_graphql(cls, value: Any) -> Any:
+        if not isinstance(value, dict):
+            return value
+        if "items" in value:
+            return value["items"]
+        return value
+
+    def as_read(self) -> BidDocumentAFRR:
+        """Convert this GraphQL format of bid document afrr to the reading format."""
+        if self.data_record is None:
+            raise ValueError("This object cannot be converted to a read format because it lacks a data record.")
+        return BidDocumentAFRR(
+            space=self.space,
+            external_id=self.external_id,
+            data_record=DataRecord(
+                version=0,
+                last_updated_time=self.data_record.last_updated_time,
+                created_time=self.data_record.created_time,
+            ),
+            name=self.name,
+            process_id=self.process_id,
+            delivery_date=self.delivery_date,
+            start_calculation=self.start_calculation,
+            end_calculation=self.end_calculation,
+            is_complete=self.is_complete,
+            alerts=[alert.as_read() if isinstance(alert, GraphQLCore) else alert for alert in self.alerts or []],
+            price_area=self.price_area.as_read() if isinstance(self.price_area, GraphQLCore) else self.price_area,
+            bids=[bid.as_read() if isinstance(bid, GraphQLCore) else bid for bid in self.bids or []],
+        )
+
+    def as_write(self) -> BidDocumentAFRRWrite:
+        """Convert this GraphQL format of bid document afrr to the writing format."""
+        return BidDocumentAFRRWrite(
+            space=self.space,
+            external_id=self.external_id,
+            data_record=DataRecordWrite(existing_version=0),
+            name=self.name,
+            process_id=self.process_id,
+            delivery_date=self.delivery_date,
+            start_calculation=self.start_calculation,
+            end_calculation=self.end_calculation,
+            is_complete=self.is_complete,
+            alerts=[alert.as_write() if isinstance(alert, DomainModel) else alert for alert in self.alerts or []],
+            price_area=self.price_area.as_write() if isinstance(self.price_area, DomainModel) else self.price_area,
+            bids=[bid.as_write() if isinstance(bid, DomainModel) else bid for bid in self.bids or []],
+        )
+
+
+class BidDocumentAFRR(BidDocument):
+    """This represents the reading version of bid document afrr.
+
+    It is used to when data is retrieved from CDF.
+
+    Args:
+        space: The space where the node is located.
+        external_id: The external id of the bid document afrr.
+        data_record: The data record of the bid document afrr node.
+        name: Unique name for a given instance of a Bid Document. A combination of name, priceArea, date and startCalculation.
+        process_id: The process associated with the Bid calculation workflow.
+        delivery_date: The date of the Bid.
+        start_calculation: Timestamp of when the Bid calculation workflow started.
+        end_calculation: Timestamp of when the Bid calculation workflow completed.
+        is_complete: Indicates that the Bid calculation workflow has completed (although has not necessarily succeeded).
+        alerts: An array of calculation level Alerts.
+        price_area: The price area field.
+        bids: An array of BidRows containing the Bid data.
+    """
+
     node_type: Union[dm.DirectRelationReference, None] = dm.DirectRelationReference(
         "sp_powerops_types_temp", "AFRRBidDocument"
     )
-<<<<<<< HEAD
-=======
-    name: Optional[str] = None
-    delivery_date: datetime.date = Field(alias="deliveryDate")
-    start_calculation: Optional[datetime.datetime] = Field(None, alias="startCalculation")
-    end_calculation: Optional[datetime.datetime] = Field(None, alias="endCalculation")
-    is_complete: Optional[bool] = Field(None, alias="isComplete")
-    alerts: Union[list[Alert], list[str], list[dm.NodeId], None] = Field(default=None, repr=False)
->>>>>>> 2f308d0e
     price_area: Union[PriceAreaAFRR, str, dm.NodeId, None] = Field(None, repr=False, alias="priceArea")
     bids: Union[list[BidRow], list[str], list[dm.NodeId], None] = Field(default=None, repr=False)
 
@@ -234,15 +225,6 @@
     node_type: Union[dm.DirectRelationReference, None] = dm.DirectRelationReference(
         "sp_powerops_types_temp", "AFRRBidDocument"
     )
-<<<<<<< HEAD
-=======
-    name: Optional[str] = None
-    delivery_date: datetime.date = Field(alias="deliveryDate")
-    start_calculation: Optional[datetime.datetime] = Field(None, alias="startCalculation")
-    end_calculation: Optional[datetime.datetime] = Field(None, alias="endCalculation")
-    is_complete: Optional[bool] = Field(None, alias="isComplete")
-    alerts: Union[list[AlertWrite], list[str], list[dm.NodeId], None] = Field(default=None, repr=False)
->>>>>>> 2f308d0e
     price_area: Union[PriceAreaAFRRWrite, str, dm.NodeId, None] = Field(None, repr=False, alias="priceArea")
     bids: Union[list[BidRowWrite], list[str], list[dm.NodeId], None] = Field(default=None, repr=False)
 
