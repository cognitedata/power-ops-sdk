--- conflicted
+++ resolved
@@ -26,13 +26,7 @@
 from ._power_asset import PowerAsset, PowerAssetWrite
 
 if TYPE_CHECKING:
-<<<<<<< HEAD
-    from ._generator import Generator, GeneratorWrite
-=======
     from ._generator import Generator, GeneratorGraphQL, GeneratorWrite
-    from ._reservoir import Reservoir, ReservoirGraphQL, ReservoirWrite
-    from ._watercourse import Watercourse, WatercourseGraphQL, WatercourseWrite
->>>>>>> 2f308d0e
 
 
 __all__ = [
@@ -100,160 +94,11 @@
 }
 
 
-<<<<<<< HEAD
-class Plant(PowerAsset):
-=======
 class PlantGraphQL(GraphQLCore):
     """This represents the reading version of plant, used
     when data is retrieved from CDF using GraphQL.
 
     It is used when retrieving data from CDF using GraphQL.
-
-    Args:
-        space: The space where the node is located.
-        external_id: The external id of the plant.
-        data_record: The data record of the plant node.
-        name: Name for the Asset
-        display_name: Display name for the Asset.
-        ordering: The ordering of the asset
-        head_loss_factor: The head loss factor field.
-        outlet_level: The outlet level field.
-        p_max: The p max field.
-        p_min: The p min field.
-        penstock_head_loss_factors: The penstock head loss factor field.
-        watercourse: The watercourse field.
-        connection_losses: The connection loss field.
-        p_max_time_series: The p max time series field.
-        p_min_time_series: The p min time series field.
-        water_value_time_series: The water value time series field.
-        feeding_fee_time_series: The feeding fee time series field.
-        outlet_level_time_series: The outlet level time series field.
-        inlet_level_time_series: The inlet level time series field.
-        head_direct_time_series: The head direct time series field.
-        inlet_reservoir: The inlet reservoir field.
-        generators: The generator field.
-    """
-
-    view_id = dm.ViewId("sp_powerops_models", "Plant", "1")
-    name: Optional[str] = None
-    display_name: Optional[str] = Field(None, alias="displayName")
-    ordering: Optional[int] = None
-    head_loss_factor: Optional[float] = Field(None, alias="headLossFactor")
-    outlet_level: Optional[float] = Field(None, alias="outletLevel")
-    p_max: Optional[float] = Field(None, alias="pMax")
-    p_min: Optional[float] = Field(None, alias="pMin")
-    penstock_head_loss_factors: Optional[dict] = Field(None, alias="penstockHeadLossFactors")
-    watercourse: Optional[WatercourseGraphQL] = Field(None, repr=False)
-    connection_losses: Optional[float] = Field(None, alias="connectionLosses")
-    p_max_time_series: Union[TimeSeries, str, None] = Field(None, alias="pMaxTimeSeries")
-    p_min_time_series: Union[TimeSeries, str, None] = Field(None, alias="pMinTimeSeries")
-    water_value_time_series: Union[TimeSeries, str, None] = Field(None, alias="waterValueTimeSeries")
-    feeding_fee_time_series: Union[TimeSeries, str, None] = Field(None, alias="feedingFeeTimeSeries")
-    outlet_level_time_series: Union[TimeSeries, str, None] = Field(None, alias="outletLevelTimeSeries")
-    inlet_level_time_series: Union[TimeSeries, str, None] = Field(None, alias="inletLevelTimeSeries")
-    head_direct_time_series: Union[TimeSeries, str, None] = Field(None, alias="headDirectTimeSeries")
-    inlet_reservoir: Optional[ReservoirGraphQL] = Field(None, repr=False, alias="inletReservoir")
-    generators: Optional[list[GeneratorGraphQL]] = Field(default=None, repr=False)
-
-    @model_validator(mode="before")
-    def parse_data_record(cls, values: Any) -> Any:
-        if not isinstance(values, dict):
-            return values
-        if "lastUpdatedTime" in values or "createdTime" in values:
-            values["dataRecord"] = DataRecordGraphQL(
-                created_time=values.pop("createdTime", None),
-                last_updated_time=values.pop("lastUpdatedTime", None),
-            )
-        return values
-
-    @field_validator("watercourse", "inlet_reservoir", "generators", mode="before")
-    def parse_graphql(cls, value: Any) -> Any:
-        if not isinstance(value, dict):
-            return value
-        if "items" in value:
-            return value["items"]
-        return value
-
-    def as_read(self) -> Plant:
-        """Convert this GraphQL format of plant to the reading format."""
-        if self.data_record is None:
-            raise ValueError("This object cannot be converted to a read format because it lacks a data record.")
-        return Plant(
-            space=self.space,
-            external_id=self.external_id,
-            data_record=DataRecord(
-                version=0,
-                last_updated_time=self.data_record.last_updated_time,
-                created_time=self.data_record.created_time,
-            ),
-            name=self.name,
-            display_name=self.display_name,
-            ordering=self.ordering,
-            head_loss_factor=self.head_loss_factor,
-            outlet_level=self.outlet_level,
-            p_max=self.p_max,
-            p_min=self.p_min,
-            penstock_head_loss_factors=self.penstock_head_loss_factors,
-            watercourse=self.watercourse.as_read() if isinstance(self.watercourse, GraphQLCore) else self.watercourse,
-            connection_losses=self.connection_losses,
-            p_max_time_series=self.p_max_time_series,
-            p_min_time_series=self.p_min_time_series,
-            water_value_time_series=self.water_value_time_series,
-            feeding_fee_time_series=self.feeding_fee_time_series,
-            outlet_level_time_series=self.outlet_level_time_series,
-            inlet_level_time_series=self.inlet_level_time_series,
-            head_direct_time_series=self.head_direct_time_series,
-            inlet_reservoir=(
-                self.inlet_reservoir.as_read()
-                if isinstance(self.inlet_reservoir, GraphQLCore)
-                else self.inlet_reservoir
-            ),
-            generators=[
-                generator.as_read() if isinstance(generator, GraphQLCore) else generator
-                for generator in self.generators or []
-            ],
-        )
-
-    def as_write(self) -> PlantWrite:
-        """Convert this GraphQL format of plant to the writing format."""
-        return PlantWrite(
-            space=self.space,
-            external_id=self.external_id,
-            data_record=DataRecordWrite(existing_version=0),
-            name=self.name,
-            display_name=self.display_name,
-            ordering=self.ordering,
-            head_loss_factor=self.head_loss_factor,
-            outlet_level=self.outlet_level,
-            p_max=self.p_max,
-            p_min=self.p_min,
-            penstock_head_loss_factors=self.penstock_head_loss_factors,
-            watercourse=self.watercourse.as_write() if isinstance(self.watercourse, DomainModel) else self.watercourse,
-            connection_losses=self.connection_losses,
-            p_max_time_series=self.p_max_time_series,
-            p_min_time_series=self.p_min_time_series,
-            water_value_time_series=self.water_value_time_series,
-            feeding_fee_time_series=self.feeding_fee_time_series,
-            outlet_level_time_series=self.outlet_level_time_series,
-            inlet_level_time_series=self.inlet_level_time_series,
-            head_direct_time_series=self.head_direct_time_series,
-            inlet_reservoir=(
-                self.inlet_reservoir.as_write()
-                if isinstance(self.inlet_reservoir, DomainModel)
-                else self.inlet_reservoir
-            ),
-            generators=[
-                generator.as_write() if isinstance(generator, DomainModel) else generator
-                for generator in self.generators or []
-            ],
-        )
-
-
-class Plant(DomainModel):
->>>>>>> 2f308d0e
-    """This represents the reading version of plant.
-
-    It is used to when data is retrieved from CDF.
 
     Args:
         space: The space where the node is located.
@@ -279,6 +124,139 @@
         generators: The generator field.
     """
 
+    view_id = dm.ViewId("sp_powerops_models_temp", "Plant", "1")
+    name: Optional[str] = None
+    display_name: Optional[str] = Field(None, alias="displayName")
+    ordering: Optional[int] = None
+    asset_type: Optional[str] = Field(None, alias="assetType")
+    head_loss_factor: Optional[float] = Field(None, alias="headLossFactor")
+    outlet_level: Optional[float] = Field(None, alias="outletLevel")
+    production_max: Optional[float] = Field(None, alias="productionMax")
+    production_min: Optional[float] = Field(None, alias="productionMin")
+    penstock_head_loss_factors: Optional[dict] = Field(None, alias="penstockHeadLossFactors")
+    connection_losses: Optional[float] = Field(None, alias="connectionLosses")
+    production_max_time_series: Union[TimeSeries, str, None] = Field(None, alias="productionMaxTimeSeries")
+    production_min_time_series: Union[TimeSeries, str, None] = Field(None, alias="productionMinTimeSeries")
+    water_value_time_series: Union[TimeSeries, str, None] = Field(None, alias="waterValueTimeSeries")
+    feeding_fee_time_series: Union[TimeSeries, str, None] = Field(None, alias="feedingFeeTimeSeries")
+    outlet_level_time_series: Union[TimeSeries, str, None] = Field(None, alias="outletLevelTimeSeries")
+    inlet_level_time_series: Union[TimeSeries, str, None] = Field(None, alias="inletLevelTimeSeries")
+    head_direct_time_series: Union[TimeSeries, str, None] = Field(None, alias="headDirectTimeSeries")
+    generators: Optional[list[GeneratorGraphQL]] = Field(default=None, repr=False)
+
+    @model_validator(mode="before")
+    def parse_data_record(cls, values: Any) -> Any:
+        if not isinstance(values, dict):
+            return values
+        if "lastUpdatedTime" in values or "createdTime" in values:
+            values["dataRecord"] = DataRecordGraphQL(
+                created_time=values.pop("createdTime", None),
+                last_updated_time=values.pop("lastUpdatedTime", None),
+            )
+        return values
+
+    @field_validator("generators", mode="before")
+    def parse_graphql(cls, value: Any) -> Any:
+        if not isinstance(value, dict):
+            return value
+        if "items" in value:
+            return value["items"]
+        return value
+
+    def as_read(self) -> Plant:
+        """Convert this GraphQL format of plant to the reading format."""
+        if self.data_record is None:
+            raise ValueError("This object cannot be converted to a read format because it lacks a data record.")
+        return Plant(
+            space=self.space,
+            external_id=self.external_id,
+            data_record=DataRecord(
+                version=0,
+                last_updated_time=self.data_record.last_updated_time,
+                created_time=self.data_record.created_time,
+            ),
+            name=self.name,
+            display_name=self.display_name,
+            ordering=self.ordering,
+            asset_type=self.asset_type,
+            head_loss_factor=self.head_loss_factor,
+            outlet_level=self.outlet_level,
+            production_max=self.production_max,
+            production_min=self.production_min,
+            penstock_head_loss_factors=self.penstock_head_loss_factors,
+            connection_losses=self.connection_losses,
+            production_max_time_series=self.production_max_time_series,
+            production_min_time_series=self.production_min_time_series,
+            water_value_time_series=self.water_value_time_series,
+            feeding_fee_time_series=self.feeding_fee_time_series,
+            outlet_level_time_series=self.outlet_level_time_series,
+            inlet_level_time_series=self.inlet_level_time_series,
+            head_direct_time_series=self.head_direct_time_series,
+            generators=[
+                generator.as_read() if isinstance(generator, GraphQLCore) else generator
+                for generator in self.generators or []
+            ],
+        )
+
+    def as_write(self) -> PlantWrite:
+        """Convert this GraphQL format of plant to the writing format."""
+        return PlantWrite(
+            space=self.space,
+            external_id=self.external_id,
+            data_record=DataRecordWrite(existing_version=0),
+            name=self.name,
+            display_name=self.display_name,
+            ordering=self.ordering,
+            asset_type=self.asset_type,
+            head_loss_factor=self.head_loss_factor,
+            outlet_level=self.outlet_level,
+            production_max=self.production_max,
+            production_min=self.production_min,
+            penstock_head_loss_factors=self.penstock_head_loss_factors,
+            connection_losses=self.connection_losses,
+            production_max_time_series=self.production_max_time_series,
+            production_min_time_series=self.production_min_time_series,
+            water_value_time_series=self.water_value_time_series,
+            feeding_fee_time_series=self.feeding_fee_time_series,
+            outlet_level_time_series=self.outlet_level_time_series,
+            inlet_level_time_series=self.inlet_level_time_series,
+            head_direct_time_series=self.head_direct_time_series,
+            generators=[
+                generator.as_write() if isinstance(generator, DomainModel) else generator
+                for generator in self.generators or []
+            ],
+        )
+
+
+class Plant(PowerAsset):
+    """This represents the reading version of plant.
+
+    It is used to when data is retrieved from CDF.
+
+    Args:
+        space: The space where the node is located.
+        external_id: The external id of the plant.
+        data_record: The data record of the plant node.
+        name: Name for the Asset
+        display_name: Display name for the Asset.
+        ordering: The ordering of the asset
+        asset_type: The type of the asset
+        head_loss_factor: The head loss factor field.
+        outlet_level: The outlet level field.
+        production_max: The production max field.
+        production_min: The production min field.
+        penstock_head_loss_factors: The penstock head loss factor field.
+        connection_losses: The connection loss field.
+        production_max_time_series: The production max time series field.
+        production_min_time_series: The production min time series field.
+        water_value_time_series: The water value time series field.
+        feeding_fee_time_series: The feeding fee time series field.
+        outlet_level_time_series: The outlet level time series field.
+        inlet_level_time_series: The inlet level time series field.
+        head_direct_time_series: The head direct time series field.
+        generators: The generator field.
+    """
+
     node_type: Union[dm.DirectRelationReference, None] = dm.DirectRelationReference("sp_powerops_types_temp", "Plant")
     head_loss_factor: Optional[float] = Field(None, alias="headLossFactor")
     outlet_level: Optional[float] = Field(None, alias="outletLevel")
@@ -293,12 +271,7 @@
     outlet_level_time_series: Union[TimeSeries, str, None] = Field(None, alias="outletLevelTimeSeries")
     inlet_level_time_series: Union[TimeSeries, str, None] = Field(None, alias="inletLevelTimeSeries")
     head_direct_time_series: Union[TimeSeries, str, None] = Field(None, alias="headDirectTimeSeries")
-<<<<<<< HEAD
-    generators: Union[list[Generator], list[str], None] = Field(default=None, repr=False)
-=======
-    inlet_reservoir: Union[Reservoir, str, dm.NodeId, None] = Field(None, repr=False, alias="inletReservoir")
     generators: Union[list[Generator], list[str], list[dm.NodeId], None] = Field(default=None, repr=False)
->>>>>>> 2f308d0e
 
     def as_write(self) -> PlantWrite:
         """Convert this read version of plant to the writing version."""
@@ -382,12 +355,7 @@
     outlet_level_time_series: Union[TimeSeries, str, None] = Field(None, alias="outletLevelTimeSeries")
     inlet_level_time_series: Union[TimeSeries, str, None] = Field(None, alias="inletLevelTimeSeries")
     head_direct_time_series: Union[TimeSeries, str, None] = Field(None, alias="headDirectTimeSeries")
-<<<<<<< HEAD
-    generators: Union[list[GeneratorWrite], list[str], None] = Field(default=None, repr=False)
-=======
-    inlet_reservoir: Union[ReservoirWrite, str, dm.NodeId, None] = Field(None, repr=False, alias="inletReservoir")
     generators: Union[list[GeneratorWrite], list[str], list[dm.NodeId], None] = Field(default=None, repr=False)
->>>>>>> 2f308d0e
 
     def _to_instances_write(
         self,
