from __future__ import annotations

import warnings
from typing import TYPE_CHECKING, Any, Literal, Optional, Union

from cognite.client import data_modeling as dm
from pydantic import Field
from pydantic import field_validator, model_validator

from ._core import (
    DEFAULT_INSTANCE_SPACE,
    DataRecord,
    DataRecordGraphQL,
    DataRecordWrite,
    DomainModel,
    DomainModelCore,
    DomainModelWrite,
    DomainModelWriteList,
    DomainModelList,
    DomainRelationWrite,
    GraphQLCore,
    ResourcesWrite,
)

if TYPE_CHECKING:
    from ._shop_attribute_mapping import ShopAttributeMapping, ShopAttributeMappingGraphQL, ShopAttributeMappingWrite
    from ._shop_commands import ShopCommands, ShopCommandsGraphQL, ShopCommandsWrite
    from ._shop_model import ShopModel, ShopModelGraphQL, ShopModelWrite
    from ._shop_output_time_series_definition import (
        ShopOutputTimeSeriesDefinition,
        ShopOutputTimeSeriesDefinitionGraphQL,
        ShopOutputTimeSeriesDefinitionWrite,
    )


__all__ = [
    "ShopScenario",
    "ShopScenarioWrite",
    "ShopScenarioApply",
    "ShopScenarioList",
    "ShopScenarioWriteList",
    "ShopScenarioApplyList",
    "ShopScenarioFields",
    "ShopScenarioTextFields",
]


ShopScenarioTextFields = Literal["name", "source"]
ShopScenarioFields = Literal["name", "source"]

_SHOPSCENARIO_PROPERTIES_BY_FIELD = {
    "name": "name",
    "source": "source",
}


class ShopScenarioGraphQL(GraphQLCore, protected_namespaces=()):
    """This represents the reading version of shop scenario, used
    when data is retrieved from CDF using GraphQL.

    It is used when retrieving data from CDF using GraphQL.

    Args:
        space: The space where the node is located.
        external_id: The external id of the shop scenario.
        data_record: The data record of the shop scenario node.
        name: The name of the scenario to run
        model: The model template to use when running the scenario
        commands: The commands to run
        source: The source of the scenario
        output_definition: An array of output definitions for the time series
        attribute_mappings_override: An array of base mappings to override in shop model file
    """

    view_id = dm.ViewId("power_ops_core", "ShopScenario", "1")
    name: Optional[str] = None
    model: Optional[ShopModelGraphQL] = Field(default=None, repr=False)
    commands: Optional[ShopCommandsGraphQL] = Field(default=None, repr=False)
    source: Optional[str] = None
    output_definition: Optional[list[ShopOutputTimeSeriesDefinitionGraphQL]] = Field(
        default=None, repr=False, alias="outputDefinition"
    )
    attribute_mappings_override: Optional[list[ShopAttributeMappingGraphQL]] = Field(
        default=None, repr=False, alias="attributeMappingsOverride"
    )

    @model_validator(mode="before")
    def parse_data_record(cls, values: Any) -> Any:
        if not isinstance(values, dict):
            return values
        if "lastUpdatedTime" in values or "createdTime" in values:
            values["dataRecord"] = DataRecordGraphQL(
                created_time=values.pop("createdTime", None),
                last_updated_time=values.pop("lastUpdatedTime", None),
            )
        return values

    @field_validator("model", "commands", "output_definition", "attribute_mappings_override", mode="before")
    def parse_graphql(cls, value: Any) -> Any:
        if not isinstance(value, dict):
            return value
        if "items" in value:
            return value["items"]
        return value

    def as_read(self) -> ShopScenario:
        """Convert this GraphQL format of shop scenario to the reading format."""
        if self.data_record is None:
            raise ValueError("This object cannot be converted to a read format because it lacks a data record.")
        return ShopScenario(
            space=self.space or DEFAULT_INSTANCE_SPACE,
            external_id=self.external_id,
            data_record=DataRecord(
                version=0,
                last_updated_time=self.data_record.last_updated_time,
                created_time=self.data_record.created_time,
            ),
            name=self.name,
            model=self.model.as_read() if isinstance(self.model, GraphQLCore) else self.model,
            commands=self.commands.as_read() if isinstance(self.commands, GraphQLCore) else self.commands,
            source=self.source,
            output_definition=[output_definition.as_read() for output_definition in self.output_definition or []],
            attribute_mappings_override=[
                attribute_mappings_override.as_read()
                for attribute_mappings_override in self.attribute_mappings_override or []
            ],
        )

    def as_write(self) -> ShopScenarioWrite:
        """Convert this GraphQL format of shop scenario to the writing format."""
        return ShopScenarioWrite(
            space=self.space or DEFAULT_INSTANCE_SPACE,
            external_id=self.external_id,
            data_record=DataRecordWrite(existing_version=0),
            name=self.name,
            model=self.model.as_write() if isinstance(self.model, GraphQLCore) else self.model,
            commands=self.commands.as_write() if isinstance(self.commands, GraphQLCore) else self.commands,
            source=self.source,
            output_definition=[output_definition.as_write() for output_definition in self.output_definition or []],
            attribute_mappings_override=[
                attribute_mappings_override.as_write()
                for attribute_mappings_override in self.attribute_mappings_override or []
            ],
        )


class ShopScenario(DomainModel, protected_namespaces=()):
    """This represents the reading version of shop scenario.

    It is used to when data is retrieved from CDF.

    Args:
        space: The space where the node is located.
        external_id: The external id of the shop scenario.
        data_record: The data record of the shop scenario node.
        name: The name of the scenario to run
        model: The model template to use when running the scenario
        commands: The commands to run
        source: The source of the scenario
        output_definition: An array of output definitions for the time series
        attribute_mappings_override: An array of base mappings to override in shop model file
    """

    space: str = DEFAULT_INSTANCE_SPACE
    node_type: Union[dm.DirectRelationReference, None] = None
    name: str
    model: Union[ShopModel, str, dm.NodeId, None] = Field(default=None, repr=False)
    commands: Union[ShopCommands, str, dm.NodeId, None] = Field(default=None, repr=False)
    source: Optional[str] = None
    output_definition: Union[list[ShopOutputTimeSeriesDefinition], list[str], list[dm.NodeId], None] = Field(
        default=None, repr=False, alias="outputDefinition"
    )
    attribute_mappings_override: Union[list[ShopAttributeMapping], list[str], list[dm.NodeId], None] = Field(
        default=None, repr=False, alias="attributeMappingsOverride"
    )

    def as_write(self) -> ShopScenarioWrite:
        """Convert this read version of shop scenario to the writing version."""
        return ShopScenarioWrite(
            space=self.space,
            external_id=self.external_id,
            data_record=DataRecordWrite(existing_version=self.data_record.version),
            name=self.name,
            model=self.model.as_write() if isinstance(self.model, DomainModel) else self.model,
            commands=self.commands.as_write() if isinstance(self.commands, DomainModel) else self.commands,
            source=self.source,
            output_definition=[
                output_definition.as_write() if isinstance(output_definition, DomainModel) else output_definition
                for output_definition in self.output_definition or []
            ],
            attribute_mappings_override=[
                (
                    attribute_mappings_override.as_write()
                    if isinstance(attribute_mappings_override, DomainModel)
                    else attribute_mappings_override
                )
                for attribute_mappings_override in self.attribute_mappings_override or []
            ],
        )

    def as_apply(self) -> ShopScenarioWrite:
        """Convert this read version of shop scenario to the writing version."""
        warnings.warn(
            "as_apply is deprecated and will be removed in v1.0. Use as_write instead.",
            UserWarning,
            stacklevel=2,
        )
        return self.as_write()


class ShopScenarioWrite(DomainModelWrite, protected_namespaces=()):
    """This represents the writing version of shop scenario.

    It is used to when data is sent to CDF.

    Args:
        space: The space where the node is located.
        external_id: The external id of the shop scenario.
        data_record: The data record of the shop scenario node.
        name: The name of the scenario to run
        model: The model template to use when running the scenario
        commands: The commands to run
        source: The source of the scenario
        output_definition: An array of output definitions for the time series
        attribute_mappings_override: An array of base mappings to override in shop model file
    """

    space: str = DEFAULT_INSTANCE_SPACE
    node_type: Union[dm.DirectRelationReference, None] = None
    name: str
    model: Union[ShopModelWrite, str, dm.NodeId, None] = Field(default=None, repr=False)
    commands: Union[ShopCommandsWrite, str, dm.NodeId, None] = Field(default=None, repr=False)
    source: Optional[str] = None
    output_definition: Union[list[ShopOutputTimeSeriesDefinitionWrite], list[str], list[dm.NodeId], None] = Field(
        default=None, repr=False, alias="outputDefinition"
    )
    attribute_mappings_override: Union[list[ShopAttributeMappingWrite], list[str], list[dm.NodeId], None] = Field(
        default=None, repr=False, alias="attributeMappingsOverride"
    )

    def _to_instances_write(
        self,
        cache: set[tuple[str, str]],
        view_by_read_class: dict[type[DomainModelCore], dm.ViewId] | None,
        write_none: bool = False,
        allow_version_increase: bool = False,
    ) -> ResourcesWrite:
        resources = ResourcesWrite()
        if self.as_tuple_id() in cache:
            return resources

        write_view = (view_by_read_class or {}).get(ShopScenario, dm.ViewId("power_ops_core", "ShopScenario", "1"))

        properties: dict[str, Any] = {}

        if self.name is not None:
            properties["name"] = self.name

        if self.model is not None:
            properties["model"] = {
                "space": self.space if isinstance(self.model, str) else self.model.space,
                "externalId": self.model if isinstance(self.model, str) else self.model.external_id,
            }

        if self.commands is not None:
            properties["commands"] = {
                "space": self.space if isinstance(self.commands, str) else self.commands.space,
                "externalId": self.commands if isinstance(self.commands, str) else self.commands.external_id,
            }

        if self.source is not None or write_none:
            properties["source"] = self.source

        if properties:
            this_node = dm.NodeApply(
                space=self.space,
                external_id=self.external_id,
                existing_version=None if allow_version_increase else self.data_record.existing_version,
                type=self.node_type,
                sources=[
                    dm.NodeOrEdgeData(
                        source=write_view,
                        properties=properties,
                    )
                ],
            )
            resources.nodes.append(this_node)
            cache.add(self.as_tuple_id())

<<<<<<< HEAD
        edge_type = dm.DirectRelationReference("sp_power_ops_types", "ShopOutputTimeSeriesDefinition")
=======
        edge_type = dm.DirectRelationReference("power_ops_types", "ShopOutputTimeSeriesDefinition")
>>>>>>> 9c2522c8
        for output_definition in self.output_definition or []:
            other_resources = DomainRelationWrite.from_edge_to_resources(
                cache,
                start_node=self,
                end_node=output_definition,
                edge_type=edge_type,
                view_by_read_class=view_by_read_class,
                write_none=write_none,
                allow_version_increase=allow_version_increase,
            )
            resources.extend(other_resources)

<<<<<<< HEAD
        edge_type = dm.DirectRelationReference("sp_power_ops_types", "ShopAttributeMapping")
=======
        edge_type = dm.DirectRelationReference("power_ops_types", "ShopAttributeMapping")
>>>>>>> 9c2522c8
        for attribute_mappings_override in self.attribute_mappings_override or []:
            other_resources = DomainRelationWrite.from_edge_to_resources(
                cache,
                start_node=self,
                end_node=attribute_mappings_override,
                edge_type=edge_type,
                view_by_read_class=view_by_read_class,
                write_none=write_none,
                allow_version_increase=allow_version_increase,
            )
            resources.extend(other_resources)

        if isinstance(self.model, DomainModelWrite):
            other_resources = self.model._to_instances_write(cache, view_by_read_class)
            resources.extend(other_resources)

        if isinstance(self.commands, DomainModelWrite):
            other_resources = self.commands._to_instances_write(cache, view_by_read_class)
            resources.extend(other_resources)

        return resources


class ShopScenarioApply(ShopScenarioWrite):
    def __new__(cls, *args, **kwargs) -> ShopScenarioApply:
        warnings.warn(
            "ShopScenarioApply is deprecated and will be removed in v1.0. Use ShopScenarioWrite instead."
            "The motivation for this change is that Write is a more descriptive name for the writing version of the"
            "ShopScenario.",
            UserWarning,
            stacklevel=2,
        )
        return super().__new__(cls)


class ShopScenarioList(DomainModelList[ShopScenario]):
    """List of shop scenarios in the read version."""

    _INSTANCE = ShopScenario

    def as_write(self) -> ShopScenarioWriteList:
        """Convert these read versions of shop scenario to the writing versions."""
        return ShopScenarioWriteList([node.as_write() for node in self.data])

    def as_apply(self) -> ShopScenarioWriteList:
        """Convert these read versions of primitive nullable to the writing versions."""
        warnings.warn(
            "as_apply is deprecated and will be removed in v1.0. Use as_write instead.",
            UserWarning,
            stacklevel=2,
        )
        return self.as_write()


class ShopScenarioWriteList(DomainModelWriteList[ShopScenarioWrite]):
    """List of shop scenarios in the writing version."""

    _INSTANCE = ShopScenarioWrite


class ShopScenarioApplyList(ShopScenarioWriteList): ...


def _create_shop_scenario_filter(
    view_id: dm.ViewId,
    name: str | list[str] | None = None,
    name_prefix: str | None = None,
    model: str | tuple[str, str] | list[str] | list[tuple[str, str]] | None = None,
    commands: str | tuple[str, str] | list[str] | list[tuple[str, str]] | None = None,
    source: str | list[str] | None = None,
    source_prefix: str | None = None,
    external_id_prefix: str | None = None,
    space: str | list[str] | None = None,
    filter: dm.Filter | None = None,
) -> dm.Filter | None:
    filters = []
    if isinstance(name, str):
        filters.append(dm.filters.Equals(view_id.as_property_ref("name"), value=name))
    if name and isinstance(name, list):
        filters.append(dm.filters.In(view_id.as_property_ref("name"), values=name))
    if name_prefix is not None:
        filters.append(dm.filters.Prefix(view_id.as_property_ref("name"), value=name_prefix))
    if model and isinstance(model, str):
        filters.append(
            dm.filters.Equals(
                view_id.as_property_ref("model"), value={"space": DEFAULT_INSTANCE_SPACE, "externalId": model}
            )
        )
    if model and isinstance(model, tuple):
        filters.append(
            dm.filters.Equals(view_id.as_property_ref("model"), value={"space": model[0], "externalId": model[1]})
        )
    if model and isinstance(model, list) and isinstance(model[0], str):
        filters.append(
            dm.filters.In(
                view_id.as_property_ref("model"),
                values=[{"space": DEFAULT_INSTANCE_SPACE, "externalId": item} for item in model],
            )
        )
    if model and isinstance(model, list) and isinstance(model[0], tuple):
        filters.append(
            dm.filters.In(
                view_id.as_property_ref("model"), values=[{"space": item[0], "externalId": item[1]} for item in model]
            )
        )
    if commands and isinstance(commands, str):
        filters.append(
            dm.filters.Equals(
                view_id.as_property_ref("commands"), value={"space": DEFAULT_INSTANCE_SPACE, "externalId": commands}
            )
        )
    if commands and isinstance(commands, tuple):
        filters.append(
            dm.filters.Equals(
                view_id.as_property_ref("commands"), value={"space": commands[0], "externalId": commands[1]}
            )
        )
    if commands and isinstance(commands, list) and isinstance(commands[0], str):
        filters.append(
            dm.filters.In(
                view_id.as_property_ref("commands"),
                values=[{"space": DEFAULT_INSTANCE_SPACE, "externalId": item} for item in commands],
            )
        )
    if commands and isinstance(commands, list) and isinstance(commands[0], tuple):
        filters.append(
            dm.filters.In(
                view_id.as_property_ref("commands"),
                values=[{"space": item[0], "externalId": item[1]} for item in commands],
            )
        )
    if isinstance(source, str):
        filters.append(dm.filters.Equals(view_id.as_property_ref("source"), value=source))
    if source and isinstance(source, list):
        filters.append(dm.filters.In(view_id.as_property_ref("source"), values=source))
    if source_prefix is not None:
        filters.append(dm.filters.Prefix(view_id.as_property_ref("source"), value=source_prefix))
    if external_id_prefix is not None:
        filters.append(dm.filters.Prefix(["node", "externalId"], value=external_id_prefix))
    if isinstance(space, str):
        filters.append(dm.filters.Equals(["node", "space"], value=space))
    if space and isinstance(space, list):
        filters.append(dm.filters.In(["node", "space"], values=space))
    if filter:
        filters.append(filter)
    return dm.filters.And(*filters) if filters else None<|MERGE_RESOLUTION|>--- conflicted
+++ resolved
@@ -26,11 +26,6 @@
     from ._shop_attribute_mapping import ShopAttributeMapping, ShopAttributeMappingGraphQL, ShopAttributeMappingWrite
     from ._shop_commands import ShopCommands, ShopCommandsGraphQL, ShopCommandsWrite
     from ._shop_model import ShopModel, ShopModelGraphQL, ShopModelWrite
-    from ._shop_output_time_series_definition import (
-        ShopOutputTimeSeriesDefinition,
-        ShopOutputTimeSeriesDefinitionGraphQL,
-        ShopOutputTimeSeriesDefinitionWrite,
-    )
 
 
 __all__ = [
@@ -68,18 +63,14 @@
         model: The model template to use when running the scenario
         commands: The commands to run
         source: The source of the scenario
-        output_definition: An array of output definitions for the time series
         attribute_mappings_override: An array of base mappings to override in shop model file
     """
 
-    view_id = dm.ViewId("power_ops_core", "ShopScenario", "1")
+    view_id = dm.ViewId("sp_power_ops_models", "ShopScenario", "1")
     name: Optional[str] = None
-    model: Optional[ShopModelGraphQL] = Field(default=None, repr=False)
-    commands: Optional[ShopCommandsGraphQL] = Field(default=None, repr=False)
+    model: Optional[ShopModelGraphQL] = Field(None, repr=False)
+    commands: Optional[ShopCommandsGraphQL] = Field(None, repr=False)
     source: Optional[str] = None
-    output_definition: Optional[list[ShopOutputTimeSeriesDefinitionGraphQL]] = Field(
-        default=None, repr=False, alias="outputDefinition"
-    )
     attribute_mappings_override: Optional[list[ShopAttributeMappingGraphQL]] = Field(
         default=None, repr=False, alias="attributeMappingsOverride"
     )
@@ -95,7 +86,7 @@
             )
         return values
 
-    @field_validator("model", "commands", "output_definition", "attribute_mappings_override", mode="before")
+    @field_validator("model", "commands", "attribute_mappings_override", mode="before")
     def parse_graphql(cls, value: Any) -> Any:
         if not isinstance(value, dict):
             return value
@@ -119,9 +110,12 @@
             model=self.model.as_read() if isinstance(self.model, GraphQLCore) else self.model,
             commands=self.commands.as_read() if isinstance(self.commands, GraphQLCore) else self.commands,
             source=self.source,
-            output_definition=[output_definition.as_read() for output_definition in self.output_definition or []],
             attribute_mappings_override=[
-                attribute_mappings_override.as_read()
+                (
+                    attribute_mappings_override.as_read()
+                    if isinstance(attribute_mappings_override, GraphQLCore)
+                    else attribute_mappings_override
+                )
                 for attribute_mappings_override in self.attribute_mappings_override or []
             ],
         )
@@ -133,12 +127,15 @@
             external_id=self.external_id,
             data_record=DataRecordWrite(existing_version=0),
             name=self.name,
-            model=self.model.as_write() if isinstance(self.model, GraphQLCore) else self.model,
-            commands=self.commands.as_write() if isinstance(self.commands, GraphQLCore) else self.commands,
+            model=self.model.as_write() if isinstance(self.model, DomainModel) else self.model,
+            commands=self.commands.as_write() if isinstance(self.commands, DomainModel) else self.commands,
             source=self.source,
-            output_definition=[output_definition.as_write() for output_definition in self.output_definition or []],
             attribute_mappings_override=[
-                attribute_mappings_override.as_write()
+                (
+                    attribute_mappings_override.as_write()
+                    if isinstance(attribute_mappings_override, DomainModel)
+                    else attribute_mappings_override
+                )
                 for attribute_mappings_override in self.attribute_mappings_override or []
             ],
         )
@@ -157,19 +154,15 @@
         model: The model template to use when running the scenario
         commands: The commands to run
         source: The source of the scenario
-        output_definition: An array of output definitions for the time series
         attribute_mappings_override: An array of base mappings to override in shop model file
     """
 
     space: str = DEFAULT_INSTANCE_SPACE
     node_type: Union[dm.DirectRelationReference, None] = None
     name: str
-    model: Union[ShopModel, str, dm.NodeId, None] = Field(default=None, repr=False)
-    commands: Union[ShopCommands, str, dm.NodeId, None] = Field(default=None, repr=False)
+    model: Union[ShopModel, str, dm.NodeId, None] = Field(None, repr=False)
+    commands: Union[ShopCommands, str, dm.NodeId, None] = Field(None, repr=False)
     source: Optional[str] = None
-    output_definition: Union[list[ShopOutputTimeSeriesDefinition], list[str], list[dm.NodeId], None] = Field(
-        default=None, repr=False, alias="outputDefinition"
-    )
     attribute_mappings_override: Union[list[ShopAttributeMapping], list[str], list[dm.NodeId], None] = Field(
         default=None, repr=False, alias="attributeMappingsOverride"
     )
@@ -184,10 +177,6 @@
             model=self.model.as_write() if isinstance(self.model, DomainModel) else self.model,
             commands=self.commands.as_write() if isinstance(self.commands, DomainModel) else self.commands,
             source=self.source,
-            output_definition=[
-                output_definition.as_write() if isinstance(output_definition, DomainModel) else output_definition
-                for output_definition in self.output_definition or []
-            ],
             attribute_mappings_override=[
                 (
                     attribute_mappings_override.as_write()
@@ -221,19 +210,15 @@
         model: The model template to use when running the scenario
         commands: The commands to run
         source: The source of the scenario
-        output_definition: An array of output definitions for the time series
         attribute_mappings_override: An array of base mappings to override in shop model file
     """
 
     space: str = DEFAULT_INSTANCE_SPACE
     node_type: Union[dm.DirectRelationReference, None] = None
     name: str
-    model: Union[ShopModelWrite, str, dm.NodeId, None] = Field(default=None, repr=False)
-    commands: Union[ShopCommandsWrite, str, dm.NodeId, None] = Field(default=None, repr=False)
+    model: Union[ShopModelWrite, str, dm.NodeId, None] = Field(None, repr=False)
+    commands: Union[ShopCommandsWrite, str, dm.NodeId, None] = Field(None, repr=False)
     source: Optional[str] = None
-    output_definition: Union[list[ShopOutputTimeSeriesDefinitionWrite], list[str], list[dm.NodeId], None] = Field(
-        default=None, repr=False, alias="outputDefinition"
-    )
     attribute_mappings_override: Union[list[ShopAttributeMappingWrite], list[str], list[dm.NodeId], None] = Field(
         default=None, repr=False, alias="attributeMappingsOverride"
     )
@@ -249,7 +234,7 @@
         if self.as_tuple_id() in cache:
             return resources
 
-        write_view = (view_by_read_class or {}).get(ShopScenario, dm.ViewId("power_ops_core", "ShopScenario", "1"))
+        write_view = (view_by_read_class or {}).get(ShopScenario, dm.ViewId("sp_power_ops_models", "ShopScenario", "1"))
 
         properties: dict[str, Any] = {}
 
@@ -287,28 +272,7 @@
             resources.nodes.append(this_node)
             cache.add(self.as_tuple_id())
 
-<<<<<<< HEAD
-        edge_type = dm.DirectRelationReference("sp_power_ops_types", "ShopOutputTimeSeriesDefinition")
-=======
-        edge_type = dm.DirectRelationReference("power_ops_types", "ShopOutputTimeSeriesDefinition")
->>>>>>> 9c2522c8
-        for output_definition in self.output_definition or []:
-            other_resources = DomainRelationWrite.from_edge_to_resources(
-                cache,
-                start_node=self,
-                end_node=output_definition,
-                edge_type=edge_type,
-                view_by_read_class=view_by_read_class,
-                write_none=write_none,
-                allow_version_increase=allow_version_increase,
-            )
-            resources.extend(other_resources)
-
-<<<<<<< HEAD
         edge_type = dm.DirectRelationReference("sp_power_ops_types", "ShopAttributeMapping")
-=======
-        edge_type = dm.DirectRelationReference("power_ops_types", "ShopAttributeMapping")
->>>>>>> 9c2522c8
         for attribute_mappings_override in self.attribute_mappings_override or []:
             other_resources = DomainRelationWrite.from_edge_to_resources(
                 cache,
