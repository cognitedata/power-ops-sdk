from __future__ import annotations

import warnings
from typing import TYPE_CHECKING, Any, Literal, Optional, Union

from cognite.client import data_modeling as dm
from pydantic import Field
from pydantic import field_validator, model_validator

from ._core import (
    DEFAULT_INSTANCE_SPACE,
    DataRecord,
    DataRecordGraphQL,
    DataRecordWrite,
    DomainModel,
    DomainModelCore,
    DomainModelWrite,
    DomainModelWriteList,
    DomainModelList,
    DomainRelationWrite,
    GraphQLCore,
    ResourcesWrite,
)

if TYPE_CHECKING:
<<<<<<< HEAD
    from ._market_configuration import MarketConfiguration, MarketConfigurationWrite
    from ._partial_bid_configuration import PartialBidConfiguration, PartialBidConfigurationWrite
    from ._price_area import PriceArea, PriceAreaWrite
=======
    from ._market_configuration import MarketConfiguration, MarketConfigurationGraphQL, MarketConfigurationWrite
>>>>>>> 2f308d0e


__all__ = [
    "BidConfiguration",
    "BidConfigurationWrite",
    "BidConfigurationApply",
    "BidConfigurationList",
    "BidConfigurationWriteList",
    "BidConfigurationApplyList",
    "BidConfigurationFields",
    "BidConfigurationTextFields",
]


<<<<<<< HEAD
BidConfigurationTextFields = Literal["name"]
BidConfigurationFields = Literal["name"]

_BIDCONFIGURATION_PROPERTIES_BY_FIELD = {
    "name": "name",
}
=======
class BidConfigurationGraphQL(GraphQLCore):
    """This represents the reading version of bid configuration, used
    when data is retrieved from CDF using GraphQL.

    It is used when retrieving data from CDF using GraphQL.

    Args:
        space: The space where the node is located.
        external_id: The external id of the bid configuration.
        data_record: The data record of the bid configuration node.
        market_configuration: The bid method related to the bid configuration
    """

    view_id = dm.ViewId("sp_powerops_models", "BidConfiguration", "1")
    market_configuration: Optional[MarketConfigurationGraphQL] = Field(None, repr=False, alias="marketConfiguration")

    @model_validator(mode="before")
    def parse_data_record(cls, values: Any) -> Any:
        if not isinstance(values, dict):
            return values
        if "lastUpdatedTime" in values or "createdTime" in values:
            values["dataRecord"] = DataRecordGraphQL(
                created_time=values.pop("createdTime", None),
                last_updated_time=values.pop("lastUpdatedTime", None),
            )
        return values

    @field_validator("market_configuration", mode="before")
    def parse_graphql(cls, value: Any) -> Any:
        if not isinstance(value, dict):
            return value
        if "items" in value:
            return value["items"]
        return value

    def as_read(self) -> BidConfiguration:
        """Convert this GraphQL format of bid configuration to the reading format."""
        if self.data_record is None:
            raise ValueError("This object cannot be converted to a read format because it lacks a data record.")
        return BidConfiguration(
            space=self.space,
            external_id=self.external_id,
            data_record=DataRecord(
                version=0,
                last_updated_time=self.data_record.last_updated_time,
                created_time=self.data_record.created_time,
            ),
            market_configuration=(
                self.market_configuration.as_read()
                if isinstance(self.market_configuration, GraphQLCore)
                else self.market_configuration
            ),
        )

    def as_write(self) -> BidConfigurationWrite:
        """Convert this GraphQL format of bid configuration to the writing format."""
        return BidConfigurationWrite(
            space=self.space,
            external_id=self.external_id,
            data_record=DataRecordWrite(existing_version=0),
            market_configuration=(
                self.market_configuration.as_write()
                if isinstance(self.market_configuration, DomainModel)
                else self.market_configuration
            ),
        )
>>>>>>> 2f308d0e


class BidConfiguration(DomainModel):
    """This represents the reading version of bid configuration.

    It is used to when data is retrieved from CDF.

    Args:
        space: The space where the node is located.
        external_id: The external id of the bid configuration.
        data_record: The data record of the bid configuration node.
        name: The name of the bid configuration
        market_configuration: The market configuration related to the bid configuration
        price_area: The price area related to the bid calculation task
        partials: Configuration of the partial bids that make up the total bid
    """

    space: str = DEFAULT_INSTANCE_SPACE
    node_type: Union[dm.DirectRelationReference, None] = dm.DirectRelationReference(
        "sp_powerops_types_temp", "BidConfiguration"
    )
    name: str
    market_configuration: Union[MarketConfiguration, str, dm.NodeId, None] = Field(
        None, repr=False, alias="marketConfiguration"
    )
    price_area: Union[PriceArea, str, dm.NodeId, None] = Field(None, repr=False, alias="priceArea")
    partials: Union[list[PartialBidConfiguration], list[str], None] = Field(default=None, repr=False)

    def as_write(self) -> BidConfigurationWrite:
        """Convert this read version of bid configuration to the writing version."""
        return BidConfigurationWrite(
            space=self.space,
            external_id=self.external_id,
            data_record=DataRecordWrite(existing_version=self.data_record.version),
            name=self.name,
            market_configuration=(
                self.market_configuration.as_write()
                if isinstance(self.market_configuration, DomainModel)
                else self.market_configuration
            ),
            price_area=self.price_area.as_write() if isinstance(self.price_area, DomainModel) else self.price_area,
            partials=[
                partial.as_write() if isinstance(partial, DomainModel) else partial for partial in self.partials or []
            ],
        )

    def as_apply(self) -> BidConfigurationWrite:
        """Convert this read version of bid configuration to the writing version."""
        warnings.warn(
            "as_apply is deprecated and will be removed in v1.0. Use as_write instead.",
            UserWarning,
            stacklevel=2,
        )
        return self.as_write()


class BidConfigurationWrite(DomainModelWrite):
    """This represents the writing version of bid configuration.

    It is used to when data is sent to CDF.

    Args:
        space: The space where the node is located.
        external_id: The external id of the bid configuration.
        data_record: The data record of the bid configuration node.
        name: The name of the bid configuration
        market_configuration: The market configuration related to the bid configuration
        price_area: The price area related to the bid calculation task
        partials: Configuration of the partial bids that make up the total bid
    """

    space: str = DEFAULT_INSTANCE_SPACE
    node_type: Union[dm.DirectRelationReference, None] = dm.DirectRelationReference(
        "sp_powerops_types_temp", "BidConfiguration"
    )
    name: str
    market_configuration: Union[MarketConfigurationWrite, str, dm.NodeId, None] = Field(
        None, repr=False, alias="marketConfiguration"
    )
    price_area: Union[PriceAreaWrite, str, dm.NodeId, None] = Field(None, repr=False, alias="priceArea")
    partials: Union[list[PartialBidConfigurationWrite], list[str], None] = Field(default=None, repr=False)

    def _to_instances_write(
        self,
        cache: set[tuple[str, str]],
        view_by_read_class: dict[type[DomainModelCore], dm.ViewId] | None,
        write_none: bool = False,
        allow_version_increase: bool = False,
    ) -> ResourcesWrite:
        resources = ResourcesWrite()
        if self.as_tuple_id() in cache:
            return resources

        write_view = (view_by_read_class or {}).get(
            BidConfiguration, dm.ViewId("sp_powerops_models_temp", "BidConfiguration", "1")
        )

        properties: dict[str, Any] = {}

        if self.name is not None:
            properties["name"] = self.name

        if self.market_configuration is not None:
            properties["marketConfiguration"] = {
                "space": self.space if isinstance(self.market_configuration, str) else self.market_configuration.space,
                "externalId": (
                    self.market_configuration
                    if isinstance(self.market_configuration, str)
                    else self.market_configuration.external_id
                ),
            }

        if self.price_area is not None:
            properties["priceArea"] = {
                "space": self.space if isinstance(self.price_area, str) else self.price_area.space,
                "externalId": self.price_area if isinstance(self.price_area, str) else self.price_area.external_id,
            }

        if properties:
            this_node = dm.NodeApply(
                space=self.space,
                external_id=self.external_id,
                existing_version=None if allow_version_increase else self.data_record.existing_version,
                type=self.node_type,
                sources=[
                    dm.NodeOrEdgeData(
                        source=write_view,
                        properties=properties,
                    )
                ],
            )
            resources.nodes.append(this_node)
            cache.add(self.as_tuple_id())

        edge_type = dm.DirectRelationReference("sp_powerops_types_temp", "BidConfiguration.partials")
        for partial in self.partials or []:
            other_resources = DomainRelationWrite.from_edge_to_resources(
                cache, start_node=self, end_node=partial, edge_type=edge_type, view_by_read_class=view_by_read_class
            )
            resources.extend(other_resources)

        if isinstance(self.market_configuration, DomainModelWrite):
            other_resources = self.market_configuration._to_instances_write(cache, view_by_read_class)
            resources.extend(other_resources)

        if isinstance(self.price_area, DomainModelWrite):
            other_resources = self.price_area._to_instances_write(cache, view_by_read_class)
            resources.extend(other_resources)

        return resources


class BidConfigurationApply(BidConfigurationWrite):
    def __new__(cls, *args, **kwargs) -> BidConfigurationApply:
        warnings.warn(
            "BidConfigurationApply is deprecated and will be removed in v1.0. Use BidConfigurationWrite instead."
            "The motivation for this change is that Write is a more descriptive name for the writing version of the"
            "BidConfiguration.",
            UserWarning,
            stacklevel=2,
        )
        return super().__new__(cls)


class BidConfigurationList(DomainModelList[BidConfiguration]):
    """List of bid configurations in the read version."""

    _INSTANCE = BidConfiguration

    def as_write(self) -> BidConfigurationWriteList:
        """Convert these read versions of bid configuration to the writing versions."""
        return BidConfigurationWriteList([node.as_write() for node in self.data])

    def as_apply(self) -> BidConfigurationWriteList:
        """Convert these read versions of primitive nullable to the writing versions."""
        warnings.warn(
            "as_apply is deprecated and will be removed in v1.0. Use as_write instead.",
            UserWarning,
            stacklevel=2,
        )
        return self.as_write()


class BidConfigurationWriteList(DomainModelWriteList[BidConfigurationWrite]):
    """List of bid configurations in the writing version."""

    _INSTANCE = BidConfigurationWrite


class BidConfigurationApplyList(BidConfigurationWriteList): ...


def _create_bid_configuration_filter(
    view_id: dm.ViewId,
    name: str | list[str] | None = None,
    name_prefix: str | None = None,
    market_configuration: str | tuple[str, str] | list[str] | list[tuple[str, str]] | None = None,
    price_area: str | tuple[str, str] | list[str] | list[tuple[str, str]] | None = None,
    external_id_prefix: str | None = None,
    space: str | list[str] | None = None,
    filter: dm.Filter | None = None,
) -> dm.Filter | None:
    filters = []
    if isinstance(name, str):
        filters.append(dm.filters.Equals(view_id.as_property_ref("name"), value=name))
    if name and isinstance(name, list):
        filters.append(dm.filters.In(view_id.as_property_ref("name"), values=name))
    if name_prefix is not None:
        filters.append(dm.filters.Prefix(view_id.as_property_ref("name"), value=name_prefix))
    if market_configuration and isinstance(market_configuration, str):
        filters.append(
            dm.filters.Equals(
                view_id.as_property_ref("marketConfiguration"),
                value={"space": DEFAULT_INSTANCE_SPACE, "externalId": market_configuration},
            )
        )
    if market_configuration and isinstance(market_configuration, tuple):
        filters.append(
            dm.filters.Equals(
                view_id.as_property_ref("marketConfiguration"),
                value={"space": market_configuration[0], "externalId": market_configuration[1]},
            )
        )
    if market_configuration and isinstance(market_configuration, list) and isinstance(market_configuration[0], str):
        filters.append(
            dm.filters.In(
                view_id.as_property_ref("marketConfiguration"),
                values=[{"space": DEFAULT_INSTANCE_SPACE, "externalId": item} for item in market_configuration],
            )
        )
    if market_configuration and isinstance(market_configuration, list) and isinstance(market_configuration[0], tuple):
        filters.append(
            dm.filters.In(
                view_id.as_property_ref("marketConfiguration"),
                values=[{"space": item[0], "externalId": item[1]} for item in market_configuration],
            )
        )
    if price_area and isinstance(price_area, str):
        filters.append(
            dm.filters.Equals(
                view_id.as_property_ref("priceArea"), value={"space": DEFAULT_INSTANCE_SPACE, "externalId": price_area}
            )
        )
    if price_area and isinstance(price_area, tuple):
        filters.append(
            dm.filters.Equals(
                view_id.as_property_ref("priceArea"), value={"space": price_area[0], "externalId": price_area[1]}
            )
        )
    if price_area and isinstance(price_area, list) and isinstance(price_area[0], str):
        filters.append(
            dm.filters.In(
                view_id.as_property_ref("priceArea"),
                values=[{"space": DEFAULT_INSTANCE_SPACE, "externalId": item} for item in price_area],
            )
        )
    if price_area and isinstance(price_area, list) and isinstance(price_area[0], tuple):
        filters.append(
            dm.filters.In(
                view_id.as_property_ref("priceArea"),
                values=[{"space": item[0], "externalId": item[1]} for item in price_area],
            )
        )
    if external_id_prefix is not None:
        filters.append(dm.filters.Prefix(["node", "externalId"], value=external_id_prefix))
    if isinstance(space, str):
        filters.append(dm.filters.Equals(["node", "space"], value=space))
    if space and isinstance(space, list):
        filters.append(dm.filters.In(["node", "space"], values=space))
    if filter:
        filters.append(filter)
    return dm.filters.And(*filters) if filters else None<|MERGE_RESOLUTION|>--- conflicted
+++ resolved
@@ -23,13 +23,13 @@
 )
 
 if TYPE_CHECKING:
-<<<<<<< HEAD
-    from ._market_configuration import MarketConfiguration, MarketConfigurationWrite
-    from ._partial_bid_configuration import PartialBidConfiguration, PartialBidConfigurationWrite
-    from ._price_area import PriceArea, PriceAreaWrite
-=======
     from ._market_configuration import MarketConfiguration, MarketConfigurationGraphQL, MarketConfigurationWrite
->>>>>>> 2f308d0e
+    from ._partial_bid_configuration import (
+        PartialBidConfiguration,
+        PartialBidConfigurationGraphQL,
+        PartialBidConfigurationWrite,
+    )
+    from ._price_area import PriceArea, PriceAreaGraphQL, PriceAreaWrite
 
 
 __all__ = [
@@ -44,14 +44,14 @@
 ]
 
 
-<<<<<<< HEAD
 BidConfigurationTextFields = Literal["name"]
 BidConfigurationFields = Literal["name"]
 
 _BIDCONFIGURATION_PROPERTIES_BY_FIELD = {
     "name": "name",
 }
-=======
+
+
 class BidConfigurationGraphQL(GraphQLCore):
     """This represents the reading version of bid configuration, used
     when data is retrieved from CDF using GraphQL.
@@ -62,11 +62,17 @@
         space: The space where the node is located.
         external_id: The external id of the bid configuration.
         data_record: The data record of the bid configuration node.
-        market_configuration: The bid method related to the bid configuration
+        name: The name of the bid configuration
+        market_configuration: The market configuration related to the bid configuration
+        price_area: The price area related to the bid calculation task
+        partials: Configuration of the partial bids that make up the total bid
     """
 
-    view_id = dm.ViewId("sp_powerops_models", "BidConfiguration", "1")
+    view_id = dm.ViewId("sp_powerops_models_temp", "BidConfiguration", "1")
+    name: Optional[str] = None
     market_configuration: Optional[MarketConfigurationGraphQL] = Field(None, repr=False, alias="marketConfiguration")
+    price_area: Optional[PriceAreaGraphQL] = Field(None, repr=False, alias="priceArea")
+    partials: Optional[list[PartialBidConfigurationGraphQL]] = Field(default=None, repr=False)
 
     @model_validator(mode="before")
     def parse_data_record(cls, values: Any) -> Any:
@@ -79,7 +85,7 @@
             )
         return values
 
-    @field_validator("market_configuration", mode="before")
+    @field_validator("market_configuration", "price_area", "partials", mode="before")
     def parse_graphql(cls, value: Any) -> Any:
         if not isinstance(value, dict):
             return value
@@ -99,11 +105,16 @@
                 last_updated_time=self.data_record.last_updated_time,
                 created_time=self.data_record.created_time,
             ),
+            name=self.name,
             market_configuration=(
                 self.market_configuration.as_read()
                 if isinstance(self.market_configuration, GraphQLCore)
                 else self.market_configuration
             ),
+            price_area=self.price_area.as_read() if isinstance(self.price_area, GraphQLCore) else self.price_area,
+            partials=[
+                partial.as_read() if isinstance(partial, GraphQLCore) else partial for partial in self.partials or []
+            ],
         )
 
     def as_write(self) -> BidConfigurationWrite:
@@ -112,13 +123,17 @@
             space=self.space,
             external_id=self.external_id,
             data_record=DataRecordWrite(existing_version=0),
+            name=self.name,
             market_configuration=(
                 self.market_configuration.as_write()
                 if isinstance(self.market_configuration, DomainModel)
                 else self.market_configuration
             ),
-        )
->>>>>>> 2f308d0e
+            price_area=self.price_area.as_write() if isinstance(self.price_area, DomainModel) else self.price_area,
+            partials=[
+                partial.as_write() if isinstance(partial, DomainModel) else partial for partial in self.partials or []
+            ],
+        )
 
 
 class BidConfiguration(DomainModel):
@@ -145,7 +160,7 @@
         None, repr=False, alias="marketConfiguration"
     )
     price_area: Union[PriceArea, str, dm.NodeId, None] = Field(None, repr=False, alias="priceArea")
-    partials: Union[list[PartialBidConfiguration], list[str], None] = Field(default=None, repr=False)
+    partials: Union[list[PartialBidConfiguration], list[str], list[dm.NodeId], None] = Field(default=None, repr=False)
 
     def as_write(self) -> BidConfigurationWrite:
         """Convert this read version of bid configuration to the writing version."""
@@ -199,7 +214,9 @@
         None, repr=False, alias="marketConfiguration"
     )
     price_area: Union[PriceAreaWrite, str, dm.NodeId, None] = Field(None, repr=False, alias="priceArea")
-    partials: Union[list[PartialBidConfigurationWrite], list[str], None] = Field(default=None, repr=False)
+    partials: Union[list[PartialBidConfigurationWrite], list[str], list[dm.NodeId], None] = Field(
+        default=None, repr=False
+    )
 
     def _to_instances_write(
         self,
@@ -256,7 +273,13 @@
         edge_type = dm.DirectRelationReference("sp_powerops_types_temp", "BidConfiguration.partials")
         for partial in self.partials or []:
             other_resources = DomainRelationWrite.from_edge_to_resources(
-                cache, start_node=self, end_node=partial, edge_type=edge_type, view_by_read_class=view_by_read_class
+                cache,
+                start_node=self,
+                end_node=partial,
+                edge_type=edge_type,
+                view_by_read_class=view_by_read_class,
+                write_none=write_none,
+                allow_version_increase=allow_version_increase,
             )
             resources.extend(other_resources)
 
