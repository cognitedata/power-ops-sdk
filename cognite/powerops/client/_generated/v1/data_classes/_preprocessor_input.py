--- conflicted
+++ resolved
@@ -55,9 +55,6 @@
 }
 
 
-<<<<<<< HEAD
-class PreprocessorInput(FunctionInput):
-=======
 class PreprocessorInputGraphQL(GraphQLCore):
     """This represents the reading version of preprocessor input, used
     when data is retrieved from CDF using GraphQL.
@@ -77,14 +74,14 @@
         shop_end: End date of bid period
     """
 
-    view_id = dm.ViewId("sp_powerops_models", "PreprocessorInput", "1")
+    view_id = dm.ViewId("sp_powerops_models_temp", "PreprocessorInput", "1")
     process_id: Optional[str] = Field(None, alias="processId")
     process_step: Optional[int] = Field(None, alias="processStep")
     function_name: Optional[str] = Field(None, alias="functionName")
     function_call_id: Optional[str] = Field(None, alias="functionCallId")
     scenario: Optional[ScenarioGraphQL] = Field(None, repr=False)
-    shop_start: Optional[datetime.date] = Field(None, alias="shopStart")
-    shop_end: Optional[datetime.date] = Field(None, alias="shopEnd")
+    shop_start: Optional[datetime.datetime] = Field(None, alias="shopStart")
+    shop_end: Optional[datetime.datetime] = Field(None, alias="shopEnd")
 
     @model_validator(mode="before")
     def parse_data_record(cls, values: Any) -> Any:
@@ -142,8 +139,7 @@
         )
 
 
-class PreprocessorInput(DomainModel):
->>>>>>> 2f308d0e
+class PreprocessorInput(FunctionInput):
     """This represents the reading version of preprocessor input.
 
     It is used to when data is retrieved from CDF.
