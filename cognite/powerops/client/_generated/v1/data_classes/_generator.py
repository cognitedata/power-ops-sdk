--- conflicted
+++ resolved
@@ -340,19 +340,11 @@
         if self.start_stop_cost is not None:
             properties["startStopCost"] = self.start_stop_cost
 
-<<<<<<< HEAD
-        if self.start_stop_cost is not None or write_none:
-            properties["startStopCost"] = (
-                self.start_stop_cost
-                if isinstance(self.start_stop_cost, str) or self.start_stop_cost is None
-                else self.start_stop_cost.external_id
-=======
         if self.start_stop_cost_time_series is not None or write_none:
             properties["startStopCostTimeSeries"] = (
                 self.start_stop_cost_time_series
                 if isinstance(self.start_stop_cost_time_series, str) or self.start_stop_cost_time_series is None
                 else self.start_stop_cost_time_series.external_id
->>>>>>> 9c2522c8
             )
 
         if self.availability_time_series is not None or write_none:
