from __future__ import annotations

import warnings
from typing import TYPE_CHECKING, Any, Literal, Optional, Union

from cognite.client import data_modeling as dm
from pydantic import Field
from pydantic import field_validator, model_validator

from ._core import (
    DEFAULT_INSTANCE_SPACE,
    DataRecord,
    DataRecordGraphQL,
    DataRecordWrite,
    DomainModel,
    DomainModelCore,
    DomainModelWrite,
    DomainModelWriteList,
    DomainModelList,
    DomainRelationWrite,
    GraphQLCore,
    ResourcesWrite,
)

if TYPE_CHECKING:
<<<<<<< HEAD
    from ._alert import Alert, AlertWrite
    from ._partial_bid_configuration import PartialBidConfiguration, PartialBidConfigurationWrite
    from ._power_asset import PowerAsset, PowerAssetWrite
=======
    from ._alert import Alert, AlertGraphQL, AlertWrite
>>>>>>> 2f308d0e


__all__ = [
    "BidMatrix",
    "BidMatrixWrite",
    "BidMatrixApply",
    "BidMatrixList",
    "BidMatrixWriteList",
    "BidMatrixApplyList",
    "BidMatrixFields",
    "BidMatrixTextFields",
]


BidMatrixTextFields = Literal["matrix", "state"]
BidMatrixFields = Literal["matrix", "state"]

_BIDMATRIX_PROPERTIES_BY_FIELD = {
    "matrix": "matrix",
    "state": "state",
}


class BidMatrixGraphQL(GraphQLCore):
    """This represents the reading version of bid matrix, used
    when data is retrieved from CDF using GraphQL.

    It is used when retrieving data from CDF using GraphQL.

    Args:
        space: The space where the node is located.
        external_id: The external id of the bid matrix.
        data_record: The data record of the bid matrix node.
        resource_cost: The resource cost field.
        matrix: The matrix field.
        asset_type: The asset type field.
        asset_id: The asset id field.
        is_processed: Whether the bid matrix has been processed by the bid matrix processor or not
        alerts: The alert field.
    """

    view_id = dm.ViewId("sp_powerops_models", "BidMatrix", "1")
    resource_cost: Optional[str] = Field(None, alias="resourceCost")
    matrix: Union[str, None] = None
    asset_type: Optional[str] = Field(None, alias="assetType")
    asset_id: Optional[str] = Field(None, alias="assetId")
    is_processed: Optional[bool] = Field(None, alias="isProcessed")
    alerts: Optional[list[AlertGraphQL]] = Field(default=None, repr=False)

    @model_validator(mode="before")
    def parse_data_record(cls, values: Any) -> Any:
        if not isinstance(values, dict):
            return values
        if "lastUpdatedTime" in values or "createdTime" in values:
            values["dataRecord"] = DataRecordGraphQL(
                created_time=values.pop("createdTime", None),
                last_updated_time=values.pop("lastUpdatedTime", None),
            )
        return values

    @field_validator("alerts", mode="before")
    def parse_graphql(cls, value: Any) -> Any:
        if not isinstance(value, dict):
            return value
        if "items" in value:
            return value["items"]
        return value

    def as_read(self) -> BidMatrix:
        """Convert this GraphQL format of bid matrix to the reading format."""
        if self.data_record is None:
            raise ValueError("This object cannot be converted to a read format because it lacks a data record.")
        return BidMatrix(
            space=self.space,
            external_id=self.external_id,
            data_record=DataRecord(
                version=0,
                last_updated_time=self.data_record.last_updated_time,
                created_time=self.data_record.created_time,
            ),
            resource_cost=self.resource_cost,
            matrix=self.matrix,
            asset_type=self.asset_type,
            asset_id=self.asset_id,
            is_processed=self.is_processed,
            alerts=[alert.as_read() if isinstance(alert, GraphQLCore) else alert for alert in self.alerts or []],
        )

    def as_write(self) -> BidMatrixWrite:
        """Convert this GraphQL format of bid matrix to the writing format."""
        return BidMatrixWrite(
            space=self.space,
            external_id=self.external_id,
            data_record=DataRecordWrite(existing_version=0),
            resource_cost=self.resource_cost,
            matrix=self.matrix,
            asset_type=self.asset_type,
            asset_id=self.asset_id,
            is_processed=self.is_processed,
            alerts=[alert.as_write() if isinstance(alert, DomainModel) else alert for alert in self.alerts or []],
        )


class BidMatrix(DomainModel):
    """This represents the reading version of bid matrix.

    It is used to when data is retrieved from CDF.

    Args:
        space: The space where the node is located.
        external_id: The external id of the bid matrix.
        data_record: The data record of the bid matrix node.
        matrix: The matrix field.
        power_asset: The power asset field.
        state: The state field.
        partial_bid_configuration: The partial bid configuration field.
        alerts: An array of calculation level Alerts.
    """

    space: str = DEFAULT_INSTANCE_SPACE
    node_type: Union[dm.DirectRelationReference, None] = None
    matrix: Union[str, None] = None
<<<<<<< HEAD
    power_asset: Union[PowerAsset, str, dm.NodeId, None] = Field(None, repr=False, alias="powerAsset")
    state: str
    partial_bid_configuration: Union[PartialBidConfiguration, str, dm.NodeId, None] = Field(
        None, repr=False, alias="partialBidConfiguration"
    )
    alerts: Union[list[Alert], list[str], None] = Field(default=None, repr=False)
=======
    asset_type: Optional[str] = Field(None, alias="assetType")
    asset_id: Optional[str] = Field(None, alias="assetId")
    is_processed: Optional[bool] = Field(None, alias="isProcessed")
    alerts: Union[list[Alert], list[str], list[dm.NodeId], None] = Field(default=None, repr=False)
>>>>>>> 2f308d0e

    def as_write(self) -> BidMatrixWrite:
        """Convert this read version of bid matrix to the writing version."""
        return BidMatrixWrite(
            space=self.space,
            external_id=self.external_id,
            data_record=DataRecordWrite(existing_version=self.data_record.version),
            matrix=self.matrix,
            power_asset=self.power_asset.as_write() if isinstance(self.power_asset, DomainModel) else self.power_asset,
            state=self.state,
            partial_bid_configuration=(
                self.partial_bid_configuration.as_write()
                if isinstance(self.partial_bid_configuration, DomainModel)
                else self.partial_bid_configuration
            ),
            alerts=[alert.as_write() if isinstance(alert, DomainModel) else alert for alert in self.alerts or []],
        )

    def as_apply(self) -> BidMatrixWrite:
        """Convert this read version of bid matrix to the writing version."""
        warnings.warn(
            "as_apply is deprecated and will be removed in v1.0. Use as_write instead.",
            UserWarning,
            stacklevel=2,
        )
        return self.as_write()


class BidMatrixWrite(DomainModelWrite):
    """This represents the writing version of bid matrix.

    It is used to when data is sent to CDF.

    Args:
        space: The space where the node is located.
        external_id: The external id of the bid matrix.
        data_record: The data record of the bid matrix node.
        matrix: The matrix field.
        power_asset: The power asset field.
        state: The state field.
        partial_bid_configuration: The partial bid configuration field.
        alerts: An array of calculation level Alerts.
    """

    space: str = DEFAULT_INSTANCE_SPACE
    node_type: Union[dm.DirectRelationReference, None] = None
    matrix: Union[str, None] = None
<<<<<<< HEAD
    power_asset: Union[PowerAssetWrite, str, dm.NodeId, None] = Field(None, repr=False, alias="powerAsset")
    state: str
    partial_bid_configuration: Union[PartialBidConfigurationWrite, str, dm.NodeId, None] = Field(
        None, repr=False, alias="partialBidConfiguration"
    )
    alerts: Union[list[AlertWrite], list[str], None] = Field(default=None, repr=False)
=======
    asset_type: Optional[str] = Field(None, alias="assetType")
    asset_id: Optional[str] = Field(None, alias="assetId")
    is_processed: Optional[bool] = Field(None, alias="isProcessed")
    alerts: Union[list[AlertWrite], list[str], list[dm.NodeId], None] = Field(default=None, repr=False)
>>>>>>> 2f308d0e

    def _to_instances_write(
        self,
        cache: set[tuple[str, str]],
        view_by_read_class: dict[type[DomainModelCore], dm.ViewId] | None,
        write_none: bool = False,
        allow_version_increase: bool = False,
    ) -> ResourcesWrite:
        resources = ResourcesWrite()
        if self.as_tuple_id() in cache:
            return resources

        write_view = (view_by_read_class or {}).get(BidMatrix, dm.ViewId("sp_powerops_models_temp", "BidMatrix", "1"))

        properties: dict[str, Any] = {}

        if self.matrix is not None:
            properties["matrix"] = self.matrix

        if self.power_asset is not None:
            properties["powerAsset"] = {
                "space": self.space if isinstance(self.power_asset, str) else self.power_asset.space,
                "externalId": self.power_asset if isinstance(self.power_asset, str) else self.power_asset.external_id,
            }

        if self.state is not None:
            properties["state"] = self.state

        if self.partial_bid_configuration is not None:
            properties["partialBidConfiguration"] = {
                "space": (
                    self.space
                    if isinstance(self.partial_bid_configuration, str)
                    else self.partial_bid_configuration.space
                ),
                "externalId": (
                    self.partial_bid_configuration
                    if isinstance(self.partial_bid_configuration, str)
                    else self.partial_bid_configuration.external_id
                ),
            }

        if properties:
            this_node = dm.NodeApply(
                space=self.space,
                external_id=self.external_id,
                existing_version=None if allow_version_increase else self.data_record.existing_version,
                type=self.node_type,
                sources=[
                    dm.NodeOrEdgeData(
                        source=write_view,
                        properties=properties,
                    )
                ],
            )
            resources.nodes.append(this_node)
            cache.add(self.as_tuple_id())

        edge_type = dm.DirectRelationReference("sp_powerops_types_temp", "calculationIssue")
        for alert in self.alerts or []:
            other_resources = DomainRelationWrite.from_edge_to_resources(
                cache,
                start_node=self,
                end_node=alert,
                edge_type=edge_type,
                view_by_read_class=view_by_read_class,
                write_none=write_none,
                allow_version_increase=allow_version_increase,
            )
            resources.extend(other_resources)

        if isinstance(self.power_asset, DomainModelWrite):
            other_resources = self.power_asset._to_instances_write(cache, view_by_read_class)
            resources.extend(other_resources)

        if isinstance(self.partial_bid_configuration, DomainModelWrite):
            other_resources = self.partial_bid_configuration._to_instances_write(cache, view_by_read_class)
            resources.extend(other_resources)

        return resources


class BidMatrixApply(BidMatrixWrite):
    def __new__(cls, *args, **kwargs) -> BidMatrixApply:
        warnings.warn(
            "BidMatrixApply is deprecated and will be removed in v1.0. Use BidMatrixWrite instead."
            "The motivation for this change is that Write is a more descriptive name for the writing version of the"
            "BidMatrix.",
            UserWarning,
            stacklevel=2,
        )
        return super().__new__(cls)


class BidMatrixList(DomainModelList[BidMatrix]):
    """List of bid matrixes in the read version."""

    _INSTANCE = BidMatrix

    def as_write(self) -> BidMatrixWriteList:
        """Convert these read versions of bid matrix to the writing versions."""
        return BidMatrixWriteList([node.as_write() for node in self.data])

    def as_apply(self) -> BidMatrixWriteList:
        """Convert these read versions of primitive nullable to the writing versions."""
        warnings.warn(
            "as_apply is deprecated and will be removed in v1.0. Use as_write instead.",
            UserWarning,
            stacklevel=2,
        )
        return self.as_write()


class BidMatrixWriteList(DomainModelWriteList[BidMatrixWrite]):
    """List of bid matrixes in the writing version."""

    _INSTANCE = BidMatrixWrite


class BidMatrixApplyList(BidMatrixWriteList): ...


def _create_bid_matrix_filter(
    view_id: dm.ViewId,
    power_asset: str | tuple[str, str] | list[str] | list[tuple[str, str]] | None = None,
    state: str | list[str] | None = None,
    state_prefix: str | None = None,
    partial_bid_configuration: str | tuple[str, str] | list[str] | list[tuple[str, str]] | None = None,
    external_id_prefix: str | None = None,
    space: str | list[str] | None = None,
    filter: dm.Filter | None = None,
) -> dm.Filter | None:
    filters = []
    if power_asset and isinstance(power_asset, str):
        filters.append(
            dm.filters.Equals(
                view_id.as_property_ref("powerAsset"),
                value={"space": DEFAULT_INSTANCE_SPACE, "externalId": power_asset},
            )
        )
    if power_asset and isinstance(power_asset, tuple):
        filters.append(
            dm.filters.Equals(
                view_id.as_property_ref("powerAsset"), value={"space": power_asset[0], "externalId": power_asset[1]}
            )
        )
    if power_asset and isinstance(power_asset, list) and isinstance(power_asset[0], str):
        filters.append(
            dm.filters.In(
                view_id.as_property_ref("powerAsset"),
                values=[{"space": DEFAULT_INSTANCE_SPACE, "externalId": item} for item in power_asset],
            )
        )
    if power_asset and isinstance(power_asset, list) and isinstance(power_asset[0], tuple):
        filters.append(
            dm.filters.In(
                view_id.as_property_ref("powerAsset"),
                values=[{"space": item[0], "externalId": item[1]} for item in power_asset],
            )
        )
    if isinstance(state, str):
        filters.append(dm.filters.Equals(view_id.as_property_ref("state"), value=state))
    if state and isinstance(state, list):
        filters.append(dm.filters.In(view_id.as_property_ref("state"), values=state))
    if state_prefix is not None:
        filters.append(dm.filters.Prefix(view_id.as_property_ref("state"), value=state_prefix))
    if partial_bid_configuration and isinstance(partial_bid_configuration, str):
        filters.append(
            dm.filters.Equals(
                view_id.as_property_ref("partialBidConfiguration"),
                value={"space": DEFAULT_INSTANCE_SPACE, "externalId": partial_bid_configuration},
            )
        )
    if partial_bid_configuration and isinstance(partial_bid_configuration, tuple):
        filters.append(
            dm.filters.Equals(
                view_id.as_property_ref("partialBidConfiguration"),
                value={"space": partial_bid_configuration[0], "externalId": partial_bid_configuration[1]},
            )
        )
    if (
        partial_bid_configuration
        and isinstance(partial_bid_configuration, list)
        and isinstance(partial_bid_configuration[0], str)
    ):
        filters.append(
            dm.filters.In(
                view_id.as_property_ref("partialBidConfiguration"),
                values=[{"space": DEFAULT_INSTANCE_SPACE, "externalId": item} for item in partial_bid_configuration],
            )
        )
    if (
        partial_bid_configuration
        and isinstance(partial_bid_configuration, list)
        and isinstance(partial_bid_configuration[0], tuple)
    ):
        filters.append(
            dm.filters.In(
                view_id.as_property_ref("partialBidConfiguration"),
                values=[{"space": item[0], "externalId": item[1]} for item in partial_bid_configuration],
            )
        )
    if external_id_prefix is not None:
        filters.append(dm.filters.Prefix(["node", "externalId"], value=external_id_prefix))
    if isinstance(space, str):
        filters.append(dm.filters.Equals(["node", "space"], value=space))
    if space and isinstance(space, list):
        filters.append(dm.filters.In(["node", "space"], values=space))
    if filter:
        filters.append(filter)
    return dm.filters.And(*filters) if filters else None<|MERGE_RESOLUTION|>--- conflicted
+++ resolved
@@ -23,13 +23,13 @@
 )
 
 if TYPE_CHECKING:
-<<<<<<< HEAD
-    from ._alert import Alert, AlertWrite
-    from ._partial_bid_configuration import PartialBidConfiguration, PartialBidConfigurationWrite
-    from ._power_asset import PowerAsset, PowerAssetWrite
-=======
     from ._alert import Alert, AlertGraphQL, AlertWrite
->>>>>>> 2f308d0e
+    from ._partial_bid_configuration import (
+        PartialBidConfiguration,
+        PartialBidConfigurationGraphQL,
+        PartialBidConfigurationWrite,
+    )
+    from ._power_asset import PowerAsset, PowerAssetGraphQL, PowerAssetWrite
 
 
 __all__ = [
@@ -63,20 +63,20 @@
         space: The space where the node is located.
         external_id: The external id of the bid matrix.
         data_record: The data record of the bid matrix node.
-        resource_cost: The resource cost field.
         matrix: The matrix field.
-        asset_type: The asset type field.
-        asset_id: The asset id field.
-        is_processed: Whether the bid matrix has been processed by the bid matrix processor or not
-        alerts: The alert field.
+        power_asset: The power asset field.
+        state: The state field.
+        partial_bid_configuration: The partial bid configuration field.
+        alerts: An array of calculation level Alerts.
     """
 
-    view_id = dm.ViewId("sp_powerops_models", "BidMatrix", "1")
-    resource_cost: Optional[str] = Field(None, alias="resourceCost")
+    view_id = dm.ViewId("sp_powerops_models_temp", "BidMatrix", "1")
     matrix: Union[str, None] = None
-    asset_type: Optional[str] = Field(None, alias="assetType")
-    asset_id: Optional[str] = Field(None, alias="assetId")
-    is_processed: Optional[bool] = Field(None, alias="isProcessed")
+    power_asset: Optional[PowerAssetGraphQL] = Field(None, repr=False, alias="powerAsset")
+    state: Optional[str] = None
+    partial_bid_configuration: Optional[PartialBidConfigurationGraphQL] = Field(
+        None, repr=False, alias="partialBidConfiguration"
+    )
     alerts: Optional[list[AlertGraphQL]] = Field(default=None, repr=False)
 
     @model_validator(mode="before")
@@ -90,7 +90,7 @@
             )
         return values
 
-    @field_validator("alerts", mode="before")
+    @field_validator("power_asset", "partial_bid_configuration", "alerts", mode="before")
     def parse_graphql(cls, value: Any) -> Any:
         if not isinstance(value, dict):
             return value
@@ -110,11 +110,14 @@
                 last_updated_time=self.data_record.last_updated_time,
                 created_time=self.data_record.created_time,
             ),
-            resource_cost=self.resource_cost,
             matrix=self.matrix,
-            asset_type=self.asset_type,
-            asset_id=self.asset_id,
-            is_processed=self.is_processed,
+            power_asset=self.power_asset.as_read() if isinstance(self.power_asset, GraphQLCore) else self.power_asset,
+            state=self.state,
+            partial_bid_configuration=(
+                self.partial_bid_configuration.as_read()
+                if isinstance(self.partial_bid_configuration, GraphQLCore)
+                else self.partial_bid_configuration
+            ),
             alerts=[alert.as_read() if isinstance(alert, GraphQLCore) else alert for alert in self.alerts or []],
         )
 
@@ -124,11 +127,14 @@
             space=self.space,
             external_id=self.external_id,
             data_record=DataRecordWrite(existing_version=0),
-            resource_cost=self.resource_cost,
             matrix=self.matrix,
-            asset_type=self.asset_type,
-            asset_id=self.asset_id,
-            is_processed=self.is_processed,
+            power_asset=self.power_asset.as_write() if isinstance(self.power_asset, DomainModel) else self.power_asset,
+            state=self.state,
+            partial_bid_configuration=(
+                self.partial_bid_configuration.as_write()
+                if isinstance(self.partial_bid_configuration, DomainModel)
+                else self.partial_bid_configuration
+            ),
             alerts=[alert.as_write() if isinstance(alert, DomainModel) else alert for alert in self.alerts or []],
         )
 
@@ -152,19 +158,12 @@
     space: str = DEFAULT_INSTANCE_SPACE
     node_type: Union[dm.DirectRelationReference, None] = None
     matrix: Union[str, None] = None
-<<<<<<< HEAD
     power_asset: Union[PowerAsset, str, dm.NodeId, None] = Field(None, repr=False, alias="powerAsset")
     state: str
     partial_bid_configuration: Union[PartialBidConfiguration, str, dm.NodeId, None] = Field(
         None, repr=False, alias="partialBidConfiguration"
     )
-    alerts: Union[list[Alert], list[str], None] = Field(default=None, repr=False)
-=======
-    asset_type: Optional[str] = Field(None, alias="assetType")
-    asset_id: Optional[str] = Field(None, alias="assetId")
-    is_processed: Optional[bool] = Field(None, alias="isProcessed")
     alerts: Union[list[Alert], list[str], list[dm.NodeId], None] = Field(default=None, repr=False)
->>>>>>> 2f308d0e
 
     def as_write(self) -> BidMatrixWrite:
         """Convert this read version of bid matrix to the writing version."""
@@ -212,19 +211,12 @@
     space: str = DEFAULT_INSTANCE_SPACE
     node_type: Union[dm.DirectRelationReference, None] = None
     matrix: Union[str, None] = None
-<<<<<<< HEAD
     power_asset: Union[PowerAssetWrite, str, dm.NodeId, None] = Field(None, repr=False, alias="powerAsset")
     state: str
     partial_bid_configuration: Union[PartialBidConfigurationWrite, str, dm.NodeId, None] = Field(
         None, repr=False, alias="partialBidConfiguration"
     )
-    alerts: Union[list[AlertWrite], list[str], None] = Field(default=None, repr=False)
-=======
-    asset_type: Optional[str] = Field(None, alias="assetType")
-    asset_id: Optional[str] = Field(None, alias="assetId")
-    is_processed: Optional[bool] = Field(None, alias="isProcessed")
     alerts: Union[list[AlertWrite], list[str], list[dm.NodeId], None] = Field(default=None, repr=False)
->>>>>>> 2f308d0e
 
     def _to_instances_write(
         self,
