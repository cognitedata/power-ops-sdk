--- conflicted
+++ resolved
@@ -126,11 +126,7 @@
         asset_type: The type of the asset
     """
 
-<<<<<<< HEAD
-    node_type: Union[dm.DirectRelationReference, None] = dm.DirectRelationReference("sp_power_ops_types", "Watercourse")
-=======
     node_type: Union[dm.DirectRelationReference, None] = dm.DirectRelationReference("power_ops_types", "Watercourse")
->>>>>>> 9c2522c8
 
     def as_write(self) -> WatercourseWrite:
         """Convert this read version of watercourse to the writing version."""
@@ -169,11 +165,7 @@
         asset_type: The type of the asset
     """
 
-<<<<<<< HEAD
-    node_type: Union[dm.DirectRelationReference, None] = dm.DirectRelationReference("sp_power_ops_types", "Watercourse")
-=======
     node_type: Union[dm.DirectRelationReference, None] = dm.DirectRelationReference("power_ops_types", "Watercourse")
->>>>>>> 9c2522c8
 
     def _to_instances_write(
         self,
