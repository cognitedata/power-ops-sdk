--- conflicted
+++ resolved
@@ -317,11 +317,7 @@
             )
             resources.extend(other_resources)
 
-<<<<<<< HEAD
-        edge_type = dm.DirectRelationReference("sp_power_ops_types", "intermediateBidMatrix")
-=======
         edge_type = dm.DirectRelationReference("power_ops_types", "intermediateBidMatrix")
->>>>>>> 9c2522c8
         for underlying_bid_matrice in self.underlying_bid_matrices or []:
             other_resources = DomainRelationWrite.from_edge_to_resources(
                 cache,
