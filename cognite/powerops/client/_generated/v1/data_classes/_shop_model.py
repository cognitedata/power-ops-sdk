from __future__ import annotations

import warnings
from typing import TYPE_CHECKING, Any, Literal, Optional, Union

from cognite.client import data_modeling as dm
from pydantic import Field
from pydantic import field_validator, model_validator

from ._core import (
    DEFAULT_INSTANCE_SPACE,
    DataRecord,
    DataRecordGraphQL,
    DataRecordWrite,
    DomainModel,
    DomainModelCore,
    DomainModelWrite,
    DomainModelWriteList,
    DomainModelList,
    DomainRelationWrite,
    GraphQLCore,
    ResourcesWrite,
)

if TYPE_CHECKING:
    from ._shop_attribute_mapping import ShopAttributeMapping, ShopAttributeMappingGraphQL, ShopAttributeMappingWrite
    from ._shop_file import ShopFile, ShopFileGraphQL, ShopFileWrite


__all__ = [
    "ShopModel",
    "ShopModelWrite",
    "ShopModelApply",
    "ShopModelList",
    "ShopModelWriteList",
    "ShopModelApplyList",
    "ShopModelFields",
    "ShopModelTextFields",
]


<<<<<<< HEAD
ShopModelTextFields = Literal["name", "version_", "shop_version", "model"]
ShopModelFields = Literal["name", "version_", "shop_version", "penalty_limit", "model"]
=======
ShopModelTextFields = Literal["name", "model_version", "shop_version", "model"]
ShopModelFields = Literal["name", "model_version", "shop_version", "penalty_limit", "model"]
>>>>>>> 9c2522c8

_SHOPMODEL_PROPERTIES_BY_FIELD = {
    "name": "name",
    "model_version": "modelVersion",
    "shop_version": "shopVersion",
    "penalty_limit": "penaltyLimit",
    "model": "model",
}


class ShopModelGraphQL(GraphQLCore, protected_namespaces=()):
    """This represents the reading version of shop model, used
    when data is retrieved from CDF using GraphQL.

    It is used when retrieving data from CDF using GraphQL.

    Args:
        space: The space where the node is located.
        external_id: The external id of the shop model.
        data_record: The data record of the shop model node.
        name: TODO
        model_version: The version of the model
        shop_version: The version of SHOP to run
        penalty_limit: TODO
        model: The shop model file to use as template before applying base mapping
        cog_shop_files_config: Configuration for in what order to load the various files into pyshop
        base_attribute_mappings: The base mappings for the model
    """

    view_id = dm.ViewId("power_ops_core", "ShopModel", "1")
    name: Optional[str] = None
    model_version: Optional[str] = Field(None, alias="modelVersion")
    shop_version: Optional[str] = Field(None, alias="shopVersion")
    penalty_limit: Optional[float] = Field(None, alias="penaltyLimit")
    model: Union[dict, None] = None
    cog_shop_files_config: Optional[list[ShopFileGraphQL]] = Field(default=None, repr=False, alias="cogShopFilesConfig")
    base_attribute_mappings: Optional[list[ShopAttributeMappingGraphQL]] = Field(
        default=None, repr=False, alias="baseAttributeMappings"
    )

    @model_validator(mode="before")
    def parse_data_record(cls, values: Any) -> Any:
        if not isinstance(values, dict):
            return values
        if "lastUpdatedTime" in values or "createdTime" in values:
            values["dataRecord"] = DataRecordGraphQL(
                created_time=values.pop("createdTime", None),
                last_updated_time=values.pop("lastUpdatedTime", None),
            )
        return values

    @field_validator("cog_shop_files_config", "base_attribute_mappings", mode="before")
    def parse_graphql(cls, value: Any) -> Any:
        if not isinstance(value, dict):
            return value
        if "items" in value:
            return value["items"]
        return value

    def as_read(self) -> ShopModel:
        """Convert this GraphQL format of shop model to the reading format."""
        if self.data_record is None:
            raise ValueError("This object cannot be converted to a read format because it lacks a data record.")
        return ShopModel(
            space=self.space or DEFAULT_INSTANCE_SPACE,
            external_id=self.external_id,
            data_record=DataRecord(
                version=0,
                last_updated_time=self.data_record.last_updated_time,
                created_time=self.data_record.created_time,
            ),
            name=self.name,
            model_version=self.model_version,
            shop_version=self.shop_version,
            penalty_limit=self.penalty_limit,
            model=self.model["externalId"] if self.model and "externalId" in self.model else None,
            cog_shop_files_config=[
                cog_shop_files_config.as_read() for cog_shop_files_config in self.cog_shop_files_config or []
            ],
            base_attribute_mappings=[
                base_attribute_mapping.as_read() for base_attribute_mapping in self.base_attribute_mappings or []
            ],
        )

    def as_write(self) -> ShopModelWrite:
        """Convert this GraphQL format of shop model to the writing format."""
        return ShopModelWrite(
            space=self.space or DEFAULT_INSTANCE_SPACE,
            external_id=self.external_id,
            data_record=DataRecordWrite(existing_version=0),
            name=self.name,
            model_version=self.model_version,
            shop_version=self.shop_version,
            penalty_limit=self.penalty_limit,
            model=self.model["externalId"] if self.model and "externalId" in self.model else None,
            cog_shop_files_config=[
                cog_shop_files_config.as_write() for cog_shop_files_config in self.cog_shop_files_config or []
            ],
            base_attribute_mappings=[
                base_attribute_mapping.as_write() for base_attribute_mapping in self.base_attribute_mappings or []
            ],
        )


class ShopModel(DomainModel, protected_namespaces=()):
    """This represents the reading version of shop model.

    It is used to when data is retrieved from CDF.

    Args:
        space: The space where the node is located.
        external_id: The external id of the shop model.
        data_record: The data record of the shop model node.
        name: TODO
        model_version: The version of the model
        shop_version: The version of SHOP to run
        penalty_limit: TODO
        model: The shop model file to use as template before applying base mapping
        cog_shop_files_config: Configuration for in what order to load the various files into pyshop
        base_attribute_mappings: The base mappings for the model
    """

    space: str = DEFAULT_INSTANCE_SPACE
    node_type: Union[dm.DirectRelationReference, None] = dm.DirectRelationReference("power_ops_types", "ShopModel")
    name: str
    model_version: Optional[str] = Field(None, alias="modelVersion")
    shop_version: str = Field(alias="shopVersion")
    penalty_limit: Optional[float] = Field(None, alias="penaltyLimit")
    model: Union[str, None] = None
    cog_shop_files_config: Union[list[ShopFile], list[str], list[dm.NodeId], None] = Field(
        default=None, repr=False, alias="cogShopFilesConfig"
    )
    base_attribute_mappings: Union[list[ShopAttributeMapping], list[str], list[dm.NodeId], None] = Field(
        default=None, repr=False, alias="baseAttributeMappings"
    )

    def as_write(self) -> ShopModelWrite:
        """Convert this read version of shop model to the writing version."""
        return ShopModelWrite(
            space=self.space,
            external_id=self.external_id,
            data_record=DataRecordWrite(existing_version=self.data_record.version),
            name=self.name,
            model_version=self.model_version,
            shop_version=self.shop_version,
            penalty_limit=self.penalty_limit,
            model=self.model,
            cog_shop_files_config=[
                (
                    cog_shop_files_config.as_write()
                    if isinstance(cog_shop_files_config, DomainModel)
                    else cog_shop_files_config
                )
                for cog_shop_files_config in self.cog_shop_files_config or []
            ],
            base_attribute_mappings=[
                (
                    base_attribute_mapping.as_write()
                    if isinstance(base_attribute_mapping, DomainModel)
                    else base_attribute_mapping
                )
                for base_attribute_mapping in self.base_attribute_mappings or []
            ],
        )

    def as_apply(self) -> ShopModelWrite:
        """Convert this read version of shop model to the writing version."""
        warnings.warn(
            "as_apply is deprecated and will be removed in v1.0. Use as_write instead.",
            UserWarning,
            stacklevel=2,
        )
        return self.as_write()


class ShopModelWrite(DomainModelWrite, protected_namespaces=()):
    """This represents the writing version of shop model.

    It is used to when data is sent to CDF.

    Args:
        space: The space where the node is located.
        external_id: The external id of the shop model.
        data_record: The data record of the shop model node.
        name: TODO
        model_version: The version of the model
        shop_version: The version of SHOP to run
        penalty_limit: TODO
        model: The shop model file to use as template before applying base mapping
        cog_shop_files_config: Configuration for in what order to load the various files into pyshop
        base_attribute_mappings: The base mappings for the model
    """

    space: str = DEFAULT_INSTANCE_SPACE
    node_type: Union[dm.DirectRelationReference, None] = dm.DirectRelationReference("power_ops_types", "ShopModel")
    name: str
    model_version: Optional[str] = Field(None, alias="modelVersion")
    shop_version: str = Field(alias="shopVersion")
    penalty_limit: Optional[float] = Field(None, alias="penaltyLimit")
    model: Union[str, None] = None
    cog_shop_files_config: Union[list[ShopFileWrite], list[str], list[dm.NodeId], None] = Field(
        default=None, repr=False, alias="cogShopFilesConfig"
    )
    base_attribute_mappings: Union[list[ShopAttributeMappingWrite], list[str], list[dm.NodeId], None] = Field(
        default=None, repr=False, alias="baseAttributeMappings"
    )

    def _to_instances_write(
        self,
        cache: set[tuple[str, str]],
        view_by_read_class: dict[type[DomainModelCore], dm.ViewId] | None,
        write_none: bool = False,
        allow_version_increase: bool = False,
    ) -> ResourcesWrite:
        resources = ResourcesWrite()
        if self.as_tuple_id() in cache:
            return resources

        write_view = (view_by_read_class or {}).get(ShopModel, dm.ViewId("power_ops_core", "ShopModel", "1"))

        properties: dict[str, Any] = {}

        if self.name is not None:
            properties["name"] = self.name

        if self.model_version is not None or write_none:
            properties["modelVersion"] = self.model_version

        if self.shop_version is not None:
            properties["shopVersion"] = self.shop_version

        if self.penalty_limit is not None or write_none:
            properties["penaltyLimit"] = self.penalty_limit

        if self.model is not None or write_none:
            properties["model"] = self.model

        if properties:
            this_node = dm.NodeApply(
                space=self.space,
                external_id=self.external_id,
                existing_version=None if allow_version_increase else self.data_record.existing_version,
                type=self.node_type,
                sources=[
                    dm.NodeOrEdgeData(
                        source=write_view,
                        properties=properties,
                    )
                ],
            )
            resources.nodes.append(this_node)
            cache.add(self.as_tuple_id())

<<<<<<< HEAD
        edge_type = dm.DirectRelationReference("sp_power_ops_types", "ShopModel.cogShopFilesConfig")
=======
        edge_type = dm.DirectRelationReference("power_ops_types", "ShopModel.cogShopFilesConfig")
>>>>>>> 9c2522c8
        for cog_shop_files_config in self.cog_shop_files_config or []:
            other_resources = DomainRelationWrite.from_edge_to_resources(
                cache,
                start_node=self,
                end_node=cog_shop_files_config,
                edge_type=edge_type,
                view_by_read_class=view_by_read_class,
                write_none=write_none,
                allow_version_increase=allow_version_increase,
            )
            resources.extend(other_resources)

<<<<<<< HEAD
        edge_type = dm.DirectRelationReference("sp_power_ops_types", "ShopModel.baseAttributeMappings")
=======
        edge_type = dm.DirectRelationReference("power_ops_types", "ShopModel.baseAttributeMappings")
>>>>>>> 9c2522c8
        for base_attribute_mapping in self.base_attribute_mappings or []:
            other_resources = DomainRelationWrite.from_edge_to_resources(
                cache,
                start_node=self,
                end_node=base_attribute_mapping,
                edge_type=edge_type,
                view_by_read_class=view_by_read_class,
                write_none=write_none,
                allow_version_increase=allow_version_increase,
            )
            resources.extend(other_resources)

        return resources


class ShopModelApply(ShopModelWrite):
    def __new__(cls, *args, **kwargs) -> ShopModelApply:
        warnings.warn(
            "ShopModelApply is deprecated and will be removed in v1.0. Use ShopModelWrite instead."
            "The motivation for this change is that Write is a more descriptive name for the writing version of the"
            "ShopModel.",
            UserWarning,
            stacklevel=2,
        )
        return super().__new__(cls)


class ShopModelList(DomainModelList[ShopModel]):
    """List of shop models in the read version."""

    _INSTANCE = ShopModel

    def as_write(self) -> ShopModelWriteList:
        """Convert these read versions of shop model to the writing versions."""
        return ShopModelWriteList([node.as_write() for node in self.data])

    def as_apply(self) -> ShopModelWriteList:
        """Convert these read versions of primitive nullable to the writing versions."""
        warnings.warn(
            "as_apply is deprecated and will be removed in v1.0. Use as_write instead.",
            UserWarning,
            stacklevel=2,
        )
        return self.as_write()


class ShopModelWriteList(DomainModelWriteList[ShopModelWrite]):
    """List of shop models in the writing version."""

    _INSTANCE = ShopModelWrite


class ShopModelApplyList(ShopModelWriteList): ...


def _create_shop_model_filter(
    view_id: dm.ViewId,
    name: str | list[str] | None = None,
    name_prefix: str | None = None,
    model_version: str | list[str] | None = None,
    model_version_prefix: str | None = None,
    shop_version: str | list[str] | None = None,
    shop_version_prefix: str | None = None,
    min_penalty_limit: float | None = None,
    max_penalty_limit: float | None = None,
    external_id_prefix: str | None = None,
    space: str | list[str] | None = None,
    filter: dm.Filter | None = None,
) -> dm.Filter | None:
    filters = []
    if isinstance(name, str):
        filters.append(dm.filters.Equals(view_id.as_property_ref("name"), value=name))
    if name and isinstance(name, list):
        filters.append(dm.filters.In(view_id.as_property_ref("name"), values=name))
    if name_prefix is not None:
        filters.append(dm.filters.Prefix(view_id.as_property_ref("name"), value=name_prefix))
    if isinstance(model_version, str):
        filters.append(dm.filters.Equals(view_id.as_property_ref("modelVersion"), value=model_version))
    if model_version and isinstance(model_version, list):
        filters.append(dm.filters.In(view_id.as_property_ref("modelVersion"), values=model_version))
    if model_version_prefix is not None:
        filters.append(dm.filters.Prefix(view_id.as_property_ref("modelVersion"), value=model_version_prefix))
    if isinstance(shop_version, str):
        filters.append(dm.filters.Equals(view_id.as_property_ref("shopVersion"), value=shop_version))
    if shop_version and isinstance(shop_version, list):
        filters.append(dm.filters.In(view_id.as_property_ref("shopVersion"), values=shop_version))
    if shop_version_prefix is not None:
        filters.append(dm.filters.Prefix(view_id.as_property_ref("shopVersion"), value=shop_version_prefix))
    if min_penalty_limit is not None or max_penalty_limit is not None:
        filters.append(
            dm.filters.Range(view_id.as_property_ref("penaltyLimit"), gte=min_penalty_limit, lte=max_penalty_limit)
        )
    if external_id_prefix is not None:
        filters.append(dm.filters.Prefix(["node", "externalId"], value=external_id_prefix))
    if isinstance(space, str):
        filters.append(dm.filters.Equals(["node", "space"], value=space))
    if space and isinstance(space, list):
        filters.append(dm.filters.In(["node", "space"], values=space))
    if filter:
        filters.append(filter)
    return dm.filters.And(*filters) if filters else None<|MERGE_RESOLUTION|>--- conflicted
+++ resolved
@@ -39,13 +39,8 @@
 ]
 
 
-<<<<<<< HEAD
-ShopModelTextFields = Literal["name", "version_", "shop_version", "model"]
-ShopModelFields = Literal["name", "version_", "shop_version", "penalty_limit", "model"]
-=======
 ShopModelTextFields = Literal["name", "model_version", "shop_version", "model"]
 ShopModelFields = Literal["name", "model_version", "shop_version", "penalty_limit", "model"]
->>>>>>> 9c2522c8
 
 _SHOPMODEL_PROPERTIES_BY_FIELD = {
     "name": "name",
@@ -299,11 +294,7 @@
             resources.nodes.append(this_node)
             cache.add(self.as_tuple_id())
 
-<<<<<<< HEAD
-        edge_type = dm.DirectRelationReference("sp_power_ops_types", "ShopModel.cogShopFilesConfig")
-=======
         edge_type = dm.DirectRelationReference("power_ops_types", "ShopModel.cogShopFilesConfig")
->>>>>>> 9c2522c8
         for cog_shop_files_config in self.cog_shop_files_config or []:
             other_resources = DomainRelationWrite.from_edge_to_resources(
                 cache,
@@ -316,11 +307,7 @@
             )
             resources.extend(other_resources)
 
-<<<<<<< HEAD
-        edge_type = dm.DirectRelationReference("sp_power_ops_types", "ShopModel.baseAttributeMappings")
-=======
         edge_type = dm.DirectRelationReference("power_ops_types", "ShopModel.baseAttributeMappings")
->>>>>>> 9c2522c8
         for base_attribute_mapping in self.base_attribute_mappings or []:
             other_resources = DomainRelationWrite.from_edge_to_resources(
                 cache,
