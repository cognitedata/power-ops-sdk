--- conflicted
+++ resolved
@@ -25,16 +25,9 @@
 from ._bid_document import BidDocument, BidDocumentWrite
 
 if TYPE_CHECKING:
-<<<<<<< HEAD
-    from ._alert import Alert, AlertWrite
-    from ._bid_configuration import BidConfiguration, BidConfigurationWrite
-    from ._bid_matrix import BidMatrix, BidMatrixWrite
-=======
     from ._alert import Alert, AlertGraphQL, AlertWrite
+    from ._bid_configuration import BidConfiguration, BidConfigurationGraphQL, BidConfigurationWrite
     from ._bid_matrix import BidMatrix, BidMatrixGraphQL, BidMatrixWrite
-    from ._bid_method_day_ahead import BidMethodDayAhead, BidMethodDayAheadGraphQL, BidMethodDayAheadWrite
-    from ._price_area import PriceArea, PriceAreaGraphQL, PriceAreaWrite
->>>>>>> 2f308d0e
 
 
 __all__ = [
@@ -64,114 +57,11 @@
 }
 
 
-<<<<<<< HEAD
-class BidDocumentDayAhead(BidDocument):
-=======
 class BidDocumentDayAheadGraphQL(GraphQLCore):
     """This represents the reading version of bid document day ahead, used
     when data is retrieved from CDF using GraphQL.
 
     It is used when retrieving data from CDF using GraphQL.
-
-    Args:
-        space: The space where the node is located.
-        external_id: The external id of the bid document day ahead.
-        data_record: The data record of the bid document day ahead node.
-        name: Unique name for a given instance of a Bid Document. A combination of name, priceArea, date and startCalculation.
-        delivery_date: The date of the Bid.
-        start_calculation: Timestamp of when the Bid calculation workflow started.
-        end_calculation: Timestamp of when the Bid calculation workflow completed.
-        is_complete: Indicates that the Bid calculation workflow has completed (although has not necessarily succeeded).
-        alerts: An array of calculation level Alerts.
-        price_area: The price area field.
-        method: The method field.
-        total: The total field.
-        partials: The partial field.
-    """
-
-    view_id = dm.ViewId("sp_powerops_models", "BidDocumentDayAhead", "1")
-    name: Optional[str] = None
-    delivery_date: Optional[datetime.date] = Field(None, alias="deliveryDate")
-    start_calculation: Optional[datetime.datetime] = Field(None, alias="startCalculation")
-    end_calculation: Optional[datetime.datetime] = Field(None, alias="endCalculation")
-    is_complete: Optional[bool] = Field(None, alias="isComplete")
-    alerts: Optional[list[AlertGraphQL]] = Field(default=None, repr=False)
-    price_area: Optional[PriceAreaGraphQL] = Field(None, repr=False, alias="priceArea")
-    method: Optional[BidMethodDayAheadGraphQL] = Field(None, repr=False)
-    total: Optional[BidMatrixGraphQL] = Field(None, repr=False)
-    partials: Optional[list[BidMatrixGraphQL]] = Field(default=None, repr=False)
-
-    @model_validator(mode="before")
-    def parse_data_record(cls, values: Any) -> Any:
-        if not isinstance(values, dict):
-            return values
-        if "lastUpdatedTime" in values or "createdTime" in values:
-            values["dataRecord"] = DataRecordGraphQL(
-                created_time=values.pop("createdTime", None),
-                last_updated_time=values.pop("lastUpdatedTime", None),
-            )
-        return values
-
-    @field_validator("alerts", "price_area", "method", "total", "partials", mode="before")
-    def parse_graphql(cls, value: Any) -> Any:
-        if not isinstance(value, dict):
-            return value
-        if "items" in value:
-            return value["items"]
-        return value
-
-    def as_read(self) -> BidDocumentDayAhead:
-        """Convert this GraphQL format of bid document day ahead to the reading format."""
-        if self.data_record is None:
-            raise ValueError("This object cannot be converted to a read format because it lacks a data record.")
-        return BidDocumentDayAhead(
-            space=self.space,
-            external_id=self.external_id,
-            data_record=DataRecord(
-                version=0,
-                last_updated_time=self.data_record.last_updated_time,
-                created_time=self.data_record.created_time,
-            ),
-            name=self.name,
-            delivery_date=self.delivery_date,
-            start_calculation=self.start_calculation,
-            end_calculation=self.end_calculation,
-            is_complete=self.is_complete,
-            alerts=[alert.as_read() if isinstance(alert, GraphQLCore) else alert for alert in self.alerts or []],
-            price_area=self.price_area.as_read() if isinstance(self.price_area, GraphQLCore) else self.price_area,
-            method=self.method.as_read() if isinstance(self.method, GraphQLCore) else self.method,
-            total=self.total.as_read() if isinstance(self.total, GraphQLCore) else self.total,
-            partials=[
-                partial.as_read() if isinstance(partial, GraphQLCore) else partial for partial in self.partials or []
-            ],
-        )
-
-    def as_write(self) -> BidDocumentDayAheadWrite:
-        """Convert this GraphQL format of bid document day ahead to the writing format."""
-        return BidDocumentDayAheadWrite(
-            space=self.space,
-            external_id=self.external_id,
-            data_record=DataRecordWrite(existing_version=0),
-            name=self.name,
-            delivery_date=self.delivery_date,
-            start_calculation=self.start_calculation,
-            end_calculation=self.end_calculation,
-            is_complete=self.is_complete,
-            alerts=[alert.as_write() if isinstance(alert, DomainModel) else alert for alert in self.alerts or []],
-            price_area=self.price_area.as_write() if isinstance(self.price_area, DomainModel) else self.price_area,
-            method=self.method.as_write() if isinstance(self.method, DomainModel) else self.method,
-            total=self.total.as_write() if isinstance(self.total, DomainModel) else self.total,
-            partials=[
-                partial.as_write() if isinstance(partial, DomainModel) else partial for partial in self.partials or []
-            ],
-        )
-
-
-class BidDocumentDayAhead(DomainModel):
->>>>>>> 2f308d0e
-    """This represents the reading version of bid document day ahead.
-
-    It is used to when data is retrieved from CDF.
 
     Args:
         space: The space where the node is located.
@@ -189,21 +79,117 @@
         partials: The partial field.
     """
 
+    view_id = dm.ViewId("sp_powerops_models_temp", "BidDocumentDayAhead", "1")
+    name: Optional[str] = None
+    process_id: Optional[str] = Field(None, alias="processId")
+    delivery_date: Optional[datetime.date] = Field(None, alias="deliveryDate")
+    start_calculation: Optional[datetime.datetime] = Field(None, alias="startCalculation")
+    end_calculation: Optional[datetime.datetime] = Field(None, alias="endCalculation")
+    is_complete: Optional[bool] = Field(None, alias="isComplete")
+    alerts: Optional[list[AlertGraphQL]] = Field(default=None, repr=False)
+    bid_configuration: Optional[BidConfigurationGraphQL] = Field(None, repr=False, alias="bidConfiguration")
+    total: Optional[BidMatrixGraphQL] = Field(None, repr=False)
+    partials: Optional[list[BidMatrixGraphQL]] = Field(default=None, repr=False)
+
+    @model_validator(mode="before")
+    def parse_data_record(cls, values: Any) -> Any:
+        if not isinstance(values, dict):
+            return values
+        if "lastUpdatedTime" in values or "createdTime" in values:
+            values["dataRecord"] = DataRecordGraphQL(
+                created_time=values.pop("createdTime", None),
+                last_updated_time=values.pop("lastUpdatedTime", None),
+            )
+        return values
+
+    @field_validator("alerts", "bid_configuration", "total", "partials", mode="before")
+    def parse_graphql(cls, value: Any) -> Any:
+        if not isinstance(value, dict):
+            return value
+        if "items" in value:
+            return value["items"]
+        return value
+
+    def as_read(self) -> BidDocumentDayAhead:
+        """Convert this GraphQL format of bid document day ahead to the reading format."""
+        if self.data_record is None:
+            raise ValueError("This object cannot be converted to a read format because it lacks a data record.")
+        return BidDocumentDayAhead(
+            space=self.space,
+            external_id=self.external_id,
+            data_record=DataRecord(
+                version=0,
+                last_updated_time=self.data_record.last_updated_time,
+                created_time=self.data_record.created_time,
+            ),
+            name=self.name,
+            process_id=self.process_id,
+            delivery_date=self.delivery_date,
+            start_calculation=self.start_calculation,
+            end_calculation=self.end_calculation,
+            is_complete=self.is_complete,
+            alerts=[alert.as_read() if isinstance(alert, GraphQLCore) else alert for alert in self.alerts or []],
+            bid_configuration=(
+                self.bid_configuration.as_read()
+                if isinstance(self.bid_configuration, GraphQLCore)
+                else self.bid_configuration
+            ),
+            total=self.total.as_read() if isinstance(self.total, GraphQLCore) else self.total,
+            partials=[
+                partial.as_read() if isinstance(partial, GraphQLCore) else partial for partial in self.partials or []
+            ],
+        )
+
+    def as_write(self) -> BidDocumentDayAheadWrite:
+        """Convert this GraphQL format of bid document day ahead to the writing format."""
+        return BidDocumentDayAheadWrite(
+            space=self.space,
+            external_id=self.external_id,
+            data_record=DataRecordWrite(existing_version=0),
+            name=self.name,
+            process_id=self.process_id,
+            delivery_date=self.delivery_date,
+            start_calculation=self.start_calculation,
+            end_calculation=self.end_calculation,
+            is_complete=self.is_complete,
+            alerts=[alert.as_write() if isinstance(alert, DomainModel) else alert for alert in self.alerts or []],
+            bid_configuration=(
+                self.bid_configuration.as_write()
+                if isinstance(self.bid_configuration, DomainModel)
+                else self.bid_configuration
+            ),
+            total=self.total.as_write() if isinstance(self.total, DomainModel) else self.total,
+            partials=[
+                partial.as_write() if isinstance(partial, DomainModel) else partial for partial in self.partials or []
+            ],
+        )
+
+
+class BidDocumentDayAhead(BidDocument):
+    """This represents the reading version of bid document day ahead.
+
+    It is used to when data is retrieved from CDF.
+
+    Args:
+        space: The space where the node is located.
+        external_id: The external id of the bid document day ahead.
+        data_record: The data record of the bid document day ahead node.
+        name: Unique name for a given instance of a Bid Document. A combination of name, priceArea, date and startCalculation.
+        process_id: The process associated with the Bid calculation workflow.
+        delivery_date: The date of the Bid.
+        start_calculation: Timestamp of when the Bid calculation workflow started.
+        end_calculation: Timestamp of when the Bid calculation workflow completed.
+        is_complete: Indicates that the Bid calculation workflow has completed (although has not necessarily succeeded).
+        alerts: An array of calculation level Alerts.
+        bid_configuration: The bid configuration field.
+        total: The total field.
+        partials: The partial field.
+    """
+
     node_type: Union[dm.DirectRelationReference, None] = dm.DirectRelationReference(
         "sp_powerops_types_temp", "DayAheadBidDocument"
     )
-<<<<<<< HEAD
     bid_configuration: Union[BidConfiguration, str, dm.NodeId, None] = Field(None, repr=False, alias="bidConfiguration")
-=======
-    name: Optional[str] = None
-    delivery_date: datetime.date = Field(alias="deliveryDate")
-    start_calculation: Optional[datetime.datetime] = Field(None, alias="startCalculation")
-    end_calculation: Optional[datetime.datetime] = Field(None, alias="endCalculation")
-    is_complete: Optional[bool] = Field(None, alias="isComplete")
-    alerts: Union[list[Alert], list[str], list[dm.NodeId], None] = Field(default=None, repr=False)
-    price_area: Union[PriceArea, str, dm.NodeId, None] = Field(None, repr=False, alias="priceArea")
-    method: Union[BidMethodDayAhead, str, dm.NodeId, None] = Field(None, repr=False)
->>>>>>> 2f308d0e
     total: Union[BidMatrix, str, dm.NodeId, None] = Field(None, repr=False)
     partials: Union[list[BidMatrix], list[str], list[dm.NodeId], None] = Field(default=None, repr=False)
 
@@ -268,17 +254,6 @@
     bid_configuration: Union[BidConfigurationWrite, str, dm.NodeId, None] = Field(
         None, repr=False, alias="bidConfiguration"
     )
-<<<<<<< HEAD
-=======
-    name: Optional[str] = None
-    delivery_date: datetime.date = Field(alias="deliveryDate")
-    start_calculation: Optional[datetime.datetime] = Field(None, alias="startCalculation")
-    end_calculation: Optional[datetime.datetime] = Field(None, alias="endCalculation")
-    is_complete: Optional[bool] = Field(None, alias="isComplete")
-    alerts: Union[list[AlertWrite], list[str], list[dm.NodeId], None] = Field(default=None, repr=False)
-    price_area: Union[PriceAreaWrite, str, dm.NodeId, None] = Field(None, repr=False, alias="priceArea")
-    method: Union[BidMethodDayAheadWrite, str, dm.NodeId, None] = Field(None, repr=False)
->>>>>>> 2f308d0e
     total: Union[BidMatrixWrite, str, dm.NodeId, None] = Field(None, repr=False)
     partials: Union[list[BidMatrixWrite], list[str], list[dm.NodeId], None] = Field(default=None, repr=False)
 
