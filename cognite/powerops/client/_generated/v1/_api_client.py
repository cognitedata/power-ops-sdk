from __future__ import annotations

import warnings
from pathlib import Path
from typing import Sequence

from cognite.client import ClientConfig, CogniteClient, data_modeling as dm
from cognite.client.data_classes import TimeSeriesList
from cognite.client.credentials import OAuthClientCredentials

from ._api.alert import AlertAPI
from ._api.bid_configuration import BidConfigurationAPI
from ._api.bid_document import BidDocumentAPI
from ._api.bid_document_afrr import BidDocumentAFRRAPI
from ._api.bid_document_day_ahead import BidDocumentDayAheadAPI
from ._api.bid_matrix import BidMatrixAPI
from ._api.bid_row import BidRowAPI
from ._api.case import CaseAPI
from ._api.commands import CommandsAPI
from ._api.function_input import FunctionInputAPI
from ._api.function_output import FunctionOutputAPI
from ._api.generator import GeneratorAPI
from ._api.generator_efficiency_curve import GeneratorEfficiencyCurveAPI
from ._api.mapping import MappingAPI
from ._api.market_configuration import MarketConfigurationAPI
from ._api.model_template import ModelTemplateAPI
from ._api.partial_bid_configuration import PartialBidConfigurationAPI
from ._api.partial_bid_matrix_calculation_input import PartialBidMatrixCalculationInputAPI
from ._api.partial_bid_matrix_calculation_output import PartialBidMatrixCalculationOutputAPI
from ._api.plant import PlantAPI
from ._api.power_asset import PowerAssetAPI
from ._api.preprocessor_input import PreprocessorInputAPI
from ._api.preprocessor_output import PreprocessorOutputAPI
from ._api.price_area import PriceAreaAPI
from ._api.price_area_afrr import PriceAreaAFRRAPI
from ._api.price_production import PriceProductionAPI
from ._api.shop_result import SHOPResultAPI
from ._api.shop_time_series import SHOPTimeSeriesAPI
from ._api.shop_trigger_input import SHOPTriggerInputAPI
from ._api.shop_trigger_output import SHOPTriggerOutputAPI
from ._api.scenario import ScenarioAPI
from ._api.scenario_set import ScenarioSetAPI
from ._api.shop_based_partial_bid_configuration import ShopBasedPartialBidConfigurationAPI
from ._api.shop_partial_bid_matrix_calculation_input import ShopPartialBidMatrixCalculationInputAPI
from ._api.task_dispatcher_input import TaskDispatcherInputAPI
from ._api.task_dispatcher_output import TaskDispatcherOutputAPI
from ._api.total_bid_matrix_calculation_input import TotalBidMatrixCalculationInputAPI
from ._api.total_bid_matrix_calculation_output import TotalBidMatrixCalculationOutputAPI
from ._api.turbine_efficiency_curve import TurbineEfficiencyCurveAPI
<<<<<<< HEAD
from ._api.water_value_based_partial_bid_configuration import WaterValueBasedPartialBidConfigurationAPI
from ._api.water_value_based_partial_bid_matrix_calculation_input import (
    WaterValueBasedPartialBidMatrixCalculationInputAPI,
)
from ._api._core import SequenceNotStr
from .data_classes._core import DEFAULT_INSTANCE_SPACE
=======
from ._api.water_partial_bid_calculation_input import WaterPartialBidCalculationInputAPI
from ._api.water_partial_bid_calculation_output import WaterPartialBidCalculationOutputAPI
from ._api.watercourse import WatercourseAPI
from ._api.watercourse_shop import WatercourseShopAPI
from ._api._core import SequenceNotStr, GraphQLQueryResponse
from .data_classes._core import DEFAULT_INSTANCE_SPACE, GraphQLList
>>>>>>> 2f308d0e
from . import data_classes


class SHOPBasedDayAheadBidProcesAPIs:
    """
    SHOPBasedDayAheadBidProcesAPIs

    Data Model:
        space: sp_powerops_models_temp
        externalId: compute_SHOPBasedDayAhead
        version: 1

    """

    def __init__(self, client: CogniteClient):
        view_by_read_class = {
            data_classes.Alert: dm.ViewId("sp_powerops_models_temp", "Alert", "1"),
            data_classes.BidConfiguration: dm.ViewId("sp_powerops_models_temp", "BidConfiguration", "1"),
            data_classes.BidMatrix: dm.ViewId("sp_powerops_models_temp", "BidMatrix", "1"),
            data_classes.Case: dm.ViewId("sp_powerops_models_temp", "Case", "1"),
            data_classes.Commands: dm.ViewId("sp_powerops_models_temp", "Commands", "1"),
            data_classes.FunctionInput: dm.ViewId("sp_powerops_models_temp", "FunctionInput", "1"),
            data_classes.FunctionOutput: dm.ViewId("sp_powerops_models_temp", "FunctionOutput", "1"),
            data_classes.Mapping: dm.ViewId("sp_powerops_models_temp", "Mapping", "1"),
            data_classes.MarketConfiguration: dm.ViewId("sp_powerops_models_temp", "MarketConfiguration", "1"),
            data_classes.ModelTemplate: dm.ViewId("sp_powerops_models_temp", "ModelTemplate", "1"),
            data_classes.PartialBidConfiguration: dm.ViewId("sp_powerops_models_temp", "PartialBidConfiguration", "1"),
            data_classes.PartialBidMatrixCalculationInput: dm.ViewId(
                "sp_powerops_models_temp", "PartialBidMatrixCalculationInput", "1"
            ),
            data_classes.PartialBidMatrixCalculationOutput: dm.ViewId(
                "sp_powerops_models_temp", "PartialBidMatrixCalculationOutput", "1"
            ),
            data_classes.PowerAsset: dm.ViewId("sp_powerops_models_temp", "PowerAsset", "1"),
            data_classes.PreprocessorInput: dm.ViewId("sp_powerops_models_temp", "PreprocessorInput", "1"),
            data_classes.PreprocessorOutput: dm.ViewId("sp_powerops_models_temp", "PreprocessorOutput", "1"),
            data_classes.PriceArea: dm.ViewId("sp_powerops_models_temp", "PriceArea", "1"),
            data_classes.PriceProduction: dm.ViewId("sp_powerops_models_temp", "PriceProduction", "1"),
            data_classes.SHOPResult: dm.ViewId("sp_powerops_models_temp", "SHOPResult", "1"),
            data_classes.SHOPTimeSeries: dm.ViewId("sp_powerops_models_temp", "SHOPTimeSeries", "1"),
            data_classes.SHOPTriggerInput: dm.ViewId("sp_powerops_models_temp", "SHOPTriggerInput", "1"),
            data_classes.SHOPTriggerOutput: dm.ViewId("sp_powerops_models_temp", "SHOPTriggerOutput", "1"),
            data_classes.Scenario: dm.ViewId("sp_powerops_models_temp", "Scenario", "1"),
            data_classes.ScenarioSet: dm.ViewId("sp_powerops_models_temp", "ScenarioSet", "1"),
            data_classes.ShopBasedPartialBidConfiguration: dm.ViewId(
                "sp_powerops_models_temp", "ShopBasedPartialBidConfiguration", "1"
            ),
            data_classes.ShopPartialBidMatrixCalculationInput: dm.ViewId(
                "sp_powerops_models_temp", "ShopPartialBidMatrixCalculationInput", "1"
            ),
            data_classes.TaskDispatcherInput: dm.ViewId("sp_powerops_models_temp", "TaskDispatcherInput", "1"),
            data_classes.TaskDispatcherOutput: dm.ViewId("sp_powerops_models_temp", "TaskDispatcherOutput", "1"),
        }
        self._view_by_read_class = view_by_read_class
        self._client = client

        self.alert = AlertAPI(client, view_by_read_class)
        self.bid_configuration = BidConfigurationAPI(client, view_by_read_class)
        self.bid_matrix = BidMatrixAPI(client, view_by_read_class)
        self.case = CaseAPI(client, view_by_read_class)
        self.commands = CommandsAPI(client, view_by_read_class)
        self.function_input = FunctionInputAPI(client, view_by_read_class)
        self.function_output = FunctionOutputAPI(client, view_by_read_class)
        self.mapping = MappingAPI(client, view_by_read_class)
        self.market_configuration = MarketConfigurationAPI(client, view_by_read_class)
        self.model_template = ModelTemplateAPI(client, view_by_read_class)
        self.partial_bid_configuration = PartialBidConfigurationAPI(client, view_by_read_class)
        self.partial_bid_matrix_calculation_input = PartialBidMatrixCalculationInputAPI(client, view_by_read_class)
        self.partial_bid_matrix_calculation_output = PartialBidMatrixCalculationOutputAPI(client, view_by_read_class)
        self.power_asset = PowerAssetAPI(client, view_by_read_class)
        self.preprocessor_input = PreprocessorInputAPI(client, view_by_read_class)
        self.preprocessor_output = PreprocessorOutputAPI(client, view_by_read_class)
        self.price_area = PriceAreaAPI(client, view_by_read_class)
        self.price_production = PriceProductionAPI(client, view_by_read_class)
        self.shop_result = SHOPResultAPI(client, view_by_read_class)
        self.shop_time_series = SHOPTimeSeriesAPI(client, view_by_read_class)
        self.shop_trigger_input = SHOPTriggerInputAPI(client, view_by_read_class)
        self.shop_trigger_output = SHOPTriggerOutputAPI(client, view_by_read_class)
        self.scenario = ScenarioAPI(client, view_by_read_class)
        self.scenario_set = ScenarioSetAPI(client, view_by_read_class)
        self.shop_based_partial_bid_configuration = ShopBasedPartialBidConfigurationAPI(client, view_by_read_class)
        self.shop_partial_bid_matrix_calculation_input = ShopPartialBidMatrixCalculationInputAPI(
            client, view_by_read_class
        )
        self.task_dispatcher_input = TaskDispatcherInputAPI(client, view_by_read_class)
        self.task_dispatcher_output = TaskDispatcherOutputAPI(client, view_by_read_class)

    def graphql_query(self, query: str, variables: dict[str, Any] | None = None) -> GraphQLList:
        """Execute a GraphQl query against the compute_SHOPBasedDayAhead data model.

        Args:
            query (str): The GraphQL query to issue.
            variables (dict[str, Any] | None): An optional dict of variables to pass to the query.
        """
        data_model_id = dm.DataModelId("sp_powerops_models", "compute_SHOPBasedDayAhead", "1")
        result = self._client.data_modeling.graphql.query(data_model_id, query, variables)
        return GraphQLQueryResponse(data_model_id).parse(result)


class TotalBidMatrixCalculationAPIs:
    """
    TotalBidMatrixCalculationAPIs

    Data Model:
        space: sp_powerops_models_temp
        externalId: compute_TotalBidMatrixCalculation
        version: 1

    """

    def __init__(self, client: CogniteClient):
        view_by_read_class = {
            data_classes.Alert: dm.ViewId("sp_powerops_models_temp", "Alert", "1"),
            data_classes.BidConfiguration: dm.ViewId("sp_powerops_models_temp", "BidConfiguration", "1"),
            data_classes.BidDocument: dm.ViewId("sp_powerops_models_temp", "BidDocument", "1"),
            data_classes.BidDocumentDayAhead: dm.ViewId("sp_powerops_models_temp", "BidDocumentDayAhead", "1"),
            data_classes.BidMatrix: dm.ViewId("sp_powerops_models_temp", "BidMatrix", "1"),
            data_classes.Case: dm.ViewId("sp_powerops_models_temp", "Case", "1"),
            data_classes.Commands: dm.ViewId("sp_powerops_models_temp", "Commands", "1"),
            data_classes.FunctionInput: dm.ViewId("sp_powerops_models_temp", "FunctionInput", "1"),
            data_classes.FunctionOutput: dm.ViewId("sp_powerops_models_temp", "FunctionOutput", "1"),
            data_classes.Mapping: dm.ViewId("sp_powerops_models_temp", "Mapping", "1"),
            data_classes.MarketConfiguration: dm.ViewId("sp_powerops_models_temp", "MarketConfiguration", "1"),
            data_classes.ModelTemplate: dm.ViewId("sp_powerops_models_temp", "ModelTemplate", "1"),
            data_classes.PartialBidConfiguration: dm.ViewId("sp_powerops_models_temp", "PartialBidConfiguration", "1"),
            data_classes.PowerAsset: dm.ViewId("sp_powerops_models_temp", "PowerAsset", "1"),
            data_classes.PriceArea: dm.ViewId("sp_powerops_models_temp", "PriceArea", "1"),
            data_classes.PriceProduction: dm.ViewId("sp_powerops_models_temp", "PriceProduction", "1"),
            data_classes.SHOPResult: dm.ViewId("sp_powerops_models_temp", "SHOPResult", "1"),
            data_classes.SHOPTimeSeries: dm.ViewId("sp_powerops_models_temp", "SHOPTimeSeries", "1"),
            data_classes.Scenario: dm.ViewId("sp_powerops_models_temp", "Scenario", "1"),
            data_classes.TotalBidMatrixCalculationInput: dm.ViewId(
                "sp_powerops_models_temp", "TotalBidMatrixCalculationInput", "1"
            ),
            data_classes.TotalBidMatrixCalculationOutput: dm.ViewId(
                "sp_powerops_models_temp", "TotalBidMatrixCalculationOutput", "1"
            ),
        }
        self._view_by_read_class = view_by_read_class
        self._client = client

        self.alert = AlertAPI(client, view_by_read_class)
        self.bid_configuration = BidConfigurationAPI(client, view_by_read_class)
        self.bid_document = BidDocumentAPI(client, view_by_read_class)
        self.bid_document_day_ahead = BidDocumentDayAheadAPI(client, view_by_read_class)
        self.bid_matrix = BidMatrixAPI(client, view_by_read_class)
        self.case = CaseAPI(client, view_by_read_class)
        self.commands = CommandsAPI(client, view_by_read_class)
        self.function_input = FunctionInputAPI(client, view_by_read_class)
        self.function_output = FunctionOutputAPI(client, view_by_read_class)
        self.mapping = MappingAPI(client, view_by_read_class)
        self.market_configuration = MarketConfigurationAPI(client, view_by_read_class)
        self.model_template = ModelTemplateAPI(client, view_by_read_class)
        self.partial_bid_configuration = PartialBidConfigurationAPI(client, view_by_read_class)
        self.power_asset = PowerAssetAPI(client, view_by_read_class)
        self.price_area = PriceAreaAPI(client, view_by_read_class)
        self.price_production = PriceProductionAPI(client, view_by_read_class)
        self.shop_result = SHOPResultAPI(client, view_by_read_class)
        self.shop_time_series = SHOPTimeSeriesAPI(client, view_by_read_class)
        self.scenario = ScenarioAPI(client, view_by_read_class)
        self.total_bid_matrix_calculation_input = TotalBidMatrixCalculationInputAPI(client, view_by_read_class)
        self.total_bid_matrix_calculation_output = TotalBidMatrixCalculationOutputAPI(client, view_by_read_class)

    def graphql_query(self, query: str, variables: dict[str, Any] | None = None) -> GraphQLList:
        """Execute a GraphQl query against the compute_TotalBidCalculation data model.

        Args:
            query (str): The GraphQL query to issue.
            variables (dict[str, Any] | None): An optional dict of variables to pass to the query.
        """
        data_model_id = dm.DataModelId("sp_powerops_models", "compute_TotalBidCalculation", "1")
        result = self._client.data_modeling.graphql.query(data_model_id, query, variables)
        return GraphQLQueryResponse(data_model_id).parse(result)


class WaterValueBasedDayAheadBidProcesAPIs:
    """
    WaterValueBasedDayAheadBidProcesAPIs

    Data Model:
        space: sp_powerops_models_temp
        externalId: compute_WaterValueBasedDayAheadBid
        version: 1

    """

    def __init__(self, client: CogniteClient):
        view_by_read_class = {
            data_classes.Alert: dm.ViewId("sp_powerops_models_temp", "Alert", "1"),
            data_classes.BidConfiguration: dm.ViewId("sp_powerops_models_temp", "BidConfiguration", "1"),
            data_classes.BidMatrix: dm.ViewId("sp_powerops_models_temp", "BidMatrix", "1"),
            data_classes.FunctionInput: dm.ViewId("sp_powerops_models_temp", "FunctionInput", "1"),
            data_classes.FunctionOutput: dm.ViewId("sp_powerops_models_temp", "FunctionOutput", "1"),
            data_classes.Generator: dm.ViewId("sp_powerops_models_temp", "Generator", "1"),
            data_classes.GeneratorEfficiencyCurve: dm.ViewId(
                "sp_powerops_models_temp", "GeneratorEfficiencyCurve", "1"
            ),
            data_classes.MarketConfiguration: dm.ViewId("sp_powerops_models_temp", "MarketConfiguration", "1"),
            data_classes.PartialBidConfiguration: dm.ViewId("sp_powerops_models_temp", "PartialBidConfiguration", "1"),
            data_classes.PartialBidMatrixCalculationInput: dm.ViewId(
                "sp_powerops_models_temp", "PartialBidMatrixCalculationInput", "1"
            ),
            data_classes.PartialBidMatrixCalculationOutput: dm.ViewId(
                "sp_powerops_models_temp", "PartialBidMatrixCalculationOutput", "1"
            ),
            data_classes.Plant: dm.ViewId("sp_powerops_models_temp", "Plant", "1"),
            data_classes.PowerAsset: dm.ViewId("sp_powerops_models_temp", "PowerAsset", "1"),
            data_classes.PriceArea: dm.ViewId("sp_powerops_models_temp", "PriceArea", "1"),
            data_classes.TaskDispatcherInput: dm.ViewId("sp_powerops_models_temp", "TaskDispatcherInput", "1"),
            data_classes.TaskDispatcherOutput: dm.ViewId("sp_powerops_models_temp", "TaskDispatcherOutput", "1"),
            data_classes.TurbineEfficiencyCurve: dm.ViewId("sp_powerops_models_temp", "TurbineEfficiencyCurve", "1"),
            data_classes.WaterValueBasedPartialBidConfiguration: dm.ViewId(
                "sp_powerops_models_temp", "WaterValueBasedPartialBidConfiguration", "1"
            ),
            data_classes.WaterValueBasedPartialBidMatrixCalculationInput: dm.ViewId(
                "sp_powerops_models_temp", "WaterValueBasedPartialBidMatrixCalculationInput", "1"
            ),
        }
        self._view_by_read_class = view_by_read_class
        self._client = client

        self.alert = AlertAPI(client, view_by_read_class)
        self.bid_configuration = BidConfigurationAPI(client, view_by_read_class)
        self.bid_matrix = BidMatrixAPI(client, view_by_read_class)
        self.function_input = FunctionInputAPI(client, view_by_read_class)
        self.function_output = FunctionOutputAPI(client, view_by_read_class)
        self.generator = GeneratorAPI(client, view_by_read_class)
        self.generator_efficiency_curve = GeneratorEfficiencyCurveAPI(client, view_by_read_class)
        self.market_configuration = MarketConfigurationAPI(client, view_by_read_class)
        self.partial_bid_configuration = PartialBidConfigurationAPI(client, view_by_read_class)
        self.partial_bid_matrix_calculation_input = PartialBidMatrixCalculationInputAPI(client, view_by_read_class)
        self.partial_bid_matrix_calculation_output = PartialBidMatrixCalculationOutputAPI(client, view_by_read_class)
        self.plant = PlantAPI(client, view_by_read_class)
        self.power_asset = PowerAssetAPI(client, view_by_read_class)
        self.price_area = PriceAreaAPI(client, view_by_read_class)
        self.task_dispatcher_input = TaskDispatcherInputAPI(client, view_by_read_class)
        self.task_dispatcher_output = TaskDispatcherOutputAPI(client, view_by_read_class)
        self.turbine_efficiency_curve = TurbineEfficiencyCurveAPI(client, view_by_read_class)
        self.water_value_based_partial_bid_configuration = WaterValueBasedPartialBidConfigurationAPI(
            client, view_by_read_class
        )
        self.water_value_based_partial_bid_matrix_calculation_input = (
            WaterValueBasedPartialBidMatrixCalculationInputAPI(client, view_by_read_class)
        )

    def graphql_query(self, query: str, variables: dict[str, Any] | None = None) -> GraphQLList:
        """Execute a GraphQl query against the compute_WaterValueBasedDayAheadBid data model.

        Args:
            query (str): The GraphQL query to issue.
            variables (dict[str, Any] | None): An optional dict of variables to pass to the query.
        """
        data_model_id = dm.DataModelId("sp_powerops_models", "compute_WaterValueBasedDayAheadBid", "1")
        result = self._client.data_modeling.graphql.query(data_model_id, query, variables)
        return GraphQLQueryResponse(data_model_id).parse(result)


class DayAheadConfigurationAPIs:
    """
    DayAheadConfigurationAPIs

    Data Model:
        space: sp_powerops_models_temp
        externalId: config_DayAheadConfiguration
        version: 1

    """

    def __init__(self, client: CogniteClient):
        view_by_read_class = {
            data_classes.BidConfiguration: dm.ViewId("sp_powerops_models_temp", "BidConfiguration", "1"),
            data_classes.Commands: dm.ViewId("sp_powerops_models_temp", "Commands", "1"),
            data_classes.Generator: dm.ViewId("sp_powerops_models_temp", "Generator", "1"),
            data_classes.GeneratorEfficiencyCurve: dm.ViewId(
                "sp_powerops_models_temp", "GeneratorEfficiencyCurve", "1"
            ),
            data_classes.Mapping: dm.ViewId("sp_powerops_models_temp", "Mapping", "1"),
            data_classes.MarketConfiguration: dm.ViewId("sp_powerops_models_temp", "MarketConfiguration", "1"),
            data_classes.ModelTemplate: dm.ViewId("sp_powerops_models_temp", "ModelTemplate", "1"),
            data_classes.PartialBidConfiguration: dm.ViewId("sp_powerops_models_temp", "PartialBidConfiguration", "1"),
            data_classes.Plant: dm.ViewId("sp_powerops_models_temp", "Plant", "1"),
            data_classes.PowerAsset: dm.ViewId("sp_powerops_models_temp", "PowerAsset", "1"),
            data_classes.PriceArea: dm.ViewId("sp_powerops_models_temp", "PriceArea", "1"),
            data_classes.Scenario: dm.ViewId("sp_powerops_models_temp", "Scenario", "1"),
            data_classes.ScenarioSet: dm.ViewId("sp_powerops_models_temp", "ScenarioSet", "1"),
            data_classes.ShopBasedPartialBidConfiguration: dm.ViewId(
                "sp_powerops_models_temp", "ShopBasedPartialBidConfiguration", "1"
            ),
            data_classes.TurbineEfficiencyCurve: dm.ViewId("sp_powerops_models_temp", "TurbineEfficiencyCurve", "1"),
            data_classes.WaterValueBasedPartialBidConfiguration: dm.ViewId(
                "sp_powerops_models_temp", "WaterValueBasedPartialBidConfiguration", "1"
            ),
        }
        self._view_by_read_class = view_by_read_class
        self._client = client

        self.bid_configuration = BidConfigurationAPI(client, view_by_read_class)
        self.commands = CommandsAPI(client, view_by_read_class)
        self.generator = GeneratorAPI(client, view_by_read_class)
        self.generator_efficiency_curve = GeneratorEfficiencyCurveAPI(client, view_by_read_class)
        self.mapping = MappingAPI(client, view_by_read_class)
        self.market_configuration = MarketConfigurationAPI(client, view_by_read_class)
        self.model_template = ModelTemplateAPI(client, view_by_read_class)
        self.partial_bid_configuration = PartialBidConfigurationAPI(client, view_by_read_class)
        self.plant = PlantAPI(client, view_by_read_class)
        self.power_asset = PowerAssetAPI(client, view_by_read_class)
        self.price_area = PriceAreaAPI(client, view_by_read_class)
        self.scenario = ScenarioAPI(client, view_by_read_class)
        self.scenario_set = ScenarioSetAPI(client, view_by_read_class)
        self.shop_based_partial_bid_configuration = ShopBasedPartialBidConfigurationAPI(client, view_by_read_class)
        self.turbine_efficiency_curve = TurbineEfficiencyCurveAPI(client, view_by_read_class)
        self.water_value_based_partial_bid_configuration = WaterValueBasedPartialBidConfigurationAPI(
            client, view_by_read_class
        )

    def graphql_query(self, query: str, variables: dict[str, Any] | None = None) -> GraphQLList:
        """Execute a GraphQl query against the config_DayAheadConfiguration data model.

        Args:
            query (str): The GraphQL query to issue.
            variables (dict[str, Any] | None): An optional dict of variables to pass to the query.
        """
        data_model_id = dm.DataModelId("sp_powerops_models", "config_DayAheadConfiguration", "1")
        result = self._client.data_modeling.graphql.query(data_model_id, query, variables)
        return GraphQLQueryResponse(data_model_id).parse(result)


class AFRRBidAPIs:
    """
    AFRRBidAPIs

    Data Model:
        space: sp_powerops_models_temp
        externalId: frontend_AFRRBid
        version: 1

    """

    def __init__(self, client: CogniteClient):
        view_by_read_class = {
            data_classes.Alert: dm.ViewId("sp_powerops_models_temp", "Alert", "1"),
            data_classes.BidDocument: dm.ViewId("sp_powerops_models_temp", "BidDocument", "1"),
            data_classes.BidDocumentAFRR: dm.ViewId("sp_powerops_models_temp", "BidDocumentAFRR", "1"),
            data_classes.BidRow: dm.ViewId("sp_powerops_models_temp", "BidRow", "1"),
            data_classes.PowerAsset: dm.ViewId("sp_powerops_models_temp", "PowerAsset", "1"),
            data_classes.PriceArea: dm.ViewId("sp_powerops_models_temp", "PriceArea", "1"),
            data_classes.PriceAreaAFRR: dm.ViewId("sp_powerops_models_temp", "PriceAreaAFRR", "1"),
        }
        self._view_by_read_class = view_by_read_class
        self._client = client

        self.alert = AlertAPI(client, view_by_read_class)
        self.bid_document = BidDocumentAPI(client, view_by_read_class)
        self.bid_document_afrr = BidDocumentAFRRAPI(client, view_by_read_class)
        self.bid_row = BidRowAPI(client, view_by_read_class)
        self.power_asset = PowerAssetAPI(client, view_by_read_class)
        self.price_area = PriceAreaAPI(client, view_by_read_class)
        self.price_area_afrr = PriceAreaAFRRAPI(client, view_by_read_class)

    def graphql_query(self, query: str, variables: dict[str, Any] | None = None) -> GraphQLList:
        """Execute a GraphQl query against the frontend_AFRRBid data model.

        Args:
            query (str): The GraphQL query to issue.
            variables (dict[str, Any] | None): An optional dict of variables to pass to the query.
        """
        data_model_id = dm.DataModelId("sp_powerops_models", "frontend_AFRRBid", "1")
        result = self._client.data_modeling.graphql.query(data_model_id, query, variables)
        return GraphQLQueryResponse(data_model_id).parse(result)


class PowerAssetAPIs:
    """
    PowerAssetAPIs

    Data Model:
        space: sp_powerops_models_temp
        externalId: frontend_Asset
        version: 1

    """

    def __init__(self, client: CogniteClient):
        view_by_read_class = {
            data_classes.Generator: dm.ViewId("sp_powerops_models_temp", "Generator", "1"),
            data_classes.GeneratorEfficiencyCurve: dm.ViewId(
                "sp_powerops_models_temp", "GeneratorEfficiencyCurve", "1"
            ),
            data_classes.Plant: dm.ViewId("sp_powerops_models_temp", "Plant", "1"),
            data_classes.PowerAsset: dm.ViewId("sp_powerops_models_temp", "PowerAsset", "1"),
            data_classes.PriceArea: dm.ViewId("sp_powerops_models_temp", "PriceArea", "1"),
            data_classes.TurbineEfficiencyCurve: dm.ViewId("sp_powerops_models_temp", "TurbineEfficiencyCurve", "1"),
        }
        self._view_by_read_class = view_by_read_class
        self._client = client

        self.generator = GeneratorAPI(client, view_by_read_class)
        self.generator_efficiency_curve = GeneratorEfficiencyCurveAPI(client, view_by_read_class)
        self.plant = PlantAPI(client, view_by_read_class)
        self.power_asset = PowerAssetAPI(client, view_by_read_class)
        self.price_area = PriceAreaAPI(client, view_by_read_class)
        self.turbine_efficiency_curve = TurbineEfficiencyCurveAPI(client, view_by_read_class)

    def graphql_query(self, query: str, variables: dict[str, Any] | None = None) -> GraphQLList:
        """Execute a GraphQl query against the frontend_Asset data model.

        Args:
            query (str): The GraphQL query to issue.
            variables (dict[str, Any] | None): An optional dict of variables to pass to the query.
        """
        data_model_id = dm.DataModelId("sp_powerops_models", "frontend_Asset", "1")
        result = self._client.data_modeling.graphql.query(data_model_id, query, variables)
        return GraphQLQueryResponse(data_model_id).parse(result)


class DayAheadBidAPIs:
    """
    DayAheadBidAPIs

    Data Model:
        space: sp_powerops_models_temp
        externalId: frontend_DayAheadBid
        version: 1

    """

    def __init__(self, client: CogniteClient):
        view_by_read_class = {
            data_classes.Alert: dm.ViewId("sp_powerops_models_temp", "Alert", "1"),
            data_classes.BidConfiguration: dm.ViewId("sp_powerops_models_temp", "BidConfiguration", "1"),
            data_classes.BidDocument: dm.ViewId("sp_powerops_models_temp", "BidDocument", "1"),
            data_classes.BidDocumentDayAhead: dm.ViewId("sp_powerops_models_temp", "BidDocumentDayAhead", "1"),
            data_classes.BidMatrix: dm.ViewId("sp_powerops_models_temp", "BidMatrix", "1"),
            data_classes.Case: dm.ViewId("sp_powerops_models_temp", "Case", "1"),
            data_classes.Commands: dm.ViewId("sp_powerops_models_temp", "Commands", "1"),
            data_classes.Mapping: dm.ViewId("sp_powerops_models_temp", "Mapping", "1"),
            data_classes.MarketConfiguration: dm.ViewId("sp_powerops_models_temp", "MarketConfiguration", "1"),
            data_classes.ModelTemplate: dm.ViewId("sp_powerops_models_temp", "ModelTemplate", "1"),
            data_classes.PartialBidConfiguration: dm.ViewId("sp_powerops_models_temp", "PartialBidConfiguration", "1"),
            data_classes.PowerAsset: dm.ViewId("sp_powerops_models_temp", "PowerAsset", "1"),
            data_classes.PriceArea: dm.ViewId("sp_powerops_models_temp", "PriceArea", "1"),
            data_classes.PriceProduction: dm.ViewId("sp_powerops_models_temp", "PriceProduction", "1"),
            data_classes.SHOPResult: dm.ViewId("sp_powerops_models_temp", "SHOPResult", "1"),
            data_classes.SHOPTimeSeries: dm.ViewId("sp_powerops_models_temp", "SHOPTimeSeries", "1"),
            data_classes.Scenario: dm.ViewId("sp_powerops_models_temp", "Scenario", "1"),
        }
        self._view_by_read_class = view_by_read_class
        self._client = client

        self.alert = AlertAPI(client, view_by_read_class)
        self.bid_configuration = BidConfigurationAPI(client, view_by_read_class)
        self.bid_document = BidDocumentAPI(client, view_by_read_class)
        self.bid_document_day_ahead = BidDocumentDayAheadAPI(client, view_by_read_class)
        self.bid_matrix = BidMatrixAPI(client, view_by_read_class)
        self.case = CaseAPI(client, view_by_read_class)
        self.commands = CommandsAPI(client, view_by_read_class)
        self.mapping = MappingAPI(client, view_by_read_class)
        self.market_configuration = MarketConfigurationAPI(client, view_by_read_class)
        self.model_template = ModelTemplateAPI(client, view_by_read_class)
        self.partial_bid_configuration = PartialBidConfigurationAPI(client, view_by_read_class)
        self.power_asset = PowerAssetAPI(client, view_by_read_class)
        self.price_area = PriceAreaAPI(client, view_by_read_class)
        self.price_production = PriceProductionAPI(client, view_by_read_class)
        self.shop_result = SHOPResultAPI(client, view_by_read_class)
        self.shop_time_series = SHOPTimeSeriesAPI(client, view_by_read_class)
        self.scenario = ScenarioAPI(client, view_by_read_class)

    def graphql_query(self, query: str, variables: dict[str, Any] | None = None) -> GraphQLList:
        """Execute a GraphQl query against the frontend_DayAheadBid data model.

        Args:
            query (str): The GraphQL query to issue.
            variables (dict[str, Any] | None): An optional dict of variables to pass to the query.
        """
        data_model_id = dm.DataModelId("sp_powerops_models", "frontend_DayAheadBid", "1")
        result = self._client.data_modeling.graphql.query(data_model_id, query, variables)
        return GraphQLQueryResponse(data_model_id).parse(result)


class PowerOpsModelsV1Client:
    """
    PowerOpsModelsV1Client

    Generated with:
        pygen = 0.99.14
        cognite-sdk = 7.26.2
        pydantic = 2.6.4

    """

    def __init__(self, config_or_client: CogniteClient | ClientConfig):
        if isinstance(config_or_client, CogniteClient):
            client = config_or_client
        elif isinstance(config_or_client, ClientConfig):
            client = CogniteClient(config_or_client)
        else:
            raise ValueError(f"Expected CogniteClient or ClientConfig, got {type(config_or_client)}")
        # The client name is used for aggregated logging of Pygen Usage
        client.config.client_name = "CognitePygen:0.99.14"

        self.shop_based_day_ahead_bid_process = SHOPBasedDayAheadBidProcesAPIs(client)
        self.total_bid_matrix_calculation = TotalBidMatrixCalculationAPIs(client)
        self.water_value_based_day_ahead_bid_process = WaterValueBasedDayAheadBidProcesAPIs(client)
        self.day_ahead_configuration = DayAheadConfigurationAPIs(client)
        self.afrr_bid = AFRRBidAPIs(client)
        self.power_asset = PowerAssetAPIs(client)
        self.day_ahead_bid = DayAheadBidAPIs(client)

        self._client = client
        self._view_by_read_class = {
            k: v
            for api in [
                self.shop_based_day_ahead_bid_process,
                self.total_bid_matrix_calculation,
                self.water_value_based_day_ahead_bid_process,
                self.day_ahead_configuration,
                self.afrr_bid,
                self.power_asset,
                self.day_ahead_bid,
            ]
            for k, v in api._view_by_read_class.items()
        }

    def upsert(
        self,
        items: data_classes.DomainModelWrite | Sequence[data_classes.DomainModelWrite],
        replace: bool = False,
        write_none: bool = False,
        allow_version_increase: bool = False,
    ) -> data_classes.ResourcesWriteResult:
        """Add or update (upsert) items.

        Args:
            items: One or more instances of the pygen generated data classes.
            replace (bool): How do we behave when a property value exists? Do we replace all matching and existing values with the supplied values (true)?
                Or should we merge in new values for properties together with the existing values (false)? Note: This setting applies for all nodes or edges specified in the ingestion call.
            write_none (bool): This method will, by default, skip properties that are set to None. However, if you want to set properties to None,
                you can set this parameter to True. Note this only applies to properties that are nullable.
            allow_version_increase (bool): If set to true, the version of the instance will be increased if the instance already exists.
                If you get an error: 'A version conflict caused the ingest to fail', you can set this to true to allow
                the version to increase.
        Returns:
            Created instance(s), i.e., nodes, edges, and time series.

        """
        if isinstance(items, data_classes.DomainModelWrite):
            instances = items.to_instances_write(self._view_by_read_class, write_none, allow_version_increase)
        else:
            instances = data_classes.ResourcesWrite()
            cache: set[tuple[str, str]] = set()
            for item in items:
                instances.extend(
                    item._to_instances_write(
                        cache,
                        self._view_by_read_class,
                        write_none,
                        allow_version_increase,
                    )
                )
        result = self._client.data_modeling.instances.apply(
            nodes=instances.nodes,
            edges=instances.edges,
            auto_create_start_nodes=True,
            auto_create_end_nodes=True,
            replace=replace,
        )
        time_series = []
        if instances.time_series:
            time_series = self._client.time_series.upsert(instances.time_series, mode="patch")

        return data_classes.ResourcesWriteResult(result.nodes, result.edges, TimeSeriesList(time_series))

    def apply(
        self,
        items: data_classes.DomainModelWrite | Sequence[data_classes.DomainModelWrite],
        replace: bool = False,
        write_none: bool = False,
    ) -> data_classes.ResourcesWriteResult:
        """Add or update (upsert) items.

        Args:
            items: One or more instances of the pygen generated data classes.
            replace (bool): How do we behave when a property value exists? Do we replace all matching and existing values with the supplied values (true)?
                Or should we merge in new values for properties together with the existing values (false)? Note: This setting applies for all nodes or edges specified in the ingestion call.
            write_none (bool): This method will, by default, skip properties that are set to None. However, if you want to set properties to None,
                you can set this parameter to True. Note this only applies to properties that are nullable.
        Returns:
            Created instance(s), i.e., nodes, edges, and time series.

        """
        warnings.warn(
            "The .apply method is deprecated and will be removed in v1.0. "
            "Please use the .upsert method on the instead."
            "The motivation is that .upsert is a more descriptive name for the operation.",
            UserWarning,
            stacklevel=2,
        )
        return self.upsert(items, replace, write_none)

    def delete(
        self, external_id: str | SequenceNotStr[str], space: str = DEFAULT_INSTANCE_SPACE
    ) -> dm.InstancesDeleteResult:
        """Delete one or more items.

        Args:
            external_id: External id of the item(s) to delete.
            space: The space where all the item(s) are located.

        Returns:
            The instance(s), i.e., nodes and edges which has been deleted. Empty list if nothing was deleted.

        Examples:

            Delete item by id:

                >>> from omni import OmniClient
                >>> client = OmniClient()
                >>> client.delete("my_node_external_id")
        """
        if isinstance(external_id, str):
            return self._client.data_modeling.instances.delete(nodes=(space, external_id))
        else:
            return self._client.data_modeling.instances.delete(
                nodes=[(space, id) for id in external_id],
            )

    @classmethod
    def azure_project(
        cls, tenant_id: str, client_id: str, client_secret: str, cdf_cluster: str, project: str
    ) -> PowerOpsModelsV1Client:
        credentials = OAuthClientCredentials.default_for_azure_ad(tenant_id, client_id, client_secret, cdf_cluster)
        config = ClientConfig.default(project, cdf_cluster, credentials)

        return cls(config)

    @classmethod
    def from_toml(cls, file_path: Path | str, section: str | None = "cognite") -> PowerOpsModelsV1Client:
        import toml

        toml_content = toml.load(file_path)
        if section is not None:
            try:
                toml_content = toml_content[section]
            except KeyError as e:
                raise ValueError(f"Could not find section '{section}' in {file_path}") from e

        return cls.azure_project(**toml_content)<|MERGE_RESOLUTION|>--- conflicted
+++ resolved
@@ -47,21 +47,12 @@
 from ._api.total_bid_matrix_calculation_input import TotalBidMatrixCalculationInputAPI
 from ._api.total_bid_matrix_calculation_output import TotalBidMatrixCalculationOutputAPI
 from ._api.turbine_efficiency_curve import TurbineEfficiencyCurveAPI
-<<<<<<< HEAD
 from ._api.water_value_based_partial_bid_configuration import WaterValueBasedPartialBidConfigurationAPI
 from ._api.water_value_based_partial_bid_matrix_calculation_input import (
     WaterValueBasedPartialBidMatrixCalculationInputAPI,
 )
-from ._api._core import SequenceNotStr
-from .data_classes._core import DEFAULT_INSTANCE_SPACE
-=======
-from ._api.water_partial_bid_calculation_input import WaterPartialBidCalculationInputAPI
-from ._api.water_partial_bid_calculation_output import WaterPartialBidCalculationOutputAPI
-from ._api.watercourse import WatercourseAPI
-from ._api.watercourse_shop import WatercourseShopAPI
 from ._api._core import SequenceNotStr, GraphQLQueryResponse
 from .data_classes._core import DEFAULT_INSTANCE_SPACE, GraphQLList
->>>>>>> 2f308d0e
 from . import data_classes
 
 
@@ -156,7 +147,7 @@
             query (str): The GraphQL query to issue.
             variables (dict[str, Any] | None): An optional dict of variables to pass to the query.
         """
-        data_model_id = dm.DataModelId("sp_powerops_models", "compute_SHOPBasedDayAhead", "1")
+        data_model_id = dm.DataModelId("sp_powerops_models_temp", "compute_SHOPBasedDayAhead", "1")
         result = self._client.data_modeling.graphql.query(data_model_id, query, variables)
         return GraphQLQueryResponse(data_model_id).parse(result)
 
@@ -226,13 +217,13 @@
         self.total_bid_matrix_calculation_output = TotalBidMatrixCalculationOutputAPI(client, view_by_read_class)
 
     def graphql_query(self, query: str, variables: dict[str, Any] | None = None) -> GraphQLList:
-        """Execute a GraphQl query against the compute_TotalBidCalculation data model.
+        """Execute a GraphQl query against the compute_TotalBidMatrixCalculation data model.
 
         Args:
             query (str): The GraphQL query to issue.
             variables (dict[str, Any] | None): An optional dict of variables to pass to the query.
         """
-        data_model_id = dm.DataModelId("sp_powerops_models", "compute_TotalBidCalculation", "1")
+        data_model_id = dm.DataModelId("sp_powerops_models_temp", "compute_TotalBidMatrixCalculation", "1")
         result = self._client.data_modeling.graphql.query(data_model_id, query, variables)
         return GraphQLQueryResponse(data_model_id).parse(result)
 
@@ -314,7 +305,7 @@
             query (str): The GraphQL query to issue.
             variables (dict[str, Any] | None): An optional dict of variables to pass to the query.
         """
-        data_model_id = dm.DataModelId("sp_powerops_models", "compute_WaterValueBasedDayAheadBid", "1")
+        data_model_id = dm.DataModelId("sp_powerops_models_temp", "compute_WaterValueBasedDayAheadBid", "1")
         result = self._client.data_modeling.graphql.query(data_model_id, query, variables)
         return GraphQLQueryResponse(data_model_id).parse(result)
 
@@ -384,7 +375,7 @@
             query (str): The GraphQL query to issue.
             variables (dict[str, Any] | None): An optional dict of variables to pass to the query.
         """
-        data_model_id = dm.DataModelId("sp_powerops_models", "config_DayAheadConfiguration", "1")
+        data_model_id = dm.DataModelId("sp_powerops_models_temp", "config_DayAheadConfiguration", "1")
         result = self._client.data_modeling.graphql.query(data_model_id, query, variables)
         return GraphQLQueryResponse(data_model_id).parse(result)
 
@@ -428,7 +419,7 @@
             query (str): The GraphQL query to issue.
             variables (dict[str, Any] | None): An optional dict of variables to pass to the query.
         """
-        data_model_id = dm.DataModelId("sp_powerops_models", "frontend_AFRRBid", "1")
+        data_model_id = dm.DataModelId("sp_powerops_models_temp", "frontend_AFRRBid", "1")
         result = self._client.data_modeling.graphql.query(data_model_id, query, variables)
         return GraphQLQueryResponse(data_model_id).parse(result)
 
@@ -472,7 +463,7 @@
             query (str): The GraphQL query to issue.
             variables (dict[str, Any] | None): An optional dict of variables to pass to the query.
         """
-        data_model_id = dm.DataModelId("sp_powerops_models", "frontend_Asset", "1")
+        data_model_id = dm.DataModelId("sp_powerops_models_temp", "frontend_Asset", "1")
         result = self._client.data_modeling.graphql.query(data_model_id, query, variables)
         return GraphQLQueryResponse(data_model_id).parse(result)
 
@@ -536,7 +527,7 @@
             query (str): The GraphQL query to issue.
             variables (dict[str, Any] | None): An optional dict of variables to pass to the query.
         """
-        data_model_id = dm.DataModelId("sp_powerops_models", "frontend_DayAheadBid", "1")
+        data_model_id = dm.DataModelId("sp_powerops_models_temp", "frontend_DayAheadBid", "1")
         result = self._client.data_modeling.graphql.query(data_model_id, query, variables)
         return GraphQLQueryResponse(data_model_id).parse(result)
 
@@ -546,7 +537,7 @@
     PowerOpsModelsV1Client
 
     Generated with:
-        pygen = 0.99.14
+        pygen = 0.99.17
         cognite-sdk = 7.26.2
         pydantic = 2.6.4
 
@@ -560,7 +551,7 @@
         else:
             raise ValueError(f"Expected CogniteClient or ClientConfig, got {type(config_or_client)}")
         # The client name is used for aggregated logging of Pygen Usage
-        client.config.client_name = "CognitePygen:0.99.14"
+        client.config.client_name = "CognitePygen:0.99.17"
 
         self.shop_based_day_ahead_bid_process = SHOPBasedDayAheadBidProcesAPIs(client)
         self.total_bid_matrix_calculation = TotalBidMatrixCalculationAPIs(client)
@@ -677,8 +668,8 @@
 
             Delete item by id:
 
-                >>> from omni import OmniClient
-                >>> client = OmniClient()
+                >>> from cognite.powerops.client._generated.v1 import PowerOpsModelsV1Client
+                >>> client = PowerOpsModelsV1Client()
                 >>> client.delete("my_node_external_id")
         """
         if isinstance(external_id, str):
