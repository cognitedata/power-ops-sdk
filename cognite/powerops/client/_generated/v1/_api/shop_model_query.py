--- conflicted
+++ resolved
@@ -54,11 +54,8 @@
         name_prefix: str | None = None,
         label: str | list[str] | None = None,
         label_prefix: str | None = None,
-<<<<<<< HEAD
-=======
         file_reference_prefix: str | list[str] | None = None,
         file_reference_prefix_prefix: str | None = None,
->>>>>>> 9c2522c8
         min_order: int | None = None,
         max_order: int | None = None,
         is_ascii: bool | None = None,
@@ -76,11 +73,8 @@
             name_prefix: The prefix of the name to filter on.
             label: The label to filter on.
             label_prefix: The prefix of the label to filter on.
-<<<<<<< HEAD
-=======
             file_reference_prefix: The file reference prefix to filter on.
             file_reference_prefix_prefix: The prefix of the file reference prefix to filter on.
->>>>>>> 9c2522c8
             min_order: The minimum value of the order to filter on.
             max_order: The maximum value of the order to filter on.
             is_ascii: The is ascii to filter on.
@@ -99,11 +93,7 @@
 
         from_ = self._builder[-1].name
         edge_filter = _create_edge_filter(
-<<<<<<< HEAD
-            dm.DirectRelationReference("sp_power_ops_types", "ShopModel.cogShopFilesConfig"),
-=======
             dm.DirectRelationReference("power_ops_types", "ShopModel.cogShopFilesConfig"),
->>>>>>> 9c2522c8
             external_id_prefix=external_id_prefix_edge,
             space=space_edge,
         )
@@ -128,11 +118,8 @@
             name_prefix,
             label,
             label_prefix,
-<<<<<<< HEAD
-=======
             file_reference_prefix,
             file_reference_prefix_prefix,
->>>>>>> 9c2522c8
             min_order,
             max_order,
             is_ascii,
