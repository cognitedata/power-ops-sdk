from __future__ import annotations

from collections.abc import Sequence
from typing import overload
import warnings

from cognite.client import CogniteClient
from cognite.client import data_modeling as dm
from cognite.client.data_classes.data_modeling.instances import InstanceAggregationResultList

from cognite.powerops.client._generated.v1.data_classes._core import DEFAULT_INSTANCE_SPACE
from cognite.powerops.client._generated.v1.data_classes import (
    DomainModelCore,
    DomainModelWrite,
    ResourcesWriteResult,
    ShopModel,
    ShopModelWrite,
    ShopModelFields,
    ShopModelList,
    ShopModelWriteList,
    ShopModelTextFields,
)
from cognite.powerops.client._generated.v1.data_classes._shop_model import (
    _SHOPMODEL_PROPERTIES_BY_FIELD,
    _create_shop_model_filter,
)
from ._core import (
    DEFAULT_LIMIT_READ,
    DEFAULT_QUERY_LIMIT,
    Aggregations,
    NodeAPI,
    SequenceNotStr,
    QueryStep,
    QueryBuilder,
)
from .shop_model_cog_shop_files_config import ShopModelCogShopFilesConfigAPI
from .shop_model_base_attribute_mappings import ShopModelBaseAttributeMappingsAPI
from .shop_model_query import ShopModelQueryAPI


class ShopModelAPI(NodeAPI[ShopModel, ShopModelWrite, ShopModelList]):
    def __init__(self, client: CogniteClient, view_by_read_class: dict[type[DomainModelCore], dm.ViewId]):
        view_id = view_by_read_class[ShopModel]
        super().__init__(
            client=client,
            sources=view_id,
            class_type=ShopModel,
            class_list=ShopModelList,
            class_write_list=ShopModelWriteList,
            view_by_read_class=view_by_read_class,
        )
        self._view_id = view_id
        self.cog_shop_files_config_edge = ShopModelCogShopFilesConfigAPI(client)
        self.base_attribute_mappings_edge = ShopModelBaseAttributeMappingsAPI(client)

    def __call__(
        self,
        name: str | list[str] | None = None,
        name_prefix: str | None = None,
        model_version: str | list[str] | None = None,
        model_version_prefix: str | None = None,
        shop_version: str | list[str] | None = None,
        shop_version_prefix: str | None = None,
        min_penalty_limit: float | None = None,
        max_penalty_limit: float | None = None,
        external_id_prefix: str | None = None,
        space: str | list[str] | None = None,
        limit: int | None = DEFAULT_QUERY_LIMIT,
        filter: dm.Filter | None = None,
    ) -> ShopModelQueryAPI[ShopModelList]:
        """Query starting at shop models.

        Args:
            name: The name to filter on.
            name_prefix: The prefix of the name to filter on.
            model_version: The model version to filter on.
            model_version_prefix: The prefix of the model version to filter on.
            shop_version: The shop version to filter on.
            shop_version_prefix: The prefix of the shop version to filter on.
            min_penalty_limit: The minimum value of the penalty limit to filter on.
            max_penalty_limit: The maximum value of the penalty limit to filter on.
            external_id_prefix: The prefix of the external ID to filter on.
            space: The space to filter on.
            limit: Maximum number of shop models to return. Defaults to 25. Set to -1, float("inf") or None to return all items.
            filter: (Advanced) If the filtering available in the above is not sufficient, you can write your own filtering which will be ANDed with the filter above.

        Returns:
            A query API for shop models.

        """
        has_data = dm.filters.HasData(views=[self._view_id])
        filter_ = _create_shop_model_filter(
            self._view_id,
            name,
            name_prefix,
            model_version,
            model_version_prefix,
            shop_version,
            shop_version_prefix,
            min_penalty_limit,
            max_penalty_limit,
            external_id_prefix,
            space,
            (filter and dm.filters.And(filter, has_data)) or has_data,
        )
        builder = QueryBuilder(ShopModelList)
        return ShopModelQueryAPI(self._client, builder, self._view_by_read_class, filter_, limit)

    def apply(
        self,
        shop_model: ShopModelWrite | Sequence[ShopModelWrite],
        replace: bool = False,
        write_none: bool = False,
    ) -> ResourcesWriteResult:
        """Add or update (upsert) shop models.

        Note: This method iterates through all nodes and timeseries linked to shop_model and creates them including the edges
        between the nodes. For example, if any of `cog_shop_files_config` or `base_attribute_mappings` are set, then these
        nodes as well as any nodes linked to them, and all the edges linking these nodes will be created.

        Args:
            shop_model: Shop model or sequence of shop models to upsert.
            replace (bool): How do we behave when a property value exists? Do we replace all matching and existing values with the supplied values (true)?
                Or should we merge in new values for properties together with the existing values (false)? Note: This setting applies for all nodes or edges specified in the ingestion call.
            write_none (bool): This method, will by default, skip properties that are set to None. However, if you want to set properties to None,
                you can set this parameter to True. Note this only applies to properties that are nullable.
        Returns:
            Created instance(s), i.e., nodes, edges, and time series.

        Examples:

            Create a new shop_model:

                >>> from cognite.powerops.client._generated.v1 import PowerOpsModelsV1Client
                >>> from cognite.powerops.client._generated.v1.data_classes import ShopModelWrite
                >>> client = PowerOpsModelsV1Client()
                >>> shop_model = ShopModelWrite(external_id="my_shop_model", ...)
                >>> result = client.shop_model.apply(shop_model)

        """
        warnings.warn(
            "The .apply method is deprecated and will be removed in v1.0. "
            "Please use the .upsert method on the client instead. This means instead of "
            "`my_client.shop_model.apply(my_items)` please use `my_client.upsert(my_items)`."
            "The motivation is that all apply methods are the same, and having one apply method per API "
            " class encourages users to create items in small batches, which is inefficient."
            "In addition, .upsert method is more descriptive of what the method does.",
            UserWarning,
            stacklevel=2,
        )
        return self._apply(shop_model, replace, write_none)

    def delete(
        self, external_id: str | SequenceNotStr[str], space: str = DEFAULT_INSTANCE_SPACE
    ) -> dm.InstancesDeleteResult:
        """Delete one or more shop model.

        Args:
            external_id: External id of the shop model to delete.
            space: The space where all the shop model are located.

        Returns:
            The instance(s), i.e., nodes and edges which has been deleted. Empty list if nothing was deleted.

        Examples:

            Delete shop_model by id:

                >>> from cognite.powerops.client._generated.v1 import PowerOpsModelsV1Client
                >>> client = PowerOpsModelsV1Client()
                >>> client.shop_model.delete("my_shop_model")
        """
        warnings.warn(
            "The .delete method is deprecated and will be removed in v1.0. "
            "Please use the .delete method on the client instead. This means instead of "
            "`my_client.shop_model.delete(my_ids)` please use `my_client.delete(my_ids)`."
            "The motivation is that all delete methods are the same, and having one delete method per API "
            " class encourages users to delete items in small batches, which is inefficient.",
            UserWarning,
            stacklevel=2,
        )
        return self._delete(external_id, space)

    @overload
    def retrieve(self, external_id: str, space: str = DEFAULT_INSTANCE_SPACE) -> ShopModel | None: ...

    @overload
    def retrieve(self, external_id: SequenceNotStr[str], space: str = DEFAULT_INSTANCE_SPACE) -> ShopModelList: ...

    def retrieve(
        self, external_id: str | SequenceNotStr[str], space: str = DEFAULT_INSTANCE_SPACE
    ) -> ShopModel | ShopModelList | None:
        """Retrieve one or more shop models by id(s).

        Args:
            external_id: External id or list of external ids of the shop models.
            space: The space where all the shop models are located.

        Returns:
            The requested shop models.

        Examples:

            Retrieve shop_model by id:

                >>> from cognite.powerops.client._generated.v1 import PowerOpsModelsV1Client
                >>> client = PowerOpsModelsV1Client()
                >>> shop_model = client.shop_model.retrieve("my_shop_model")

        """
        return self._retrieve(
            external_id,
            space,
            retrieve_edges=True,
            edge_api_name_type_direction_view_id_penta=[
                (
                    self.cog_shop_files_config_edge,
                    "cog_shop_files_config",
<<<<<<< HEAD
                    dm.DirectRelationReference("sp_power_ops_types", "ShopModel.cogShopFilesConfig"),
                    "outwards",
                    dm.ViewId("sp_power_ops_models", "ShopFile", "1"),
=======
                    dm.DirectRelationReference("power_ops_types", "ShopModel.cogShopFilesConfig"),
                    "outwards",
                    dm.ViewId("power_ops_core", "ShopFile", "1"),
>>>>>>> 9c2522c8
                ),
                (
                    self.base_attribute_mappings_edge,
                    "base_attribute_mappings",
                    dm.DirectRelationReference("power_ops_types", "ShopModel.baseAttributeMappings"),
                    "outwards",
                    dm.ViewId("power_ops_core", "ShopAttributeMapping", "1"),
                ),
            ],
        )

    def search(
        self,
        query: str,
        properties: ShopModelTextFields | Sequence[ShopModelTextFields] | None = None,
        name: str | list[str] | None = None,
        name_prefix: str | None = None,
        model_version: str | list[str] | None = None,
        model_version_prefix: str | None = None,
        shop_version: str | list[str] | None = None,
        shop_version_prefix: str | None = None,
        min_penalty_limit: float | None = None,
        max_penalty_limit: float | None = None,
        external_id_prefix: str | None = None,
        space: str | list[str] | None = None,
        limit: int | None = DEFAULT_LIMIT_READ,
        filter: dm.Filter | None = None,
    ) -> ShopModelList:
        """Search shop models

        Args:
            query: The search query,
            properties: The property to search, if nothing is passed all text fields will be searched.
            name: The name to filter on.
            name_prefix: The prefix of the name to filter on.
            model_version: The model version to filter on.
            model_version_prefix: The prefix of the model version to filter on.
            shop_version: The shop version to filter on.
            shop_version_prefix: The prefix of the shop version to filter on.
            min_penalty_limit: The minimum value of the penalty limit to filter on.
            max_penalty_limit: The maximum value of the penalty limit to filter on.
            external_id_prefix: The prefix of the external ID to filter on.
            space: The space to filter on.
            limit: Maximum number of shop models to return. Defaults to 25. Set to -1, float("inf") or None to return all items.
            filter: (Advanced) If the filtering available in the above is not sufficient, you can write your own filtering which will be ANDed with the filter above.

        Returns:
            Search results shop models matching the query.

        Examples:

           Search for 'my_shop_model' in all text properties:

                >>> from cognite.powerops.client._generated.v1 import PowerOpsModelsV1Client
                >>> client = PowerOpsModelsV1Client()
                >>> shop_models = client.shop_model.search('my_shop_model')

        """
        filter_ = _create_shop_model_filter(
            self._view_id,
            name,
            name_prefix,
            model_version,
            model_version_prefix,
            shop_version,
            shop_version_prefix,
            min_penalty_limit,
            max_penalty_limit,
            external_id_prefix,
            space,
            filter,
        )
        return self._search(self._view_id, query, _SHOPMODEL_PROPERTIES_BY_FIELD, properties, filter_, limit)

    @overload
    def aggregate(
        self,
        aggregations: (
            Aggregations
            | dm.aggregations.MetricAggregation
            | Sequence[Aggregations]
            | Sequence[dm.aggregations.MetricAggregation]
        ),
        property: ShopModelFields | Sequence[ShopModelFields] | None = None,
        group_by: None = None,
        query: str | None = None,
        search_properties: ShopModelTextFields | Sequence[ShopModelTextFields] | None = None,
        name: str | list[str] | None = None,
        name_prefix: str | None = None,
        model_version: str | list[str] | None = None,
        model_version_prefix: str | None = None,
        shop_version: str | list[str] | None = None,
        shop_version_prefix: str | None = None,
        min_penalty_limit: float | None = None,
        max_penalty_limit: float | None = None,
        external_id_prefix: str | None = None,
        space: str | list[str] | None = None,
        limit: int | None = DEFAULT_LIMIT_READ,
        filter: dm.Filter | None = None,
    ) -> list[dm.aggregations.AggregatedNumberedValue]: ...

    @overload
    def aggregate(
        self,
        aggregations: (
            Aggregations
            | dm.aggregations.MetricAggregation
            | Sequence[Aggregations]
            | Sequence[dm.aggregations.MetricAggregation]
        ),
        property: ShopModelFields | Sequence[ShopModelFields] | None = None,
        group_by: ShopModelFields | Sequence[ShopModelFields] = None,
        query: str | None = None,
        search_properties: ShopModelTextFields | Sequence[ShopModelTextFields] | None = None,
        name: str | list[str] | None = None,
        name_prefix: str | None = None,
        model_version: str | list[str] | None = None,
        model_version_prefix: str | None = None,
        shop_version: str | list[str] | None = None,
        shop_version_prefix: str | None = None,
        min_penalty_limit: float | None = None,
        max_penalty_limit: float | None = None,
        external_id_prefix: str | None = None,
        space: str | list[str] | None = None,
        limit: int | None = DEFAULT_LIMIT_READ,
        filter: dm.Filter | None = None,
    ) -> InstanceAggregationResultList: ...

    def aggregate(
        self,
        aggregate: (
            Aggregations
            | dm.aggregations.MetricAggregation
            | Sequence[Aggregations]
            | Sequence[dm.aggregations.MetricAggregation]
        ),
        property: ShopModelFields | Sequence[ShopModelFields] | None = None,
        group_by: ShopModelFields | Sequence[ShopModelFields] | None = None,
        query: str | None = None,
        search_property: ShopModelTextFields | Sequence[ShopModelTextFields] | None = None,
        name: str | list[str] | None = None,
        name_prefix: str | None = None,
        model_version: str | list[str] | None = None,
        model_version_prefix: str | None = None,
        shop_version: str | list[str] | None = None,
        shop_version_prefix: str | None = None,
        min_penalty_limit: float | None = None,
        max_penalty_limit: float | None = None,
        external_id_prefix: str | None = None,
        space: str | list[str] | None = None,
        limit: int | None = DEFAULT_LIMIT_READ,
        filter: dm.Filter | None = None,
    ) -> list[dm.aggregations.AggregatedNumberedValue] | InstanceAggregationResultList:
        """Aggregate data across shop models

        Args:
            aggregate: The aggregation to perform.
            property: The property to perform aggregation on.
            group_by: The property to group by when doing the aggregation.
            query: The query to search for in the text field.
            search_property: The text field to search in.
            name: The name to filter on.
            name_prefix: The prefix of the name to filter on.
            model_version: The model version to filter on.
            model_version_prefix: The prefix of the model version to filter on.
            shop_version: The shop version to filter on.
            shop_version_prefix: The prefix of the shop version to filter on.
            min_penalty_limit: The minimum value of the penalty limit to filter on.
            max_penalty_limit: The maximum value of the penalty limit to filter on.
            external_id_prefix: The prefix of the external ID to filter on.
            space: The space to filter on.
            limit: Maximum number of shop models to return. Defaults to 25. Set to -1, float("inf") or None to return all items.
            filter: (Advanced) If the filtering available in the above is not sufficient, you can write your own filtering which will be ANDed with the filter above.

        Returns:
            Aggregation results.

        Examples:

            Count shop models in space `my_space`:

                >>> from cognite.powerops.client._generated.v1 import PowerOpsModelsV1Client
                >>> client = PowerOpsModelsV1Client()
                >>> result = client.shop_model.aggregate("count", space="my_space")

        """

        filter_ = _create_shop_model_filter(
            self._view_id,
            name,
            name_prefix,
            model_version,
            model_version_prefix,
            shop_version,
            shop_version_prefix,
            min_penalty_limit,
            max_penalty_limit,
            external_id_prefix,
            space,
            filter,
        )
        return self._aggregate(
            self._view_id,
            aggregate,
            _SHOPMODEL_PROPERTIES_BY_FIELD,
            property,
            group_by,
            query,
            search_property,
            limit,
            filter_,
        )

    def histogram(
        self,
        property: ShopModelFields,
        interval: float,
        query: str | None = None,
        search_property: ShopModelTextFields | Sequence[ShopModelTextFields] | None = None,
        name: str | list[str] | None = None,
        name_prefix: str | None = None,
        model_version: str | list[str] | None = None,
        model_version_prefix: str | None = None,
        shop_version: str | list[str] | None = None,
        shop_version_prefix: str | None = None,
        min_penalty_limit: float | None = None,
        max_penalty_limit: float | None = None,
        external_id_prefix: str | None = None,
        space: str | list[str] | None = None,
        limit: int | None = DEFAULT_LIMIT_READ,
        filter: dm.Filter | None = None,
    ) -> dm.aggregations.HistogramValue:
        """Produces histograms for shop models

        Args:
            property: The property to use as the value in the histogram.
            interval: The interval to use for the histogram bins.
            query: The query to search for in the text field.
            search_property: The text field to search in.
            name: The name to filter on.
            name_prefix: The prefix of the name to filter on.
            model_version: The model version to filter on.
            model_version_prefix: The prefix of the model version to filter on.
            shop_version: The shop version to filter on.
            shop_version_prefix: The prefix of the shop version to filter on.
            min_penalty_limit: The minimum value of the penalty limit to filter on.
            max_penalty_limit: The maximum value of the penalty limit to filter on.
            external_id_prefix: The prefix of the external ID to filter on.
            space: The space to filter on.
            limit: Maximum number of shop models to return. Defaults to 25. Set to -1, float("inf") or None to return all items.
            filter: (Advanced) If the filtering available in the above is not sufficient, you can write your own filtering which will be ANDed with the filter above.

        Returns:
            Bucketed histogram results.

        """
        filter_ = _create_shop_model_filter(
            self._view_id,
            name,
            name_prefix,
            model_version,
            model_version_prefix,
            shop_version,
            shop_version_prefix,
            min_penalty_limit,
            max_penalty_limit,
            external_id_prefix,
            space,
            filter,
        )
        return self._histogram(
            self._view_id,
            property,
            interval,
            _SHOPMODEL_PROPERTIES_BY_FIELD,
            query,
            search_property,
            limit,
            filter_,
        )

    def list(
        self,
        name: str | list[str] | None = None,
        name_prefix: str | None = None,
        model_version: str | list[str] | None = None,
        model_version_prefix: str | None = None,
        shop_version: str | list[str] | None = None,
        shop_version_prefix: str | None = None,
        min_penalty_limit: float | None = None,
        max_penalty_limit: float | None = None,
        external_id_prefix: str | None = None,
        space: str | list[str] | None = None,
        limit: int | None = DEFAULT_LIMIT_READ,
        filter: dm.Filter | None = None,
        retrieve_edges: bool = True,
    ) -> ShopModelList:
        """List/filter shop models

        Args:
            name: The name to filter on.
            name_prefix: The prefix of the name to filter on.
            model_version: The model version to filter on.
            model_version_prefix: The prefix of the model version to filter on.
            shop_version: The shop version to filter on.
            shop_version_prefix: The prefix of the shop version to filter on.
            min_penalty_limit: The minimum value of the penalty limit to filter on.
            max_penalty_limit: The maximum value of the penalty limit to filter on.
            external_id_prefix: The prefix of the external ID to filter on.
            space: The space to filter on.
            limit: Maximum number of shop models to return. Defaults to 25. Set to -1, float("inf") or None to return all items.
            filter: (Advanced) If the filtering available in the above is not sufficient, you can write your own filtering which will be ANDed with the filter above.
            retrieve_edges: Whether to retrieve `cog_shop_files_config` or `base_attribute_mappings` external ids for the shop models. Defaults to True.

        Returns:
            List of requested shop models

        Examples:

            List shop models and limit to 5:

                >>> from cognite.powerops.client._generated.v1 import PowerOpsModelsV1Client
                >>> client = PowerOpsModelsV1Client()
                >>> shop_models = client.shop_model.list(limit=5)

        """
        filter_ = _create_shop_model_filter(
            self._view_id,
            name,
            name_prefix,
            model_version,
            model_version_prefix,
            shop_version,
            shop_version_prefix,
            min_penalty_limit,
            max_penalty_limit,
            external_id_prefix,
            space,
            filter,
        )

        return self._list(
            limit=limit,
            filter=filter_,
            retrieve_edges=retrieve_edges,
            edge_api_name_type_direction_view_id_penta=[
                (
                    self.cog_shop_files_config_edge,
                    "cog_shop_files_config",
<<<<<<< HEAD
                    dm.DirectRelationReference("sp_power_ops_types", "ShopModel.cogShopFilesConfig"),
                    "outwards",
                    dm.ViewId("sp_power_ops_models", "ShopFile", "1"),
=======
                    dm.DirectRelationReference("power_ops_types", "ShopModel.cogShopFilesConfig"),
                    "outwards",
                    dm.ViewId("power_ops_core", "ShopFile", "1"),
>>>>>>> 9c2522c8
                ),
                (
                    self.base_attribute_mappings_edge,
                    "base_attribute_mappings",
                    dm.DirectRelationReference("power_ops_types", "ShopModel.baseAttributeMappings"),
                    "outwards",
                    dm.ViewId("power_ops_core", "ShopAttributeMapping", "1"),
                ),
            ],
        )<|MERGE_RESOLUTION|>--- conflicted
+++ resolved
@@ -216,15 +216,9 @@
                 (
                     self.cog_shop_files_config_edge,
                     "cog_shop_files_config",
-<<<<<<< HEAD
-                    dm.DirectRelationReference("sp_power_ops_types", "ShopModel.cogShopFilesConfig"),
-                    "outwards",
-                    dm.ViewId("sp_power_ops_models", "ShopFile", "1"),
-=======
                     dm.DirectRelationReference("power_ops_types", "ShopModel.cogShopFilesConfig"),
                     "outwards",
                     dm.ViewId("power_ops_core", "ShopFile", "1"),
->>>>>>> 9c2522c8
                 ),
                 (
                     self.base_attribute_mappings_edge,
@@ -574,15 +568,9 @@
                 (
                     self.cog_shop_files_config_edge,
                     "cog_shop_files_config",
-<<<<<<< HEAD
-                    dm.DirectRelationReference("sp_power_ops_types", "ShopModel.cogShopFilesConfig"),
-                    "outwards",
-                    dm.ViewId("sp_power_ops_models", "ShopFile", "1"),
-=======
                     dm.DirectRelationReference("power_ops_types", "ShopModel.cogShopFilesConfig"),
                     "outwards",
                     dm.ViewId("power_ops_core", "ShopFile", "1"),
->>>>>>> 9c2522c8
                 ),
                 (
                     self.base_attribute_mappings_edge,
