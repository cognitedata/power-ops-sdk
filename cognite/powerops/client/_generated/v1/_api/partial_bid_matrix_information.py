from __future__ import annotations

from collections.abc import Sequence
from typing import overload
import warnings

from cognite.client import CogniteClient
from cognite.client import data_modeling as dm
from cognite.client.data_classes.data_modeling.instances import InstanceAggregationResultList

from cognite.powerops.client._generated.v1.data_classes._core import DEFAULT_INSTANCE_SPACE
from cognite.powerops.client._generated.v1.data_classes import (
    DomainModelCore,
    DomainModelWrite,
    ResourcesWriteResult,
    PartialBidMatrixInformation,
    PartialBidMatrixInformationWrite,
    PartialBidMatrixInformationFields,
    PartialBidMatrixInformationList,
    PartialBidMatrixInformationWriteList,
    PartialBidMatrixInformationTextFields,
)
from cognite.powerops.client._generated.v1.data_classes._partial_bid_matrix_information import (
    _PARTIALBIDMATRIXINFORMATION_PROPERTIES_BY_FIELD,
    _create_partial_bid_matrix_information_filter,
)
from ._core import (
    DEFAULT_LIMIT_READ,
    DEFAULT_QUERY_LIMIT,
    Aggregations,
    NodeAPI,
    SequenceNotStr,
    QueryStep,
    QueryBuilder,
)
from .partial_bid_matrix_information_alerts import PartialBidMatrixInformationAlertsAPI
from .partial_bid_matrix_information_underlying_bid_matrices import PartialBidMatrixInformationUnderlyingBidMatricesAPI
from .partial_bid_matrix_information_query import PartialBidMatrixInformationQueryAPI


class PartialBidMatrixInformationAPI(
    NodeAPI[PartialBidMatrixInformation, PartialBidMatrixInformationWrite, PartialBidMatrixInformationList]
):
    def __init__(self, client: CogniteClient, view_by_read_class: dict[type[DomainModelCore], dm.ViewId]):
        view_id = view_by_read_class[PartialBidMatrixInformation]
        super().__init__(
            client=client,
            sources=view_id,
            class_type=PartialBidMatrixInformation,
            class_list=PartialBidMatrixInformationList,
            class_write_list=PartialBidMatrixInformationWriteList,
            view_by_read_class=view_by_read_class,
        )
        self._view_id = view_id
        self.alerts_edge = PartialBidMatrixInformationAlertsAPI(client)
        self.underlying_bid_matrices_edge = PartialBidMatrixInformationUnderlyingBidMatricesAPI(client)

    def __call__(
        self,
        state: str | list[str] | None = None,
        state_prefix: str | None = None,
        power_asset: str | tuple[str, str] | list[str] | list[tuple[str, str]] | None = None,
        min_resource_cost: float | None = None,
        max_resource_cost: float | None = None,
        partial_bid_configuration: str | tuple[str, str] | list[str] | list[tuple[str, str]] | None = None,
        external_id_prefix: str | None = None,
        space: str | list[str] | None = None,
        limit: int | None = DEFAULT_QUERY_LIMIT,
        filter: dm.Filter | None = None,
    ) -> PartialBidMatrixInformationQueryAPI[PartialBidMatrixInformationList]:
        """Query starting at partial bid matrix information.

        Args:
            state: The state to filter on.
            state_prefix: The prefix of the state to filter on.
            power_asset: The power asset to filter on.
            min_resource_cost: The minimum value of the resource cost to filter on.
            max_resource_cost: The maximum value of the resource cost to filter on.
            partial_bid_configuration: The partial bid configuration to filter on.
            external_id_prefix: The prefix of the external ID to filter on.
            space: The space to filter on.
            limit: Maximum number of partial bid matrix information to return. Defaults to 25. Set to -1, float("inf") or None to return all items.
            filter: (Advanced) If the filtering available in the above is not sufficient, you can write your own filtering which will be ANDed with the filter above.

        Returns:
            A query API for partial bid matrix information.

        """
        has_data = dm.filters.HasData(views=[self._view_id])
        filter_ = _create_partial_bid_matrix_information_filter(
            self._view_id,
            state,
            state_prefix,
            power_asset,
            min_resource_cost,
            max_resource_cost,
            partial_bid_configuration,
            external_id_prefix,
            space,
            (filter and dm.filters.And(filter, has_data)) or has_data,
        )
        builder = QueryBuilder(PartialBidMatrixInformationList)
        return PartialBidMatrixInformationQueryAPI(self._client, builder, self._view_by_read_class, filter_, limit)

    def apply(
        self,
        partial_bid_matrix_information: PartialBidMatrixInformationWrite | Sequence[PartialBidMatrixInformationWrite],
        replace: bool = False,
        write_none: bool = False,
    ) -> ResourcesWriteResult:
        """Add or update (upsert) partial bid matrix information.

        Note: This method iterates through all nodes and timeseries linked to partial_bid_matrix_information and creates them including the edges
        between the nodes. For example, if any of `alerts` or `underlying_bid_matrices` are set, then these
        nodes as well as any nodes linked to them, and all the edges linking these nodes will be created.

        Args:
            partial_bid_matrix_information: Partial bid matrix information or sequence of partial bid matrix information to upsert.
            replace (bool): How do we behave when a property value exists? Do we replace all matching and existing values with the supplied values (true)?
                Or should we merge in new values for properties together with the existing values (false)? Note: This setting applies for all nodes or edges specified in the ingestion call.
            write_none (bool): This method, will by default, skip properties that are set to None. However, if you want to set properties to None,
                you can set this parameter to True. Note this only applies to properties that are nullable.
        Returns:
            Created instance(s), i.e., nodes, edges, and time series.

        Examples:

            Create a new partial_bid_matrix_information:

                >>> from cognite.powerops.client._generated.v1 import PowerOpsModelsV1Client
                >>> from cognite.powerops.client._generated.v1.data_classes import PartialBidMatrixInformationWrite
                >>> client = PowerOpsModelsV1Client()
                >>> partial_bid_matrix_information = PartialBidMatrixInformationWrite(external_id="my_partial_bid_matrix_information", ...)
                >>> result = client.partial_bid_matrix_information.apply(partial_bid_matrix_information)

        """
        warnings.warn(
            "The .apply method is deprecated and will be removed in v1.0. "
            "Please use the .upsert method on the client instead. This means instead of "
            "`my_client.partial_bid_matrix_information.apply(my_items)` please use `my_client.upsert(my_items)`."
            "The motivation is that all apply methods are the same, and having one apply method per API "
            " class encourages users to create items in small batches, which is inefficient."
            "In addition, .upsert method is more descriptive of what the method does.",
            UserWarning,
            stacklevel=2,
        )
        return self._apply(partial_bid_matrix_information, replace, write_none)

    def delete(
        self, external_id: str | SequenceNotStr[str], space: str = DEFAULT_INSTANCE_SPACE
    ) -> dm.InstancesDeleteResult:
        """Delete one or more partial bid matrix information.

        Args:
            external_id: External id of the partial bid matrix information to delete.
            space: The space where all the partial bid matrix information are located.

        Returns:
            The instance(s), i.e., nodes and edges which has been deleted. Empty list if nothing was deleted.

        Examples:

            Delete partial_bid_matrix_information by id:

                >>> from cognite.powerops.client._generated.v1 import PowerOpsModelsV1Client
                >>> client = PowerOpsModelsV1Client()
                >>> client.partial_bid_matrix_information.delete("my_partial_bid_matrix_information")
        """
        warnings.warn(
            "The .delete method is deprecated and will be removed in v1.0. "
            "Please use the .delete method on the client instead. This means instead of "
            "`my_client.partial_bid_matrix_information.delete(my_ids)` please use `my_client.delete(my_ids)`."
            "The motivation is that all delete methods are the same, and having one delete method per API "
            " class encourages users to delete items in small batches, which is inefficient.",
            UserWarning,
            stacklevel=2,
        )
        return self._delete(external_id, space)

    @overload
    def retrieve(self, external_id: str, space: str = DEFAULT_INSTANCE_SPACE) -> PartialBidMatrixInformation | None: ...

    @overload
    def retrieve(
        self, external_id: SequenceNotStr[str], space: str = DEFAULT_INSTANCE_SPACE
    ) -> PartialBidMatrixInformationList: ...

    def retrieve(
        self, external_id: str | SequenceNotStr[str], space: str = DEFAULT_INSTANCE_SPACE
    ) -> PartialBidMatrixInformation | PartialBidMatrixInformationList | None:
        """Retrieve one or more partial bid matrix information by id(s).

        Args:
            external_id: External id or list of external ids of the partial bid matrix information.
            space: The space where all the partial bid matrix information are located.

        Returns:
            The requested partial bid matrix information.

        Examples:

            Retrieve partial_bid_matrix_information by id:

                >>> from cognite.powerops.client._generated.v1 import PowerOpsModelsV1Client
                >>> client = PowerOpsModelsV1Client()
                >>> partial_bid_matrix_information = client.partial_bid_matrix_information.retrieve("my_partial_bid_matrix_information")

        """
        return self._retrieve(
            external_id,
            space,
            retrieve_edges=True,
            edge_api_name_type_direction_view_id_penta=[
                (
                    self.alerts_edge,
                    "alerts",
                    dm.DirectRelationReference("power_ops_types", "calculationIssue"),
                    "outwards",
                    dm.ViewId("power_ops_core", "Alert", "1"),
                ),
                (
                    self.underlying_bid_matrices_edge,
                    "underlying_bid_matrices",
<<<<<<< HEAD
                    dm.DirectRelationReference("sp_power_ops_types", "intermediateBidMatrix"),
=======
                    dm.DirectRelationReference("power_ops_types", "intermediateBidMatrix"),
>>>>>>> 9c2522c8
                    "outwards",
                    dm.ViewId("power_ops_core", "BidMatrix", "1"),
                ),
            ],
        )

    def search(
        self,
        query: str,
        properties: (
            PartialBidMatrixInformationTextFields | Sequence[PartialBidMatrixInformationTextFields] | None
        ) = None,
        state: str | list[str] | None = None,
        state_prefix: str | None = None,
        power_asset: str | tuple[str, str] | list[str] | list[tuple[str, str]] | None = None,
        min_resource_cost: float | None = None,
        max_resource_cost: float | None = None,
        partial_bid_configuration: str | tuple[str, str] | list[str] | list[tuple[str, str]] | None = None,
        external_id_prefix: str | None = None,
        space: str | list[str] | None = None,
        limit: int | None = DEFAULT_LIMIT_READ,
        filter: dm.Filter | None = None,
    ) -> PartialBidMatrixInformationList:
        """Search partial bid matrix information

        Args:
            query: The search query,
            properties: The property to search, if nothing is passed all text fields will be searched.
            state: The state to filter on.
            state_prefix: The prefix of the state to filter on.
            power_asset: The power asset to filter on.
            min_resource_cost: The minimum value of the resource cost to filter on.
            max_resource_cost: The maximum value of the resource cost to filter on.
            partial_bid_configuration: The partial bid configuration to filter on.
            external_id_prefix: The prefix of the external ID to filter on.
            space: The space to filter on.
            limit: Maximum number of partial bid matrix information to return. Defaults to 25. Set to -1, float("inf") or None to return all items.
            filter: (Advanced) If the filtering available in the above is not sufficient, you can write your own filtering which will be ANDed with the filter above.

        Returns:
            Search results partial bid matrix information matching the query.

        Examples:

           Search for 'my_partial_bid_matrix_information' in all text properties:

                >>> from cognite.powerops.client._generated.v1 import PowerOpsModelsV1Client
                >>> client = PowerOpsModelsV1Client()
                >>> partial_bid_matrix_information_list = client.partial_bid_matrix_information.search('my_partial_bid_matrix_information')

        """
        filter_ = _create_partial_bid_matrix_information_filter(
            self._view_id,
            state,
            state_prefix,
            power_asset,
            min_resource_cost,
            max_resource_cost,
            partial_bid_configuration,
            external_id_prefix,
            space,
            filter,
        )
        return self._search(
            self._view_id, query, _PARTIALBIDMATRIXINFORMATION_PROPERTIES_BY_FIELD, properties, filter_, limit
        )

    @overload
    def aggregate(
        self,
        aggregations: (
            Aggregations
            | dm.aggregations.MetricAggregation
            | Sequence[Aggregations]
            | Sequence[dm.aggregations.MetricAggregation]
        ),
        property: PartialBidMatrixInformationFields | Sequence[PartialBidMatrixInformationFields] | None = None,
        group_by: None = None,
        query: str | None = None,
        search_properties: (
            PartialBidMatrixInformationTextFields | Sequence[PartialBidMatrixInformationTextFields] | None
        ) = None,
        state: str | list[str] | None = None,
        state_prefix: str | None = None,
        power_asset: str | tuple[str, str] | list[str] | list[tuple[str, str]] | None = None,
        min_resource_cost: float | None = None,
        max_resource_cost: float | None = None,
        partial_bid_configuration: str | tuple[str, str] | list[str] | list[tuple[str, str]] | None = None,
        external_id_prefix: str | None = None,
        space: str | list[str] | None = None,
        limit: int | None = DEFAULT_LIMIT_READ,
        filter: dm.Filter | None = None,
    ) -> list[dm.aggregations.AggregatedNumberedValue]: ...

    @overload
    def aggregate(
        self,
        aggregations: (
            Aggregations
            | dm.aggregations.MetricAggregation
            | Sequence[Aggregations]
            | Sequence[dm.aggregations.MetricAggregation]
        ),
        property: PartialBidMatrixInformationFields | Sequence[PartialBidMatrixInformationFields] | None = None,
        group_by: PartialBidMatrixInformationFields | Sequence[PartialBidMatrixInformationFields] = None,
        query: str | None = None,
        search_properties: (
            PartialBidMatrixInformationTextFields | Sequence[PartialBidMatrixInformationTextFields] | None
        ) = None,
        state: str | list[str] | None = None,
        state_prefix: str | None = None,
        power_asset: str | tuple[str, str] | list[str] | list[tuple[str, str]] | None = None,
        min_resource_cost: float | None = None,
        max_resource_cost: float | None = None,
        partial_bid_configuration: str | tuple[str, str] | list[str] | list[tuple[str, str]] | None = None,
        external_id_prefix: str | None = None,
        space: str | list[str] | None = None,
        limit: int | None = DEFAULT_LIMIT_READ,
        filter: dm.Filter | None = None,
    ) -> InstanceAggregationResultList: ...

    def aggregate(
        self,
        aggregate: (
            Aggregations
            | dm.aggregations.MetricAggregation
            | Sequence[Aggregations]
            | Sequence[dm.aggregations.MetricAggregation]
        ),
        property: PartialBidMatrixInformationFields | Sequence[PartialBidMatrixInformationFields] | None = None,
        group_by: PartialBidMatrixInformationFields | Sequence[PartialBidMatrixInformationFields] | None = None,
        query: str | None = None,
        search_property: (
            PartialBidMatrixInformationTextFields | Sequence[PartialBidMatrixInformationTextFields] | None
        ) = None,
        state: str | list[str] | None = None,
        state_prefix: str | None = None,
        power_asset: str | tuple[str, str] | list[str] | list[tuple[str, str]] | None = None,
        min_resource_cost: float | None = None,
        max_resource_cost: float | None = None,
        partial_bid_configuration: str | tuple[str, str] | list[str] | list[tuple[str, str]] | None = None,
        external_id_prefix: str | None = None,
        space: str | list[str] | None = None,
        limit: int | None = DEFAULT_LIMIT_READ,
        filter: dm.Filter | None = None,
    ) -> list[dm.aggregations.AggregatedNumberedValue] | InstanceAggregationResultList:
        """Aggregate data across partial bid matrix information

        Args:
            aggregate: The aggregation to perform.
            property: The property to perform aggregation on.
            group_by: The property to group by when doing the aggregation.
            query: The query to search for in the text field.
            search_property: The text field to search in.
            state: The state to filter on.
            state_prefix: The prefix of the state to filter on.
            power_asset: The power asset to filter on.
            min_resource_cost: The minimum value of the resource cost to filter on.
            max_resource_cost: The maximum value of the resource cost to filter on.
            partial_bid_configuration: The partial bid configuration to filter on.
            external_id_prefix: The prefix of the external ID to filter on.
            space: The space to filter on.
            limit: Maximum number of partial bid matrix information to return. Defaults to 25. Set to -1, float("inf") or None to return all items.
            filter: (Advanced) If the filtering available in the above is not sufficient, you can write your own filtering which will be ANDed with the filter above.

        Returns:
            Aggregation results.

        Examples:

            Count partial bid matrix information in space `my_space`:

                >>> from cognite.powerops.client._generated.v1 import PowerOpsModelsV1Client
                >>> client = PowerOpsModelsV1Client()
                >>> result = client.partial_bid_matrix_information.aggregate("count", space="my_space")

        """

        filter_ = _create_partial_bid_matrix_information_filter(
            self._view_id,
            state,
            state_prefix,
            power_asset,
            min_resource_cost,
            max_resource_cost,
            partial_bid_configuration,
            external_id_prefix,
            space,
            filter,
        )
        return self._aggregate(
            self._view_id,
            aggregate,
            _PARTIALBIDMATRIXINFORMATION_PROPERTIES_BY_FIELD,
            property,
            group_by,
            query,
            search_property,
            limit,
            filter_,
        )

    def histogram(
        self,
        property: PartialBidMatrixInformationFields,
        interval: float,
        query: str | None = None,
        search_property: (
            PartialBidMatrixInformationTextFields | Sequence[PartialBidMatrixInformationTextFields] | None
        ) = None,
        state: str | list[str] | None = None,
        state_prefix: str | None = None,
        power_asset: str | tuple[str, str] | list[str] | list[tuple[str, str]] | None = None,
        min_resource_cost: float | None = None,
        max_resource_cost: float | None = None,
        partial_bid_configuration: str | tuple[str, str] | list[str] | list[tuple[str, str]] | None = None,
        external_id_prefix: str | None = None,
        space: str | list[str] | None = None,
        limit: int | None = DEFAULT_LIMIT_READ,
        filter: dm.Filter | None = None,
    ) -> dm.aggregations.HistogramValue:
        """Produces histograms for partial bid matrix information

        Args:
            property: The property to use as the value in the histogram.
            interval: The interval to use for the histogram bins.
            query: The query to search for in the text field.
            search_property: The text field to search in.
            state: The state to filter on.
            state_prefix: The prefix of the state to filter on.
            power_asset: The power asset to filter on.
            min_resource_cost: The minimum value of the resource cost to filter on.
            max_resource_cost: The maximum value of the resource cost to filter on.
            partial_bid_configuration: The partial bid configuration to filter on.
            external_id_prefix: The prefix of the external ID to filter on.
            space: The space to filter on.
            limit: Maximum number of partial bid matrix information to return. Defaults to 25. Set to -1, float("inf") or None to return all items.
            filter: (Advanced) If the filtering available in the above is not sufficient, you can write your own filtering which will be ANDed with the filter above.

        Returns:
            Bucketed histogram results.

        """
        filter_ = _create_partial_bid_matrix_information_filter(
            self._view_id,
            state,
            state_prefix,
            power_asset,
            min_resource_cost,
            max_resource_cost,
            partial_bid_configuration,
            external_id_prefix,
            space,
            filter,
        )
        return self._histogram(
            self._view_id,
            property,
            interval,
            _PARTIALBIDMATRIXINFORMATION_PROPERTIES_BY_FIELD,
            query,
            search_property,
            limit,
            filter_,
        )

    def list(
        self,
        state: str | list[str] | None = None,
        state_prefix: str | None = None,
        power_asset: str | tuple[str, str] | list[str] | list[tuple[str, str]] | None = None,
        min_resource_cost: float | None = None,
        max_resource_cost: float | None = None,
        partial_bid_configuration: str | tuple[str, str] | list[str] | list[tuple[str, str]] | None = None,
        external_id_prefix: str | None = None,
        space: str | list[str] | None = None,
        limit: int | None = DEFAULT_LIMIT_READ,
        filter: dm.Filter | None = None,
        retrieve_edges: bool = True,
    ) -> PartialBidMatrixInformationList:
        """List/filter partial bid matrix information

        Args:
            state: The state to filter on.
            state_prefix: The prefix of the state to filter on.
            power_asset: The power asset to filter on.
            min_resource_cost: The minimum value of the resource cost to filter on.
            max_resource_cost: The maximum value of the resource cost to filter on.
            partial_bid_configuration: The partial bid configuration to filter on.
            external_id_prefix: The prefix of the external ID to filter on.
            space: The space to filter on.
            limit: Maximum number of partial bid matrix information to return. Defaults to 25. Set to -1, float("inf") or None to return all items.
            filter: (Advanced) If the filtering available in the above is not sufficient, you can write your own filtering which will be ANDed with the filter above.
            retrieve_edges: Whether to retrieve `alerts` or `underlying_bid_matrices` external ids for the partial bid matrix information. Defaults to True.

        Returns:
            List of requested partial bid matrix information

        Examples:

            List partial bid matrix information and limit to 5:

                >>> from cognite.powerops.client._generated.v1 import PowerOpsModelsV1Client
                >>> client = PowerOpsModelsV1Client()
                >>> partial_bid_matrix_information_list = client.partial_bid_matrix_information.list(limit=5)

        """
        filter_ = _create_partial_bid_matrix_information_filter(
            self._view_id,
            state,
            state_prefix,
            power_asset,
            min_resource_cost,
            max_resource_cost,
            partial_bid_configuration,
            external_id_prefix,
            space,
            filter,
        )

        return self._list(
            limit=limit,
            filter=filter_,
            retrieve_edges=retrieve_edges,
            edge_api_name_type_direction_view_id_penta=[
                (
                    self.alerts_edge,
                    "alerts",
                    dm.DirectRelationReference("power_ops_types", "calculationIssue"),
                    "outwards",
                    dm.ViewId("power_ops_core", "Alert", "1"),
                ),
                (
                    self.underlying_bid_matrices_edge,
                    "underlying_bid_matrices",
<<<<<<< HEAD
                    dm.DirectRelationReference("sp_power_ops_types", "intermediateBidMatrix"),
=======
                    dm.DirectRelationReference("power_ops_types", "intermediateBidMatrix"),
>>>>>>> 9c2522c8
                    "outwards",
                    dm.ViewId("power_ops_core", "BidMatrix", "1"),
                ),
            ],
        )<|MERGE_RESOLUTION|>--- conflicted
+++ resolved
@@ -221,11 +221,7 @@
                 (
                     self.underlying_bid_matrices_edge,
                     "underlying_bid_matrices",
-<<<<<<< HEAD
-                    dm.DirectRelationReference("sp_power_ops_types", "intermediateBidMatrix"),
-=======
                     dm.DirectRelationReference("power_ops_types", "intermediateBidMatrix"),
->>>>>>> 9c2522c8
                     "outwards",
                     dm.ViewId("power_ops_core", "BidMatrix", "1"),
                 ),
@@ -561,11 +557,7 @@
                 (
                     self.underlying_bid_matrices_edge,
                     "underlying_bid_matrices",
-<<<<<<< HEAD
-                    dm.DirectRelationReference("sp_power_ops_types", "intermediateBidMatrix"),
-=======
                     dm.DirectRelationReference("power_ops_types", "intermediateBidMatrix"),
->>>>>>> 9c2522c8
                     "outwards",
                     dm.ViewId("power_ops_core", "BidMatrix", "1"),
                 ),
