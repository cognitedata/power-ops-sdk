from __future__ import annotations

import datetime
from typing import TYPE_CHECKING

from cognite.client import data_modeling as dm, CogniteClient

from cognite.powerops.client._generated.v1.data_classes import (
    DomainModelCore,
    ShopScenario,
    ShopModel,
    ShopCommands,
)
from cognite.powerops.client._generated.v1.data_classes._shop_output_time_series_definition import (
    ShopOutputTimeSeriesDefinition,
    _create_shop_output_time_series_definition_filter,
)
from cognite.powerops.client._generated.v1.data_classes._shop_attribute_mapping import (
    ShopAttributeMapping,
    _create_shop_attribute_mapping_filter,
)
from ._core import DEFAULT_QUERY_LIMIT, QueryBuilder, QueryStep, QueryAPI, T_DomainModelList, _create_edge_filter

if TYPE_CHECKING:
    from .shop_output_time_series_definition_query import ShopOutputTimeSeriesDefinitionQueryAPI
    from .shop_attribute_mapping_query import ShopAttributeMappingQueryAPI


class ShopScenarioQueryAPI(QueryAPI[T_DomainModelList]):
    def __init__(
        self,
        client: CogniteClient,
        builder: QueryBuilder[T_DomainModelList],
        view_by_read_class: dict[type[DomainModelCore], dm.ViewId],
        filter_: dm.filters.Filter | None = None,
        limit: int = DEFAULT_QUERY_LIMIT,
    ):
        super().__init__(client, builder, view_by_read_class)

        self._builder.append(
            QueryStep(
                name=self._builder.next_name("shop_scenario"),
                expression=dm.query.NodeResultSetExpression(
                    from_=self._builder[-1].name if self._builder else None,
                    filter=filter_,
                ),
                select=dm.query.Select([dm.query.SourceSelector(self._view_by_read_class[ShopScenario], ["*"])]),
                result_cls=ShopScenario,
                max_retrieve_limit=limit,
            )
        )

    def output_definition(
        self,
        name: str | list[str] | None = None,
        name_prefix: str | None = None,
        object_type: str | list[str] | None = None,
        object_type_prefix: str | None = None,
        object_name: str | list[str] | None = None,
        object_name_prefix: str | None = None,
        attribute_name: str | list[str] | None = None,
        attribute_name_prefix: str | None = None,
        unit: str | list[str] | None = None,
        unit_prefix: str | None = None,
        is_step: bool | None = None,
        external_id_prefix: str | None = None,
        space: str | list[str] | None = None,
        external_id_prefix_edge: str | None = None,
        space_edge: str | list[str] | None = None,
        filter: dm.Filter | None = None,
        limit: int | None = DEFAULT_QUERY_LIMIT,
        retrieve_model: bool = False,
        retrieve_commands: bool = False,
    ) -> ShopOutputTimeSeriesDefinitionQueryAPI[T_DomainModelList]:
        """Query along the output definition edges of the shop scenario.

        Args:
            name: The name to filter on.
            name_prefix: The prefix of the name to filter on.
            object_type: The object type to filter on.
            object_type_prefix: The prefix of the object type to filter on.
            object_name: The object name to filter on.
            object_name_prefix: The prefix of the object name to filter on.
            attribute_name: The attribute name to filter on.
            attribute_name_prefix: The prefix of the attribute name to filter on.
            unit: The unit to filter on.
            unit_prefix: The prefix of the unit to filter on.
            is_step: The is step to filter on.
            external_id_prefix: The prefix of the external ID to filter on.
            space: The space to filter on.
            external_id_prefix_edge: The prefix of the external ID to filter on.
            space_edge: The space to filter on.
            filter: (Advanced) Filter applied to node. If the filtering available in the above is not sufficient, you can write your own filtering which will be ANDed with the filter above.
            limit: Maximum number of output definition edges to return. Defaults to 3. Set to -1, float("inf") or None
                to return all items.
            retrieve_model: Whether to retrieve the model for each shop scenario or not.
            retrieve_commands: Whether to retrieve the command for each shop scenario or not.

        Returns:
            ShopOutputTimeSeriesDefinitionQueryAPI: The query API for the shop output time series definition.
        """
        from .shop_output_time_series_definition_query import ShopOutputTimeSeriesDefinitionQueryAPI

        from_ = self._builder[-1].name
        edge_filter = _create_edge_filter(
<<<<<<< HEAD
            dm.DirectRelationReference("sp_power_ops_types", "ShopOutputTimeSeriesDefinition"),
=======
            dm.DirectRelationReference("power_ops_types", "ShopOutputTimeSeriesDefinition"),
>>>>>>> 9c2522c8
            external_id_prefix=external_id_prefix_edge,
            space=space_edge,
        )
        self._builder.append(
            QueryStep(
                name=self._builder.next_name("output_definition"),
                expression=dm.query.EdgeResultSetExpression(
                    filter=edge_filter,
                    from_=from_,
                    direction="outwards",
                ),
                select=dm.query.Select(),
                max_retrieve_limit=limit,
            )
        )

        view_id = self._view_by_read_class[ShopOutputTimeSeriesDefinition]
        has_data = dm.filters.HasData(views=[view_id])
        node_filer = _create_shop_output_time_series_definition_filter(
            view_id,
            name,
            name_prefix,
            object_type,
            object_type_prefix,
            object_name,
            object_name_prefix,
            attribute_name,
            attribute_name_prefix,
            unit,
            unit_prefix,
            is_step,
            external_id_prefix,
            space,
            (filter and dm.filters.And(filter, has_data)) or has_data,
        )
        if retrieve_model:
            self._query_append_model(from_)
        if retrieve_commands:
            self._query_append_commands(from_)
        return ShopOutputTimeSeriesDefinitionQueryAPI(
            self._client, self._builder, self._view_by_read_class, node_filer, limit
        )

    def attribute_mappings_override(
        self,
        object_type: str | list[str] | None = None,
        object_type_prefix: str | None = None,
        object_name: str | list[str] | None = None,
        object_name_prefix: str | None = None,
        attribute_name: str | list[str] | None = None,
        attribute_name_prefix: str | None = None,
        retrieve: str | list[str] | None = None,
        retrieve_prefix: str | None = None,
        aggregation: str | list[str] | None = None,
        aggregation_prefix: str | None = None,
        external_id_prefix: str | None = None,
        space: str | list[str] | None = None,
        external_id_prefix_edge: str | None = None,
        space_edge: str | list[str] | None = None,
        filter: dm.Filter | None = None,
        limit: int | None = DEFAULT_QUERY_LIMIT,
        retrieve_model: bool = False,
        retrieve_commands: bool = False,
    ) -> ShopAttributeMappingQueryAPI[T_DomainModelList]:
        """Query along the attribute mappings override edges of the shop scenario.

        Args:
            object_type: The object type to filter on.
            object_type_prefix: The prefix of the object type to filter on.
            object_name: The object name to filter on.
            object_name_prefix: The prefix of the object name to filter on.
            attribute_name: The attribute name to filter on.
            attribute_name_prefix: The prefix of the attribute name to filter on.
            retrieve: The retrieve to filter on.
            retrieve_prefix: The prefix of the retrieve to filter on.
            aggregation: The aggregation to filter on.
            aggregation_prefix: The prefix of the aggregation to filter on.
            external_id_prefix: The prefix of the external ID to filter on.
            space: The space to filter on.
            external_id_prefix_edge: The prefix of the external ID to filter on.
            space_edge: The space to filter on.
            filter: (Advanced) Filter applied to node. If the filtering available in the above is not sufficient, you can write your own filtering which will be ANDed with the filter above.
            limit: Maximum number of attribute mappings override edges to return. Defaults to 3. Set to -1, float("inf") or None
                to return all items.
            retrieve_model: Whether to retrieve the model for each shop scenario or not.
            retrieve_commands: Whether to retrieve the command for each shop scenario or not.

        Returns:
            ShopAttributeMappingQueryAPI: The query API for the shop attribute mapping.
        """
        from .shop_attribute_mapping_query import ShopAttributeMappingQueryAPI

        from_ = self._builder[-1].name
        edge_filter = _create_edge_filter(
            dm.DirectRelationReference("power_ops_types", "ShopAttributeMapping"),
            external_id_prefix=external_id_prefix_edge,
            space=space_edge,
        )
        self._builder.append(
            QueryStep(
                name=self._builder.next_name("attribute_mappings_override"),
                expression=dm.query.EdgeResultSetExpression(
                    filter=edge_filter,
                    from_=from_,
                    direction="outwards",
                ),
                select=dm.query.Select(),
                max_retrieve_limit=limit,
            )
        )

        view_id = self._view_by_read_class[ShopAttributeMapping]
        has_data = dm.filters.HasData(views=[view_id])
        node_filer = _create_shop_attribute_mapping_filter(
            view_id,
            object_type,
            object_type_prefix,
            object_name,
            object_name_prefix,
            attribute_name,
            attribute_name_prefix,
            retrieve,
            retrieve_prefix,
            aggregation,
            aggregation_prefix,
            external_id_prefix,
            space,
            (filter and dm.filters.And(filter, has_data)) or has_data,
        )
        if retrieve_model:
            self._query_append_model(from_)
        if retrieve_commands:
            self._query_append_commands(from_)
        return ShopAttributeMappingQueryAPI(self._client, self._builder, self._view_by_read_class, node_filer, limit)

    def query(
        self,
        retrieve_model: bool = False,
        retrieve_commands: bool = False,
    ) -> T_DomainModelList:
        """Execute query and return the result.

        Args:
            retrieve_model: Whether to retrieve the model for each shop scenario or not.
            retrieve_commands: Whether to retrieve the command for each shop scenario or not.

        Returns:
            The list of the source nodes of the query.

        """
        from_ = self._builder[-1].name
        if retrieve_model:
            self._query_append_model(from_)
        if retrieve_commands:
            self._query_append_commands(from_)
        return self._query()

    def _query_append_model(self, from_: str) -> None:
        view_id = self._view_by_read_class[ShopModel]
        self._builder.append(
            QueryStep(
                name=self._builder.next_name("model"),
                expression=dm.query.NodeResultSetExpression(
                    filter=dm.filters.HasData(views=[view_id]),
                    from_=from_,
                    through=self._view_by_read_class[ShopScenario].as_property_ref("model"),
                    direction="outwards",
                ),
                select=dm.query.Select([dm.query.SourceSelector(view_id, ["*"])]),
                max_retrieve_limit=-1,
                result_cls=ShopModel,
                is_single_direct_relation=True,
            ),
        )

    def _query_append_commands(self, from_: str) -> None:
        view_id = self._view_by_read_class[ShopCommands]
        self._builder.append(
            QueryStep(
                name=self._builder.next_name("commands"),
                expression=dm.query.NodeResultSetExpression(
                    filter=dm.filters.HasData(views=[view_id]),
                    from_=from_,
                    through=self._view_by_read_class[ShopScenario].as_property_ref("commands"),
                    direction="outwards",
                ),
                select=dm.query.Select([dm.query.SourceSelector(view_id, ["*"])]),
                max_retrieve_limit=-1,
                result_cls=ShopCommands,
                is_single_direct_relation=True,
            ),
        )<|MERGE_RESOLUTION|>--- conflicted
+++ resolved
@@ -103,11 +103,7 @@
 
         from_ = self._builder[-1].name
         edge_filter = _create_edge_filter(
-<<<<<<< HEAD
-            dm.DirectRelationReference("sp_power_ops_types", "ShopOutputTimeSeriesDefinition"),
-=======
             dm.DirectRelationReference("power_ops_types", "ShopOutputTimeSeriesDefinition"),
->>>>>>> 9c2522c8
             external_id_prefix=external_id_prefix_edge,
             space=space_edge,
         )
