from __future__ import annotations

from pathlib import Path

from cognite.client import ClientConfig, CogniteClient, data_modeling as dm
from cognite.client.credentials import OAuthClientCredentials

from ._api.bid_method import BidMethodAPI
from ._api.generator import GeneratorAPI
from ._api.generator_efficiency_curve import GeneratorEfficiencyCurveAPI
from ._api.plant import PlantAPI
from ._api.price_area import PriceAreaAPI
from ._api.reservoir import ReservoirAPI
from ._api.turbine_efficiency_curve import TurbineEfficiencyCurveAPI
from ._api.watercourse import WatercourseAPI
from . import data_classes


class PowerAssetAPI:
    """
    PowerAssetAPI

    Generated with:
<<<<<<< HEAD
        pygen = 0.32.4
=======
        pygen = 0.32.1
>>>>>>> 69dd8437
        cognite-sdk = 7.6.0
        pydantic = 2.5.2

    Data Model:
        space: power-ops-assets
        externalId: PowerAsset
        version: 1
    """

    def __init__(self, config_or_client: CogniteClient | ClientConfig):
        if isinstance(config_or_client, CogniteClient):
            client = config_or_client
        elif isinstance(config_or_client, ClientConfig):
            client = CogniteClient(config_or_client)
        else:
            raise ValueError(f"Expected CogniteClient or ClientConfig, got {type(config_or_client)}")
        # The client name is used for aggregated logging of Pygen Usage
<<<<<<< HEAD
        client.config.client_name = "CognitePygen:0.32.4"
=======
        client.config.client_name = "CognitePygen:0.32.1"
>>>>>>> 69dd8437

        view_by_write_class = {
            data_classes.BidMethodApply: dm.ViewId("power-ops-shared", "BidMethod", "1"),
            data_classes.GeneratorApply: dm.ViewId("power-ops-assets", "Generator", "1"),
            data_classes.GeneratorEfficiencyCurveApply: dm.ViewId("power-ops-assets", "GeneratorEfficiencyCurve", "1"),
            data_classes.PlantApply: dm.ViewId("power-ops-assets", "Plant", "1"),
            data_classes.PriceAreaApply: dm.ViewId("power-ops-assets", "PriceArea", "1"),
            data_classes.ReservoirApply: dm.ViewId("power-ops-assets", "Reservoir", "1"),
            data_classes.TurbineEfficiencyCurveApply: dm.ViewId("power-ops-assets", "TurbineEfficiencyCurve", "1"),
            data_classes.WatercourseApply: dm.ViewId("power-ops-assets", "Watercourse", "1"),
        }

        self.bid_method = BidMethodAPI(client, view_by_write_class)
        self.generator = GeneratorAPI(client, view_by_write_class)
        self.generator_efficiency_curve = GeneratorEfficiencyCurveAPI(client, view_by_write_class)
        self.plant = PlantAPI(client, view_by_write_class)
        self.price_area = PriceAreaAPI(client, view_by_write_class)
        self.reservoir = ReservoirAPI(client, view_by_write_class)
        self.turbine_efficiency_curve = TurbineEfficiencyCurveAPI(client, view_by_write_class)
        self.watercourse = WatercourseAPI(client, view_by_write_class)<|MERGE_RESOLUTION|>--- conflicted
+++ resolved
@@ -21,11 +21,7 @@
     PowerAssetAPI
 
     Generated with:
-<<<<<<< HEAD
         pygen = 0.32.4
-=======
-        pygen = 0.32.1
->>>>>>> 69dd8437
         cognite-sdk = 7.6.0
         pydantic = 2.5.2
 
@@ -43,11 +39,7 @@
         else:
             raise ValueError(f"Expected CogniteClient or ClientConfig, got {type(config_or_client)}")
         # The client name is used for aggregated logging of Pygen Usage
-<<<<<<< HEAD
         client.config.client_name = "CognitePygen:0.32.4"
-=======
-        client.config.client_name = "CognitePygen:0.32.1"
->>>>>>> 69dd8437
 
         view_by_write_class = {
             data_classes.BidMethodApply: dm.ViewId("power-ops-shared", "BidMethod", "1"),
