--- conflicted
+++ resolved
@@ -44,12 +44,8 @@
         self._write_dataset = write_dataset or settings.powerops.write_dataset
         self._cogshop_version = cogshop_version or settings.powerops.cogshop_version
 
-<<<<<<< HEAD
-        self.cdf = get_cognite_client(config)
+        self.cdf = CogniteClient(config=config) if config else get_cognite_client()
         self.dm = CogShopClient(self.cdf.config)
-=======
-        self.cdf = CogniteClient(config=config) if config else get_cognite_client()
->>>>>>> ae172105
 
         self.configurations = ConfigurationClient()
 
