from __future__ import annotations

from cognite.client import ClientConfig, CogniteClient

from cognite.powerops.utils.cdf import Settings, get_client_config

from ._generated._api_client import (
    BenchmarkAPIs,
    CapacityBidAPIs,
    CogShopAPIs,
    DayAheadAPIs,
    ProductionAPIs,
    RKOMMarketAPIs,
)
from ._generated.cogshop1 import CogShop1Client
from .data_set_api import DataSetsAPI
from .shop.shop_run_api import SHOPRunAPI


class PowerOpsClient:
    def __init__(
        self,
        read_dataset: str,
        write_dataset: str,
        cogshop_version: str,
        config: ClientConfig,
        monitor_dataset: str | None = None,
    ):
        self.cdf = CogniteClient(config)
        self.datasets = DataSetsAPI(self.cdf, read_dataset, write_dataset, monitor_dataset)
        self.production = ProductionAPIs(self.cdf)
        self.dayahead = DayAheadAPIs(self.cdf)
        self.rkom = RKOMMarketAPIs(self.cdf)
        self.benchmark = BenchmarkAPIs(self.cdf)
        self.cog_shop = CogShopAPIs(self.cdf)
        self.cog_shop1 = CogShop1Client(self.cdf)
<<<<<<< HEAD
        self.shop = SHOPRunAPI(self.cdf, self.datasets.write_dataset_id, cogshop_version=cogshop_version)
=======
        self.capacity_bid = CapacityBidAPIs(self.cdf)
        self.shop = SHOPRunAPI(self.cdf, self.datasets.write_dataset_id, cogshop_version)
>>>>>>> 4ed69801

    @classmethod
    def from_settings(cls, settings: Settings | None = None) -> PowerOpsClient:
        """
        Create a PowerOpsClient from a Settings object.


        Args:
            settings: The settings object. If no settings object is provided, the settings object is loaded from
                the environment. When loading the Settings object from the environment,
                the environment variable `SETTINGS_FILES` is used to
                specify which files to load. The default value is `settings.toml;.secrets.toml`.

        Returns:
            A PowerOpsClient object.
        """
        settings = settings or Settings()

        client_config = get_client_config(settings.cognite)

        return PowerOpsClient(
            settings.powerops.read_dataset,
            settings.powerops.write_dataset,
            settings.powerops.cogshop_version,
            config=client_config,
            monitor_dataset=settings.powerops.monitor_dataset,
        )<|MERGE_RESOLUTION|>--- conflicted
+++ resolved
@@ -34,12 +34,8 @@
         self.benchmark = BenchmarkAPIs(self.cdf)
         self.cog_shop = CogShopAPIs(self.cdf)
         self.cog_shop1 = CogShop1Client(self.cdf)
-<<<<<<< HEAD
-        self.shop = SHOPRunAPI(self.cdf, self.datasets.write_dataset_id, cogshop_version=cogshop_version)
-=======
         self.capacity_bid = CapacityBidAPIs(self.cdf)
         self.shop = SHOPRunAPI(self.cdf, self.datasets.write_dataset_id, cogshop_version)
->>>>>>> 4ed69801
 
     @classmethod
     def from_settings(cls, settings: Settings | None = None) -> PowerOpsClient:
