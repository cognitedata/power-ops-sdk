from __future__ import annotations

<<<<<<< HEAD
import abc
=======
import contextlib
>>>>>>> af13ab19
import json
import logging
import os
import random
import tempfile
import time
from enum import Enum
from functools import cached_property
<<<<<<< HEAD
from pathlib import Path
from typing import TYPE_CHECKING, BinaryIO, Generic, Literal, Optional, Sequence, TextIO, TypeVar, Union
=======
from typing import TYPE_CHECKING, BinaryIO, Generic, Literal, Optional, TextIO, TypeVar, Union
>>>>>>> af13ab19

import pandas as pd
import requests
import yaml
<<<<<<< HEAD
from cognite.client.data_classes import Event, FileMetadata

from cognite.powerops.case.shop_run_event import ShopRunEvent
from cognite.powerops.utils.cdf_utils import (
    retrieve_event,
    retrieve_relationships_from_source_ext_id,
    simple_relationship,
)
=======
from cognite.client import CogniteClient
from cognite.client.data_classes import Event, FileMetadata

from cognite.powerops.case.shop_run_event import ShopRunEvent
from cognite.powerops.utils.cdf_utils import retrieve_relationships_from_source_ext_id, simple_relationship
>>>>>>> af13ab19
from cognite.powerops.utils.labels import RelationshipLabels

if TYPE_CHECKING:
    from cognite.powerops import Case, PowerOpsClient

logger = logging.getLogger(__name__)


InputFileTypeT = Literal["case", "cut", "mapping", "extra"]


ContentTypeT = TypeVar("ContentTypeT", bound=Union[str, dict])
<<<<<<< HEAD


class ShopResultFile(abc.ABC, Generic[ContentTypeT]):
    """Base class for handling a results file from Shop."""

    def __init__(self, po_client: PowerOpsClient, file_metadata: FileMetadata = None, encoding="utf-8") -> None:
        self._po_client = po_client
        self._file_metadata = file_metadata
        self._encoding = encoding

    @property
    def encoding(self) -> str:
        return self._encoding

    @property
    def external_id(self):
        return self._file_metadata.external_id
=======


class ShopRunResultFile(Generic[ContentTypeT]):
    def __init__(self, shop_run_logs: ShopRunLogs, file_metadata: FileMetadata = None, encoding="utf-8") -> None:
        self._shop_run_logs = shop_run_logs
        self._file_metadata = file_metadata
        self.encoding = encoding

    @cached_property
    def data(self) -> ContentTypeT:
        raise NotImplementedError()

    def print(self) -> None:
        print(self.file_content())

    def save_to_path(self, dir_path: str = "") -> str:
        path = os.path.join(dir_path or os.getcwd(), self._file_metadata.external_id)
        with open(path, "w", encoding=self.encoding) as f:
            f.write(self.file_content)
        return path

    @property
    def file_content(self) -> str:
        raise NotImplementedError()


class ShopRunLog(ShopRunResultFile[str]):
    @cached_property
    def data(self) -> str:
        with tempfile.TemporaryDirectory() as tmp_dir:
            tmp_path = os.path.join(tmp_dir, self._file_metadata.external_id)
            self._shop_run_logs._shop_run_result._shop_run._po_client.cdf.files.download_to_path(
                path=tmp_path, external_id=self._file_metadata.external_id
            )
            with open(tmp_path, "r", encoding=self.encoding) as f:
                return f.read()

    @property
    def file_content(self) -> str:
        return self.data


class ShopRunYaml(ShopRunResultFile[dict]):
    @cached_property
    def data(self) -> dict:
        with tempfile.TemporaryDirectory() as tmp_dir:
            tmp_path = os.path.join(tmp_dir, self._file_metadata.external_id)
            self._shop_run_logs._shop_run_result._shop_run._po_client.cdf.files.download_to_path(
                path=tmp_path, external_id=self._file_metadata.external_id
            )
            with open(tmp_path, "r", encoding=self.encoding) as f:
                return yaml.safe_load(f)

    @property
    def file_content(self) -> str:
        return yaml.safe_dump(self.data, sort_keys=False)
>>>>>>> af13ab19

    @property
    def name(self):
        return self._file_metadata.name

    @cached_property
    def data(self) -> ContentTypeT:
        with tempfile.TemporaryDirectory() as tmp_dir:
            tmp_path = self._po_client.shop.files.download(self, tmp_dir)
            with open(tmp_path, "r", encoding=self.encoding) as downloaded_file:
                return self._parse_file(downloaded_file)

    def _parse_file(self, file: TextIO) -> ContentTypeT:
        """Read downloaded file and return data."""
        raise NotImplementedError()

<<<<<<< HEAD
    def save(self, dir_path: str = "") -> str:
        """Save file to local filesystem."""
        file_path = os.path.join(dir_path or os.getcwd(), self._file_metadata.external_id)
        Path(dir_path).mkdir(parents=True, exist_ok=True)
        with open(file_path, "w", encoding=self.encoding) as out_file:
            out_file.write(self.file_content)
        return file_path

    @property
    def file_content(self) -> str:
        """Data encoded for writing to local filesystem."""
        raise NotImplementedError()


class ShopLogFile(ShopResultFile[str]):
    """Plain text result file (for SHOP messages and CPlex logs)."""

    def _parse_file(self, file: TextIO) -> str:
        return file.read()

    @property
    def file_content(self) -> str:
        return self.data


class ShopYamlFile(ShopResultFile[dict]):
    """Yaml-formatted results file (for post_run.yaml file created by SHOP)."""

    def _parse_file(self, file: TextIO) -> dict:
        return yaml.safe_load(file)

    @property
    def file_content(self) -> str:
        return yaml.safe_dump(self.data, sort_keys=False)


class ShopRunResult:
    def __init__(self, po_client: PowerOpsClient, shop_run: ShopRun) -> None:
        if not shop_run.is_complete:
            raise ValueError("ShopRun not completed.")

        self._po_client = po_client
=======
class ShopRunLogs:
    def __init__(
        self,
        shop_run_result: ShopRunResult,
        cplex_metadata: Optional[FileMetadata] = None,
        post_run_metadata: Optional[FileMetadata] = None,
        shop_metadata: Optional[FileMetadata] = None,
    ) -> None:
        self._shop_run_result = shop_run_result
        if cplex_metadata is not None:
            self._cplex = ShopRunLog(self, cplex_metadata)
        if post_run_metadata is not None:
            self._post_run = ShopRunYaml(self, post_run_metadata)
        if shop_metadata is not None:
            # Not sure why the encoding is different for shop logs
            self._shop = ShopRunLog(self, shop_metadata, encoding="latin-1")

    @property
    def cplex(self) -> Optional[ShopRunLog]:
        return self._cplex

    @property
    def post_run(self) -> Optional[ShopRunYaml]:
        return self._post_run

    @property
    def shop(self) -> Optional[ShopRunLog]:
        return self._shop


class ObjectiveFunction:
    def __init__(
        self,
        shop_run_result: ShopRunResult,
        external_id: str,
        data: dict,
        watercourse: str,
        penalty_breakdown: dict,
        field_definitions_df: pd.DataFrame = None,
    ) -> None:
        self._shop_run_result = shop_run_result
        self._external_id = external_id
        self._data = data
        self._watercourse = watercourse
        self._penalty_breakdown = penalty_breakdown
        if field_definitions_df is not None:
            self._field_definitions_df = field_definitions_df

    def __repr__(self) -> str:
        return f"<OBJECTIVE sequence_external_id={self._external_id}>"

    def __str__(self) -> str:
        return self.__repr__()

    @property
    def watercourse(self) -> str:
        return self._watercourse

    @property
    def data(self) -> dict:
        return self._data

    @property
    def penalty_breakdown(self) -> dict:
        return self._penalty_breakdown

    @property
    def field_definitions_df(self) -> pd.DataFrame:
        return self._field_definitions_df

    def data_as_str(self) -> str:
        return "\n".join([f"{k}= {v}" for k, v in self.data.items()])

    def penalty_breakdown_as_str(self) -> str:
        # return the penalty breakdown as markdown string some time in future?
        SEPARATOR = "--------------------------\n"

        def breakdown_inner_dict(key):
            if inner_dict := self.penalty_breakdown.get(key):
                title = f"Breakdown of {key} penalties\n{SEPARATOR}"
                return title + _inner_string_builder(inner_dict)
            else:
                return ""

        def _inner_string_builder(dictionary: dict[str, Union[str, dict]]) -> str:
            _base = ""
            for key, value in dictionary.items():
                # Assumes only one level of nesting
                if isinstance(value, dict):
                    _base += f" - {key.capitalize()}\n"
                    _base += _inner_string_builder(value)
                else:
                    _base += f"  * {format_dict_key(key)}: {value}\n"
            return _base

        def format_dict_key(key: str) -> str:
            return key.replace("_", " ").replace(".", " ").replace("-", " ").capitalize()

        sum_penalties = self.penalty_breakdown.get("sum_penalties")
        major_penalties = self.penalty_breakdown.get("major_penalties")
        minor_penalties = self.penalty_breakdown.get("minor_penalties")

        penalty_as_string = f"Sum penalties: {sum_penalties} |"
        penalty_as_string += f"Major penalties: {major_penalties} |"
        penalty_as_string += f"Minor penalties: {minor_penalties}\n"
        penalty_as_string += SEPARATOR.replace("-", "=")

        penalty_as_string += breakdown_inner_dict("minor")
        penalty_as_string += breakdown_inner_dict("major")
        penalty_as_string += breakdown_inner_dict("unknown")

        return penalty_as_string


class ShopRunResult:
    def __init__(self, shop_run: ShopRun) -> None:
        if not shop_run.is_complete():
            raise ValueError("ShopRun not completed.")
>>>>>>> af13ab19
        self._shop_run = shop_run
        self._post_run = None
        self._cplex = None
        self._shop_messages = None
        related_log_files = self._po_client.shop.files.retrieve_related(
            source_external_id=self._shop_run.shop_run_event.external_id,
            label_ext_ids=RelationshipLabels.LOG_FILE,
        )
        for metadata in related_log_files:
            ext_id = metadata.external_id
            if ext_id.endswith(".log") and "cplex" in ext_id:
                self._cplex = ShopLogFile(self._shop_run, metadata)
            elif ext_id.endswith(".log") and "shop_messages" in ext_id:
                self._shop_messages = ShopLogFile(self._shop_run, metadata)
            elif ext_id.endswith(".yaml"):
                self._post_run = ShopYamlFile(self._shop_run, metadata)
            else:
                logger.error("Unknown file type")

<<<<<<< HEAD
    @property
    def files(self) -> dict[str, Optional[ShopResultFile]]:
        return {
            "post_run": self._post_run,
            "shop_messages": self._shop_messages,
            "cplex": self._cplex,
        }

    @cached_property
    def success(self) -> bool:
        return self._shop_run.status == ShopRun.Status.SUCCEEDED
=======
    @cached_property
    def success(self) -> bool:
        return self._shop_run.status() == ShopRun.Status.SUCCEEDED
>>>>>>> af13ab19

    @property
    def error_message(self) -> Optional[str]:
        if not self.success:
            return "(sample) Error: invalid configuration"
        return None

<<<<<<< HEAD
    @property
    def post_run(self) -> Optional[ShopYamlFile]:
        return self._post_run

    @property
    def cplex(self) -> Optional[ShopLogFile]:
        return self._cplex

    @property
    def shop(self) -> Optional[ShopLogFile]:
        return self._shop_messages

    @property
    def objective(self) -> Optional[list]:
        raise NotImplementedError
=======
    @cached_property
    def logs(self) -> ShopRunLogs:
        cdf: CogniteClient = self._shop_run._po_client.cdf
        relationships = retrieve_relationships_from_source_ext_id(
            cdf,
            self._shop_run.shop_run_event.external_id,
            RelationshipLabels.LOG_FILE,
            target_types=["file"],
        )
        cplex, shop, post_run = None, None, None
        for r in relationships:
            ext_id: str = r.target_external_id
            metadata = cdf.files.retrieve(external_id=ext_id)

            if ext_id.endswith(".log") and "cplex" in ext_id:
                cplex = metadata

            elif ext_id.endswith(".log") and "shop_messages" in ext_id:
                shop = metadata

            elif ext_id.endswith(".yaml"):
                post_run = metadata

            else:
                logger.error("Unknown file type")

        return ShopRunLogs(shop_run_result=self, cplex_metadata=cplex, post_run_metadata=post_run, shop_metadata=shop)

    @cached_property
    def objective_function(self) -> ObjectiveFunction:
        # TODO: ability to retrieve the objective function from the post run yaml file
        cdf: CogniteClient = self._shop_run._po_client.cdf
        relationships = retrieve_relationships_from_source_ext_id(
            cdf,
            self._shop_run.shop_run_event.external_id,
            RelationshipLabels.OBJECTIVE_SEQUENCE,
            target_types=["sequence"],
        )
        for r in relationships:
            seq = cdf.sequences.retrieve(external_id=r.target_external_id)
            # sometimes the label is given to the non-objective sequence too
            if seq.name.lower().find("objective") != -1:
                # Data is inserted as a single row DataFrame
                seq_data = cdf.sequences.data.retrieve_dataframe(
                    external_id=r.target_external_id, start=0, end=-1
                ).to_dict("records")[0]
                # This shape will always be (72, 7) 72 fields and 7 properties of each field
                column_definitions_df = pd.DataFrame(seq.columns)

                penalty_breakdown = {}
                with contextlib.suppress(Exception):
                    penalty_breakdown = json.loads(seq.metadata.get("shop:penalty_breakdown", {}))
                    if type(penalty_breakdown) != dict:
                        penalty_breakdown = {}

                return ObjectiveFunction(
                    self,
                    external_id=seq.external_id,
                    data=seq_data,
                    watercourse=seq.metadata.get("shop:watercourse", ""),
                    penalty_breakdown=penalty_breakdown,
                    field_definitions_df=column_definitions_df,
                )

        logger.error("Objective function sequence not found")
        raise ValueError("Objective function sequence not found")
>>>>>>> af13ab19

    def __repr__(self):
        return f"<ShopRunResult success={self.success}>"


class ShopRun:
    class Status(Enum):
        IN_PROGRESS = "IN_PROGRESS"
        SUCCEEDED = "SUCCEEDED"
        FAILED = "FAILED"

    def __init__(
        self,
        po_client: PowerOpsClient,
        *,
        shop_run_event: ShopRunEvent,
    ) -> None:
        self._po_client = po_client
        self.shop_run_event = shop_run_event

    @property
    def is_complete(self) -> bool:
        return self.status != ShopRun.Status.IN_PROGRESS

    @property
    def is_success(self) -> bool:
        return self.status != ShopRun.Status.SUCCEEDED

    @property
    def is_failed(self) -> bool:
        return self.status == ShopRun.Status.FAILED

<<<<<<< HEAD
    @property
    def status(self) -> ShopRun.Status:
        return self._po_client.shop.runs.get_status_for(self.shop_run_event.external_id)

    def wait_until_complete(self) -> None:
        while not self.is_complete:
=======
    def wait_until_complete(self) -> None:
        while not self.is_complete():
>>>>>>> af13ab19
            logger.debug(f"{self.shop_run_event.external_id} is still running...")
            time.sleep(3)
        logger.debug(f"{self.shop_run_event.external_id} finished.")

<<<<<<< HEAD
    def get_results(self, wait: bool = True) -> ShopRunResult:
        if wait:
            if not self.is_complete:
                logger.warning(f"{self.shop_run_event.external_id} is still running, waiting for results...")
=======
    def results(self, wait: bool = True) -> ShopRunResult:
        if wait:
>>>>>>> af13ab19
            self.wait_until_complete()
        return ShopRunResult(shop_run=self)

    def __repr__(self) -> str:
<<<<<<< HEAD
        return f'<ShopRun status="{self.status}" event_external_id="{self.shop_run_event.external_id}">'
=======
        return f'<ShopRun event_external_id="{self.shop_run_event.external_id}">'
>>>>>>> af13ab19

    def __str__(self) -> str:
        return self.__repr__()


class ShopModel:
    def __init__(self) -> None:
        self.model_id = random.randint(1000, 9999)

    def render_yaml(self) -> str:
        return "sintef_shop_model_yaml_representation"

    def update(self):
        raise NotImplementedError


class ShopModelsAPI:
    def __init__(self, po_client: PowerOpsClient):
        self._po_client = po_client

    def list(self) -> list[ShopModel]:
        return [ShopModel()]

    def retrieve(self, model_id):
        m = ShopModel()
        m.model_id = model_id
        return m


class ShopRunsAPI:
    def __init__(self, po_client: PowerOpsClient):
        self._po_client = po_client

    def trigger(self, case: Case) -> ShopRun:
        logger.info("Triggering SHOP run...")
        shop_run = self._upload_to_cdf(case)
        self._post_shop_run(shop_run.shop_run_event.external_id)
        return shop_run

    def _upload_to_cdf(self, case: Case) -> ShopRun:
        shop_run_event = ShopRunEvent(
            watercourse="",
            starttime=case["time.starttime"],
            endtime=case["time.endtime"],
            timeresolution=case["time.timeresolution"],
        )
        logger.debug(f"Uploading event '{shop_run_event.external_id}'.")
        case_file_meta = self._upload_input_file_bytes(case.yaml.encode(), shop_run_event, file_type="case")
        event = shop_run_event.to_event(self._po_client.write_dataset_id)
        self._connect_file_to_event(case_file_meta, event, RelationshipLabels.CASE_FILE)
        preprocessor_metadata = {"cog_shop_case_file": {"external_id": case_file_meta.external_id}}

        if case.cut_file:
            cut_file_meta = self._upload_input_file(
                case.cut_file["file"], shop_run_event=shop_run_event, input_file_type="cut"
            )
            self._connect_file_to_event(cut_file_meta, event, RelationshipLabels.CUT_FILE)
            preprocessor_metadata["cut_file"] = {"external_id": cut_file_meta.external_id}

        if case.mapping_files:
            preprocessor_metadata["mapping_files"] = []
        for mapping_file in case.mapping_files or []:
            mapping_file_meta = self._upload_input_file(
                mapping_file["file"], shop_run_event=shop_run_event, input_file_type="mapping"
            )
            self._connect_file_to_event(mapping_file_meta, event, RelationshipLabels.MAPPING_FILE)
            preprocessor_metadata["mapping_files"].append({"external_id": mapping_file_meta.external_id})

        if case.extra_files:
            preprocessor_metadata["extra_files"] = []
        for extra_file in case.extra_files or []:
            extra_file_meta = self._upload_input_file(
                extra_file["file"], shop_run_event=shop_run_event, input_file_type="extra"
            )
            self._connect_file_to_event(extra_file_meta, event, RelationshipLabels.EXTRA_FILE)
            preprocessor_metadata["extra_files"].append({"external_id": extra_file_meta.external_id})

        event.metadata["shop:preprocessor_data"] = json.dumps(preprocessor_metadata)
        event.metadata["shop:manual_run"] = "yes"
        # avoid event being picked up by sniffer
        event.metadata["processed"] = "yes"
        self._po_client.cdf.events.create(event)
        return ShopRun(self._po_client, shop_run_event=shop_run_event)

    def _upload_input_file(
        self, file: str, shop_run_event: ShopRunEvent, input_file_type: InputFileTypeT
    ) -> FileMetadata:
        _, input_file_ext = os.path.splitext(file)
        with open(file, "rb") as file_stream:
            return self._upload_input_file_bytes(file_stream.read(), shop_run_event, input_file_type, input_file_ext)

    def _upload_input_file_bytes(
        self,
        content: Union[str, bytes, TextIO, BinaryIO],
        shop_run_event: ShopRunEvent,
        file_type: InputFileTypeT,
        file_ext: str = ".yaml",
    ) -> FileMetadata:
        file_ext_id = f"{shop_run_event.external_id}_{file_type.upper()}"
        logger.debug(f"Uploading file: '{file_ext_id}'.")
        file_meta = self._po_client.cdf.files.upload_bytes(
            external_id=file_ext_id,
            content=content,
            data_set_id=self._po_client.write_dataset_id,
            name=f"{shop_run_event.external_id}_{file_type}{file_ext}",
            mime_type="application/yaml",
            metadata={
                "shop:run_event_id": shop_run_event.external_id,
                "shop:type": f"cog_shop_{file_type}",
            },
            overwrite=True,
        )
        return file_meta

    def _connect_file_to_event(self, file_meta: FileMetadata, event: Event, relationship_label: str):
        relationship = simple_relationship(
            source=event,
            target=file_meta,
            label_external_id=relationship_label,
        )
        relationship.data_set_id = self._po_client.write_dataset_id
        self._po_client.cdf.relationships.create(relationship)

    def _post_shop_run(self, shop_run_external_id: str):
        logger.info(f"Triggering run-shop endpoint, cogShopVersion: '{self._po_client._cogshop_version}'.")
        cdf_config = self._po_client.cdf.config
        project = cdf_config.project
        cluster = cdf_config.base_url.split("//")[1].split(".")[0]
        url = f"https://power-ops-api.staging.{cluster}.cognite.ai/{project}/run-shop"
        auth_header = dict([cdf_config.credentials.authorization_header()])

        response = requests.post(
            url,
            json={
                "shopEventExternalId": shop_run_external_id,
                "datasetId": self._po_client.write_dataset_id,
                "cogShopVersion": self._po_client._cogshop_version,
            },
            headers=auth_header,
        )
        response.raise_for_status()
        logger.debug(response.json())

    def list(self) -> list[ShopRun]:
        raise NotImplementedError()

    def retrieve(self, external_id: str) -> ShopRun:
        logger.info(f"Retrieving event '{external_id}'.")
        event = self._po_client.cdf.events.retrieve(external_id=external_id)
        return ShopRun(
            self._po_client,
            shop_run_event=ShopRunEvent.from_event(event),
        )

    def get_status_for(self, shop_run_external_id: str) -> ShopRun.Status:
        event = retrieve_event(self._po_client.cdf, shop_run_external_id)
        logger.debug(f"Reading status from event {event.external_id}.")

        relationships = self._po_client.cdf.relationships.list(
            data_set_ids=[self._po_client.write_dataset_id],
            source_external_ids=[shop_run_external_id],
            target_types=["event"],
        )
        related_events = []
        if relationships:
            related_events = self._po_client.cdf.events.retrieve_multiple(
                external_ids=[rel.target_external_id for rel in relationships],
                ignore_unknown_ids=True,
            )
        if not len(related_events) or all(ev.type == "POWEROPS_PROCESS_STARTED" for ev in related_events):
            return ShopRun.Status.IN_PROGRESS
        elif any(ev.type == "POWEROPS_PROCESS_FINISHED" for ev in related_events):
            return ShopRun.Status.SUCCEEDED
        else:
            return ShopRun.Status.FAILED


class ShopFilesAPI:
    def __init__(self, po_client: PowerOpsClient) -> None:
        self._po_client = po_client

    def retrieve_related(
        self, source_external_id: str, label_ext_id: Optional[Union[str, Sequence[str]]] = None
    ) -> Sequence[FileMetadata]:
        relationships = retrieve_relationships_from_source_ext_id(
            self._po_client.cdf,
            source_ext_id=source_external_id,
            label_ext_id=label_ext_id,
            target_types=["file"],
        )
        return self._po_client.cdf.files.retrieve_multiple(
            external_ids=[rel.target_external_id for rel in relationships],
            ignore_unknown_ids=True,
        )

    def download(self, shop_file: ShopResultFile, dir_path: str) -> str:
        file_path = os.path.join(dir_path, shop_file.external_id)
        self._po_client.cdf.files.download_to_path(path=file_path, external_id=shop_file.external_id)
        return file_path


class ShopAPI:
    def __init__(self, po_client: PowerOpsClient):
        self._po_client = po_client
        self.models = ShopModelsAPI(po_client=po_client)
        self.runs = ShopRunsAPI(po_client=po_client)
        self.files = ShopFilesAPI(po_client=po_client)<|MERGE_RESOLUTION|>--- conflicted
+++ resolved
@@ -1,10 +1,7 @@
 from __future__ import annotations
 
-<<<<<<< HEAD
 import abc
-=======
 import contextlib
->>>>>>> af13ab19
 import json
 import logging
 import os
@@ -13,17 +10,13 @@
 import time
 from enum import Enum
 from functools import cached_property
-<<<<<<< HEAD
 from pathlib import Path
 from typing import TYPE_CHECKING, BinaryIO, Generic, Literal, Optional, Sequence, TextIO, TypeVar, Union
-=======
-from typing import TYPE_CHECKING, BinaryIO, Generic, Literal, Optional, TextIO, TypeVar, Union
->>>>>>> af13ab19
 
 import pandas as pd
 import requests
 import yaml
-<<<<<<< HEAD
+from cognite.client import CogniteClient
 from cognite.client.data_classes import Event, FileMetadata
 
 from cognite.powerops.case.shop_run_event import ShopRunEvent
@@ -32,13 +25,6 @@
     retrieve_relationships_from_source_ext_id,
     simple_relationship,
 )
-=======
-from cognite.client import CogniteClient
-from cognite.client.data_classes import Event, FileMetadata
-
-from cognite.powerops.case.shop_run_event import ShopRunEvent
-from cognite.powerops.utils.cdf_utils import retrieve_relationships_from_source_ext_id, simple_relationship
->>>>>>> af13ab19
 from cognite.powerops.utils.labels import RelationshipLabels
 
 if TYPE_CHECKING:
@@ -51,7 +37,6 @@
 
 
 ContentTypeT = TypeVar("ContentTypeT", bound=Union[str, dict])
-<<<<<<< HEAD
 
 
 class ShopResultFile(abc.ABC, Generic[ContentTypeT]):
@@ -69,64 +54,6 @@
     @property
     def external_id(self):
         return self._file_metadata.external_id
-=======
-
-
-class ShopRunResultFile(Generic[ContentTypeT]):
-    def __init__(self, shop_run_logs: ShopRunLogs, file_metadata: FileMetadata = None, encoding="utf-8") -> None:
-        self._shop_run_logs = shop_run_logs
-        self._file_metadata = file_metadata
-        self.encoding = encoding
-
-    @cached_property
-    def data(self) -> ContentTypeT:
-        raise NotImplementedError()
-
-    def print(self) -> None:
-        print(self.file_content())
-
-    def save_to_path(self, dir_path: str = "") -> str:
-        path = os.path.join(dir_path or os.getcwd(), self._file_metadata.external_id)
-        with open(path, "w", encoding=self.encoding) as f:
-            f.write(self.file_content)
-        return path
-
-    @property
-    def file_content(self) -> str:
-        raise NotImplementedError()
-
-
-class ShopRunLog(ShopRunResultFile[str]):
-    @cached_property
-    def data(self) -> str:
-        with tempfile.TemporaryDirectory() as tmp_dir:
-            tmp_path = os.path.join(tmp_dir, self._file_metadata.external_id)
-            self._shop_run_logs._shop_run_result._shop_run._po_client.cdf.files.download_to_path(
-                path=tmp_path, external_id=self._file_metadata.external_id
-            )
-            with open(tmp_path, "r", encoding=self.encoding) as f:
-                return f.read()
-
-    @property
-    def file_content(self) -> str:
-        return self.data
-
-
-class ShopRunYaml(ShopRunResultFile[dict]):
-    @cached_property
-    def data(self) -> dict:
-        with tempfile.TemporaryDirectory() as tmp_dir:
-            tmp_path = os.path.join(tmp_dir, self._file_metadata.external_id)
-            self._shop_run_logs._shop_run_result._shop_run._po_client.cdf.files.download_to_path(
-                path=tmp_path, external_id=self._file_metadata.external_id
-            )
-            with open(tmp_path, "r", encoding=self.encoding) as f:
-                return yaml.safe_load(f)
-
-    @property
-    def file_content(self) -> str:
-        return yaml.safe_dump(self.data, sort_keys=False)
->>>>>>> af13ab19
 
     @property
     def name(self):
@@ -143,7 +70,6 @@
         """Read downloaded file and return data."""
         raise NotImplementedError()
 
-<<<<<<< HEAD
     def save(self, dir_path: str = "") -> str:
         """Save file to local filesystem."""
         file_path = os.path.join(dir_path or os.getcwd(), self._file_metadata.external_id)
@@ -178,43 +104,6 @@
     @property
     def file_content(self) -> str:
         return yaml.safe_dump(self.data, sort_keys=False)
-
-
-class ShopRunResult:
-    def __init__(self, po_client: PowerOpsClient, shop_run: ShopRun) -> None:
-        if not shop_run.is_complete:
-            raise ValueError("ShopRun not completed.")
-
-        self._po_client = po_client
-=======
-class ShopRunLogs:
-    def __init__(
-        self,
-        shop_run_result: ShopRunResult,
-        cplex_metadata: Optional[FileMetadata] = None,
-        post_run_metadata: Optional[FileMetadata] = None,
-        shop_metadata: Optional[FileMetadata] = None,
-    ) -> None:
-        self._shop_run_result = shop_run_result
-        if cplex_metadata is not None:
-            self._cplex = ShopRunLog(self, cplex_metadata)
-        if post_run_metadata is not None:
-            self._post_run = ShopRunYaml(self, post_run_metadata)
-        if shop_metadata is not None:
-            # Not sure why the encoding is different for shop logs
-            self._shop = ShopRunLog(self, shop_metadata, encoding="latin-1")
-
-    @property
-    def cplex(self) -> Optional[ShopRunLog]:
-        return self._cplex
-
-    @property
-    def post_run(self) -> Optional[ShopRunYaml]:
-        return self._post_run
-
-    @property
-    def shop(self) -> Optional[ShopRunLog]:
-        return self._shop
 
 
 class ObjectiveFunction:
@@ -302,30 +191,30 @@
 
 
 class ShopRunResult:
-    def __init__(self, shop_run: ShopRun) -> None:
-        if not shop_run.is_complete():
+    def __init__(self, po_client: PowerOpsClient, shop_run: ShopRun) -> None:
+        if not shop_run.is_complete:
             raise ValueError("ShopRun not completed.")
->>>>>>> af13ab19
+
+        self._po_client = po_client
         self._shop_run = shop_run
         self._post_run = None
         self._cplex = None
         self._shop_messages = None
         related_log_files = self._po_client.shop.files.retrieve_related(
             source_external_id=self._shop_run.shop_run_event.external_id,
-            label_ext_ids=RelationshipLabels.LOG_FILE,
+            label_ext_id=RelationshipLabels.LOG_FILE,
         )
         for metadata in related_log_files:
             ext_id = metadata.external_id
             if ext_id.endswith(".log") and "cplex" in ext_id:
-                self._cplex = ShopLogFile(self._shop_run, metadata)
+                self._cplex = ShopLogFile(self._po_client, metadata)
             elif ext_id.endswith(".log") and "shop_messages" in ext_id:
-                self._shop_messages = ShopLogFile(self._shop_run, metadata)
+                self._shop_messages = ShopLogFile(self._po_client, metadata)
             elif ext_id.endswith(".yaml"):
-                self._post_run = ShopYamlFile(self._shop_run, metadata)
+                self._post_run = ShopYamlFile(self._po_client, metadata)
             else:
                 logger.error("Unknown file type")
 
-<<<<<<< HEAD
     @property
     def files(self) -> dict[str, Optional[ShopResultFile]]:
         return {
@@ -337,11 +226,6 @@
     @cached_property
     def success(self) -> bool:
         return self._shop_run.status == ShopRun.Status.SUCCEEDED
-=======
-    @cached_property
-    def success(self) -> bool:
-        return self._shop_run.status() == ShopRun.Status.SUCCEEDED
->>>>>>> af13ab19
 
     @property
     def error_message(self) -> Optional[str]:
@@ -349,7 +233,6 @@
             return "(sample) Error: invalid configuration"
         return None
 
-<<<<<<< HEAD
     @property
     def post_run(self) -> Optional[ShopYamlFile]:
         return self._post_run
@@ -362,37 +245,8 @@
     def shop(self) -> Optional[ShopLogFile]:
         return self._shop_messages
 
-    @property
-    def objective(self) -> Optional[list]:
-        raise NotImplementedError
-=======
-    @cached_property
-    def logs(self) -> ShopRunLogs:
-        cdf: CogniteClient = self._shop_run._po_client.cdf
-        relationships = retrieve_relationships_from_source_ext_id(
-            cdf,
-            self._shop_run.shop_run_event.external_id,
-            RelationshipLabels.LOG_FILE,
-            target_types=["file"],
-        )
-        cplex, shop, post_run = None, None, None
-        for r in relationships:
-            ext_id: str = r.target_external_id
-            metadata = cdf.files.retrieve(external_id=ext_id)
-
-            if ext_id.endswith(".log") and "cplex" in ext_id:
-                cplex = metadata
-
-            elif ext_id.endswith(".log") and "shop_messages" in ext_id:
-                shop = metadata
-
-            elif ext_id.endswith(".yaml"):
-                post_run = metadata
-
-            else:
-                logger.error("Unknown file type")
-
-        return ShopRunLogs(shop_run_result=self, cplex_metadata=cplex, post_run_metadata=post_run, shop_metadata=shop)
+    def __repr__(self):
+        return f"<ShopRunResult success={self.success}>"
 
     @cached_property
     def objective_function(self) -> ObjectiveFunction:
@@ -432,10 +286,6 @@
 
         logger.error("Objective function sequence not found")
         raise ValueError("Objective function sequence not found")
->>>>>>> af13ab19
-
-    def __repr__(self):
-        return f"<ShopRunResult success={self.success}>"
 
 
 class ShopRun:
@@ -465,39 +315,25 @@
     def is_failed(self) -> bool:
         return self.status == ShopRun.Status.FAILED
 
-<<<<<<< HEAD
     @property
     def status(self) -> ShopRun.Status:
         return self._po_client.shop.runs.get_status_for(self.shop_run_event.external_id)
 
     def wait_until_complete(self) -> None:
         while not self.is_complete:
-=======
-    def wait_until_complete(self) -> None:
-        while not self.is_complete():
->>>>>>> af13ab19
             logger.debug(f"{self.shop_run_event.external_id} is still running...")
             time.sleep(3)
         logger.debug(f"{self.shop_run_event.external_id} finished.")
 
-<<<<<<< HEAD
     def get_results(self, wait: bool = True) -> ShopRunResult:
         if wait:
             if not self.is_complete:
                 logger.warning(f"{self.shop_run_event.external_id} is still running, waiting for results...")
-=======
-    def results(self, wait: bool = True) -> ShopRunResult:
-        if wait:
->>>>>>> af13ab19
             self.wait_until_complete()
-        return ShopRunResult(shop_run=self)
+        return ShopRunResult(self._po_client, shop_run=self)
 
     def __repr__(self) -> str:
-<<<<<<< HEAD
         return f'<ShopRun status="{self.status}" event_external_id="{self.shop_run_event.external_id}">'
-=======
-        return f'<ShopRun event_external_id="{self.shop_run_event.external_id}">'
->>>>>>> af13ab19
 
     def __str__(self) -> str:
         return self.__repr__()
@@ -688,6 +524,8 @@
             label_ext_id=label_ext_id,
             target_types=["file"],
         )
+        if not relationships:
+            return []
         return self._po_client.cdf.files.retrieve_multiple(
             external_ids=[rel.target_external_id for rel in relationships],
             ignore_unknown_ids=True,
