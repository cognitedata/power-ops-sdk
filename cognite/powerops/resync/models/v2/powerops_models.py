from __future__ import annotations

import itertools
import logging
import re
import warnings
from collections import defaultdict
from dataclasses import asdict, dataclass
from graphlib import TopologicalSorter
from pathlib import Path
from typing import Any, Generic, TypeVar

import yaml
from cognite.client import CogniteClient
from cognite.client.data_classes import filters
from cognite.client.data_classes.data_modeling.data_types import DirectRelation
from cognite.client.data_classes.data_modeling import (
    ContainerApply,
    ContainerApplyList,
    DataModelApply,
    DataModelApplyList,
    DirectRelation,
    MappedPropertyApply,
    NodeApply,
    NodeApplyList,
    NodeId,
    SpaceApply,
    SpaceApplyList,
    ViewApplyList,
    ViewId,
<<<<<<< HEAD
=======
)
from cognite.client.data_classes.data_modeling.views import (
    MappedProperty,
    MultiEdgeConnection,
    SingleHopConnectionDefinitionApply,
    ViewApply,
    ViewList,
>>>>>>> 5884f4ae
)

logger = logging.getLogger(__name__)

_DMS_DIR = Path(__file__).parent / "dms"


@dataclass
class Schema:
    _shared_space = "sp_powerops_models"
    containers: ContainerApplyList
    _views: ViewApplyList
    _data_models: DataModelApplyList
    spaces: SpaceApplyList
    node_types: NodeApplyList

    @property
    def container_views(self) -> ViewApplyList:
        # The data views are views that are a 1-1 mapping to a container
        # They are used to see what data is available in a container
        return ViewApplyList(
            [
                ViewApply(
                    space=self._shared_space,
                    external_id=f"{container.external_id}ContainerData_{container.space.replace('-','_')}",
                    version="1",
                    name=f"{container.name}ContainerData",
                    description=f"Data view for {container.name} in {container.space}",
                    properties={
                        prop: MappedPropertyApply(container=container.as_id(), container_property_identifier=prop)
                        for prop in container.properties
                    },
                )
                for container in self.containers
            ]
        )

    @property
    def container_model(self) -> DataModelApply:
        return DataModelApply(
            space=self._shared_space,
            external_id="PowerOpsContainerModel",
            version="1",
            name="PowerOpsContainers",
            description="All the data available in PowerOps",
            views=self.container_views.as_ids(),
        )

    @property
    def views(self) -> ViewApplyList:
        return self._views + self.container_views

    @property
    def data_models(self) -> DataModelApplyList:
        return self._data_models + DataModelApplyList([self.container_model])


@dataclass
class Difference:
    create: list[Any]
    changed: list[Any]
    unchanged: list[Any]
    delete: list[Any]

    def as_results(self, is_init: bool) -> list[dict]:
        if is_init:
            return (
                [{"action": "created", "model": item.as_id()} for item in self.create]
                + [{"action": "changed", "model": item.as_id()} for item in self.changed]
                + [{"action": "skipped-delete", "model": item.as_id()} for item in self.delete]
            )
        else:
            return [
                {"action": "deleted", "model": item.as_id()}
                for item in itertools.chain(self.delete, self.changed, self.unchanged)
            ]


T_ResourceList = TypeVar("T_ResourceList")


class DataModelAPI(Generic[T_ResourceList]):
    def __init__(self, class_api: Any, client: CogniteClient):
        self._client = client
        self._class_api = class_api

    @property
    def name(self) -> str:
        return type(self._class_api).__module__.rsplit(".", maxsplit=1)[-1]

    def apply(self, items: T_ResourceList) -> Any:
        return self._class_api.apply(items)

    def retrieve(self, spaces: SpaceApplyList) -> T_ResourceList:
        retrieved: T_ResourceList | None = None
        for space in spaces:
            if retrieved is None:
                retrieved = self._class_api.list(space=space.space)
            else:
                retrieved.extend(self._class_api.list(space=space.space))
        retrieved_apply = retrieved.as_apply() if retrieved else []
        if isinstance(retrieved_apply, ViewApplyList):
            # Need to remove properties that originate from other views
            view_by_id = {view.as_id(): view for view in retrieved_apply}
            for view in retrieved_apply:
                prop_to_pop: list[str] = []
                views_to_check = list(view.implements or [])
                while views_to_check:
                    view_to_check = views_to_check.pop()
<<<<<<< HEAD
                    if view_to_check in view_by_id:
                        prop_to_pop.extend(view_by_id[view_to_check].properties)
                        views_to_check.extend(view_by_id[view_to_check].implements or [])
=======
                    prop_to_pop.extend(view_by_id[view_to_check].properties or [])
                    views_to_check.extend(view_by_id[view_to_check].implements or [])
>>>>>>> 5884f4ae
                for prop in prop_to_pop:
                    view.properties.pop(prop, None)
        return retrieved_apply

    def differences(self, cdf: T_ResourceList, local: T_ResourceList) -> Difference:
        cdf_resources_by_id = {item.as_id(): item for item in cdf}
        local_resources_by_id = {item.as_id(): item for item in local}
        created = [item for item in local if item.as_id() not in cdf_resources_by_id]
        deleted = [item for item in cdf if item.as_id() not in local_resources_by_id]
        changed = []
        unchanged = []
        for item in local:
            if item.as_id() in cdf_resources_by_id:
                if cdf_resources_by_id[item.as_id()].dump() == item.dump():
                    unchanged.append(item)
                else:
                    changed.append(item)
        return Difference(create=created, changed=changed, unchanged=unchanged, delete=deleted)

    def delete(self, ids: list[Any]) -> None:
        return self._class_api.delete(ids)


class SpaceAPI(DataModelAPI[SpaceApplyList]):
    def retrieve(self, spaces: SpaceApplyList) -> SpaceApplyList:
        all_spaces = self._client.data_modeling.spaces.list()
        return SpaceApplyList([space.as_apply() for space in all_spaces if space.space.startswith("power-ops")])

    def delete(self, ids: list[Any]) -> None:
        for space in ids:
            if space == "power-ops-types":
                return  # Never delete the types space
            data_models = self._client.data_modeling.data_models.list(space=space)
            self._client.data_modeling.data_models.delete(data_models.as_ids())
            views = self._client.data_modeling.views.list(space=space)
            self._client.data_modeling.views.delete(views.as_ids())
            containers = self._client.data_modeling.containers.list(space=space)
            self._client.data_modeling.containers.delete(containers.as_ids())
            is_space = filters.Equals(["edge", "space"], space)
            edges = self._client.data_modeling.instances.list("edge", filter=is_space)
            self._client.data_modeling.instances.delete(edges.as_ids())
            is_space = filters.Equals(["node", "space"], space)
            nodes = self._client.data_modeling.instances.list(filter=is_space)
            self._client.data_modeling.instances.delete(nodes.as_ids())
            if nodes or edges or containers or views or data_models:
                print(
                    f"Deleted {space}: {len(nodes)} nodes, {len(edges)} edges, {len(containers)} containers, "
                    f"{len(views)} views, {len(data_models)} data models"
                )

        self._client.data_modeling.spaces.delete(ids)


class DataModelLoader:
    def __init__(self, source_dir: Path):
        self._source_dir = source_dir

    def load(self) -> Schema:
        resource_cls = {
            "space": SpaceApplyList,
            "container": ContainerApplyList,
            "view": ViewApplyList,
            "data_model": DataModelApplyList,
            "node": NodeApplyList,
        }

        resources_by_type = defaultdict(list)
        resource_cls_by_type = {
            "space": SpaceApply,
            "view": ViewApply,
            "container": ContainerApply,
            "node": NodeApply,
            "data_model": DataModelApply,
        }

        failed: list[tuple[Path, str]] = []
        for filepath in self._source_dir.glob("**/*.yaml"):
            if match := re.match(r".*(?P<type>(space|view|container|node|data_model))\.yaml$", filepath.name):
                type_ = match.group("type")
                resource_cls = resource_cls_by_type[type_]
                loaded = self._load_file(filepath)
<<<<<<< HEAD
                if isinstance(loaded, list):
                    resources_by_type[match.group("type")].extend(loaded)
                    to_load = loaded
                else:
                    resources_by_type[match.group("type")].append(loaded)
                    to_load = [loaded]
                try:
                    resource_cls[match.group("type")].load(to_load)
                except Exception as e:
                    raise ValueError(f"Failed to load {filepath.relative_to(Path.cwd())}") from e

=======
                try:
                    if isinstance(loaded, list):
                        parsed = [resource_cls.load(item) for item in loaded]
                        resources_by_type[match.group("type")].extend(parsed)
                    else:
                        parsed = resource_cls.load(loaded)
                        resources_by_type[match.group("type")].append(parsed)
                except Exception as exc:
                    failed.append((filepath, str(exc)))
        if failed:
            raise ValueError(
                f"Failed to load {len(failed)} files:\n"
                + "\n".join(f"{filepath.relative_to(Path.cwd())}: {exc}" for filepath, exc in failed)
            )
>>>>>>> 5884f4ae
        return Schema(
            containers=ContainerApplyList(resources_by_type["container"]),
            _views=ViewApplyList(resources_by_type["view"]),
            _data_models=DataModelApplyList(resources_by_type["data_model"]),
            spaces=SpaceApplyList(resources_by_type["space"]),
            node_types=NodeApplyList(resources_by_type["node"]),
        )

    def _load_file(self, filepath: Path) -> dict[str, Any] | list[dict[str, Any]]:
        file_contents = filepath.read_text()
        return yaml.safe_load(file_contents)

    @classmethod
    def validate(cls, schema: Schema):
        defined_spaces = {space.space for space in schema.spaces}
        defined_containers = {container.as_id() for container in schema.containers}
        defined_node_types = {node_type.as_id() for node_type in schema.node_types}
        defined_views = {view.as_id() for view in schema._views}
        defined_interfaces = {parent for view in schema._views for parent in view.implements or []}
        properties_by_container = {container.as_id(): set(container.properties) for container in schema.containers}
        properties_by_view = {view.as_id(): set(view.properties) for view in schema._views}
        containers_by_id = {container.as_id(): container for container in schema.containers}

        referred_spaces = defaultdict(list)
        referred_views = defaultdict(list)
        referred_containers = defaultdict(list)
        referred_node_types = defaultdict(list)
        view_missing_filters = []
        direct_relation_missing_source = []
        non_existent_container_properties = []
        non_existent_view_properties = []
        for container in schema.containers:
            referred_spaces[container.space].append(container.as_id())
        for view in schema._views:
            ref_view_id = view.as_id()
            referred_spaces[view.space].append(ref_view_id)
            if isinstance(view.filter, filters.Equals):
                dumped = view.filter.dump()["equals"]
                value = dumped["value"]
                try:
                    if isinstance(value, dict) and ("space" in value and "externalId" in value):
                        node_id = NodeId(value["space"], value["externalId"])
                        referred_node_types[node_id].append(ref_view_id)
                    elif len(dumped["property"]) == 3:
                        space, external_id_version, prop_ = dumped["property"]
                        external_id, version = external_id_version.rsplit("/", maxsplit=1)
                        view_id = ViewId(space, external_id, version)
                        referred_views[view_id].append(ref_view_id)
                        if prop_ not in properties_by_view.get(view_id, set()):
                            non_existent_view_properties.append(ref_view_id)
                except Exception as exc:
                    raise ValueError(
                        f"Failed to parse filter for view {view.space}.{view.external_id}.{view.version}"
                    ) from exc
            elif isinstance(view.filter, filters.In):
                dumped = view.filter.dump()["in"]["values"]
                try:
                    for value in dumped:
                        if "space" in value and "externalId" in value:
                            node_id = NodeId(value["space"], value["externalId"])
                            referred_node_types[node_id].append(ref_view_id)
                except Exception as exc:
                    raise ValueError(
                        f"Failed to parse filter for view {view.space}.{view.external_id}.{view.version}"
                    ) from exc

            if ref_view_id in defined_interfaces and not isinstance(view.filter, filters.In):
                view_missing_filters.append(ref_view_id)
            elif ref_view_id not in defined_interfaces and isinstance(view.filter, filters.Equals):
                view_missing_filters.append(ref_view_id)

            for view_id in view.implements or []:
                referred_views[view_id].append(ref_view_id)
            for prop_name, prop in view.properties.items():
                if isinstance(prop, MappedPropertyApply):
                    referred_containers[prop.container].append(ref_view_id.as_property_ref(prop_name))
                    if prop.source:
                        referred_views[prop.source].append(ref_view_id.as_property_ref(prop_name))
                    if prop.container_property_identifier not in properties_by_container.get(prop.container, set()):
                        non_existent_container_properties.append(ref_view_id.as_property_ref(prop_name))
                    if prop.container_property_identifier in properties_by_container.get(prop.container, set()):
                        container_property_relation_type = containers_by_id[prop.container].properties[prop.container_property_identifier].type
                        if type(container_property_relation_type) == DirectRelation and not prop.source:
                            direct_relation_missing_source.append(ref_view_id.as_property_ref(prop_name))
                elif isinstance(prop, SingleHopConnectionDefinitionApply):
                    referred_node_types[NodeId(prop.type.space, prop.type.external_id)].append(
                        ref_view_id.as_property_ref(prop_name)
                    )
                    referred_views[prop.source].append(ref_view_id.as_property_ref(prop_name))
                    if prop.edge_source:
                        referred_views[prop.edge_source].append(ref_view_id.as_property_ref(prop_name))
        for node in schema.node_types:
            referred_spaces[node.space].append(node.as_id())
        for data_model in schema._data_models:
            referred_spaces[data_model.space].append(data_model.as_id())
            for view in data_model.views:
                referred_views[view].append(data_model.as_id())

        if undefined_spaces := set(referred_spaces).difference(defined_spaces):
            referred_to_by = list(itertools.chain(*(referred_spaces[space] for space in undefined_spaces)))
            raise ValueError(f"Undefined spaces: {undefined_spaces}: referred to by {referred_to_by}")
        if undefined_containers := set(referred_containers).difference(defined_containers):
            referred_to_by = list(
                itertools.chain(*(referred_containers[container] for container in undefined_containers))
            )
            raise ValueError(f"Undefined containers: {undefined_containers}: referred to by {referred_to_by}")
        if undefined_views := set(referred_views).difference(defined_views):
            referred_to_by = list(itertools.chain(*(referred_views[view] for view in undefined_views)))
            raise ValueError(f"Undefined views: {undefined_views}: referred to by {referred_to_by}")
        if undefined_node_types := set(referred_node_types).difference(defined_node_types):
            referred_to_by = list(
                itertools.chain(*(referred_node_types[node_type] for node_type in undefined_node_types))
            )
            raise ValueError(f"Undefined node types: {undefined_node_types}: referred to by {referred_to_by}")
        if non_existent_container_properties:
            message = "\n".join(map(str, non_existent_container_properties))
            raise ValueError(
                f"These properties in views refers to container properties that does not exist:\n{message}"
            )
        if non_existent_view_properties:
            message = "\n".join(map(str, non_existent_view_properties))
            raise ValueError(f"These properties in views refers to view properties that does not exist:\n{message}")
        if direct_relation_missing_source:
            message = "\n".join(map(str, direct_relation_missing_source))
            raise ValueError(f"These properties in views refers to direct relations without a source:\n{message}")

    @classmethod
    def changed_views(cls, client: CogniteClient, schema: Schema) -> dict[ViewId, set[ViewId]]:
        existing_read_views = client.data_modeling.views.retrieve(schema.views.as_ids())
        dependencies_by_view_id = cls._dependencies_by_view(existing_read_views)
        existing_views = cls._views_as_write(existing_read_views)

        existing_view_by_id = {view.as_id(): view for view in existing_views}
        changed_with_dependencies: dict[ViewId, set[ViewId]] = {}
        for view in schema.views:
            view_id = view.as_id()
            if (existing := existing_view_by_id.get(view_id)) and existing.dump() != view.dump():
                dependencies = dependencies_by_view_id[view_id]
                checked = set()
                while dependencies:
                    checked |= dependencies
                    dependencies = {
                        dep
                        for dep in itertools.chain(*(dependencies_by_view_id.get(dep, []) for dep in dependencies))
                        if dep not in checked
                    }
                changed_with_dependencies[view_id] = checked
        return changed_with_dependencies

    @staticmethod
    def _views_as_write(views: ViewList) -> ViewApplyList:
        write_views = ViewApplyList([])
        view_by_id = {view.as_id(): view for view in views}
        for view in views:
            write_view = view.as_apply()
            for parent in view.implements or []:
                parent_properties = (parent_view := view_by_id.get(parent)) and parent_view.properties or {}
                for prop in parent_properties:
                    write_view.properties.pop(prop, None)
            write_views.append(write_view)
        return write_views

    @staticmethod
    def _dependencies_by_view(views: ViewApplyList):
        view_by_id = {view.as_id(): view for view in views}

        graph: dict[ViewId, set[ViewId]] = defaultdict(set)
        for view in views:
            dependencies = set()
            for prop in view.properties.values():
                source: ViewId | None = None
                if isinstance(prop, MappedProperty) and isinstance(prop.type, DirectRelation) and prop.source:
                    source = prop.source
                elif isinstance(prop, MultiEdgeConnection):
                    source = prop.source

                if source and source in view_by_id:
                    dependencies.add(source)
                elif source:
                    warnings.warn(
                        f"The view {source} referenced by {view.as_id()} is not in the data model. Skipping it.",
                        stacklevel=2,
                    )

            for parent in view.implements or []:
                dependencies.add(parent)

            graph[view.as_id()] |= dependencies
            for dep in dependencies:
                graph[dep] |= {view.as_id()}
        return graph

    @classmethod
    def deploy(cls, client: CogniteClient, schema: Schema, is_dev: bool = False) -> list[dict]:
        result = []
        apis = cls._create_apis(client)
        resources = {
            "spaces": schema.spaces,
            "containers": schema.containers,
            "views": schema.views,
            "data_models": schema.data_models,
        }
        for api in TopologicalSorter(apis).static_order():
            items = resources[api.name]
            existing = api.retrieve(schema.spaces)
            diffs = api.differences(existing, items)
            if diffs.create or diffs.changed:
                if is_dev and api.name in {"views", "data_models"} and (diffs.changed or diffs.delete):
                    print(f"Deleting {api.name}: {len(diffs.changed + diffs.delete)} changed to avoid conflicts")
                    api.delete([item.as_id() for item in diffs.changed + diffs.delete])
                api.apply(diffs.create + diffs.changed)

            result.extend(diffs.as_results(is_init=True))
            print(
                f"Deployed {api.name}: {len(diffs.create)} created, {len(diffs.changed)} changed, "
                f"{len(diffs.unchanged)} unchanged, ({len(diffs.delete)} deleted - skipped)"
            )
        return result

    @classmethod
    def destroy(cls, client: CogniteClient, schema: Schema, dry_run: bool = False) -> list[dict]:
        result = []
        apis = cls._create_apis(client)
        resources = asdict(schema)
        for api in reversed(list(TopologicalSorter(apis).static_order())):
            try:
                items = resources[api.name]
            except KeyError:
                items = resources[f"_{api.name}"]
            existing = api.retrieve(schema.spaces)
            diffs = api.differences(existing, items)
            if not dry_run and (diffs.changed or diffs.unchanged or diffs.delete):
                api.delete(items.as_ids())
            total = len(diffs.changed + diffs.unchanged + diffs.delete)
            if dry_run:
                print(f"Would delete {api.name}: {total} deleted")
            else:
                print(f"Deleted {api.name}: {total} deleted")
            result.extend(diffs.as_results(is_init=False))

        return result

    @classmethod
    def _create_apis(cls, client: CogniteClient) -> dict[DataModelAPI, set[DataModelAPI]]:
        space = SpaceAPI(client.data_modeling.spaces, client)
        container = DataModelAPI[ContainerApplyList](client.data_modeling.containers, client)
        view = DataModelAPI[ViewApplyList](client.data_modeling.views, client)
        data_model = DataModelAPI[DataModelApplyList](client.data_modeling.data_models, client)
        return {space: set(), container: {space}, view: {space, container}, data_model: {space, container, view}}<|MERGE_RESOLUTION|>--- conflicted
+++ resolved
@@ -13,7 +13,6 @@
 import yaml
 from cognite.client import CogniteClient
 from cognite.client.data_classes import filters
-from cognite.client.data_classes.data_modeling.data_types import DirectRelation
 from cognite.client.data_classes.data_modeling import (
     ContainerApply,
     ContainerApplyList,
@@ -28,8 +27,6 @@
     SpaceApplyList,
     ViewApplyList,
     ViewId,
-<<<<<<< HEAD
-=======
 )
 from cognite.client.data_classes.data_modeling.views import (
     MappedProperty,
@@ -37,7 +34,6 @@
     SingleHopConnectionDefinitionApply,
     ViewApply,
     ViewList,
->>>>>>> 5884f4ae
 )
 
 logger = logging.getLogger(__name__)
@@ -147,14 +143,8 @@
                 views_to_check = list(view.implements or [])
                 while views_to_check:
                     view_to_check = views_to_check.pop()
-<<<<<<< HEAD
-                    if view_to_check in view_by_id:
-                        prop_to_pop.extend(view_by_id[view_to_check].properties)
-                        views_to_check.extend(view_by_id[view_to_check].implements or [])
-=======
                     prop_to_pop.extend(view_by_id[view_to_check].properties or [])
                     views_to_check.extend(view_by_id[view_to_check].implements or [])
->>>>>>> 5884f4ae
                 for prop in prop_to_pop:
                     view.properties.pop(prop, None)
         return retrieved_apply
@@ -213,14 +203,6 @@
         self._source_dir = source_dir
 
     def load(self) -> Schema:
-        resource_cls = {
-            "space": SpaceApplyList,
-            "container": ContainerApplyList,
-            "view": ViewApplyList,
-            "data_model": DataModelApplyList,
-            "node": NodeApplyList,
-        }
-
         resources_by_type = defaultdict(list)
         resource_cls_by_type = {
             "space": SpaceApply,
@@ -236,19 +218,6 @@
                 type_ = match.group("type")
                 resource_cls = resource_cls_by_type[type_]
                 loaded = self._load_file(filepath)
-<<<<<<< HEAD
-                if isinstance(loaded, list):
-                    resources_by_type[match.group("type")].extend(loaded)
-                    to_load = loaded
-                else:
-                    resources_by_type[match.group("type")].append(loaded)
-                    to_load = [loaded]
-                try:
-                    resource_cls[match.group("type")].load(to_load)
-                except Exception as e:
-                    raise ValueError(f"Failed to load {filepath.relative_to(Path.cwd())}") from e
-
-=======
                 try:
                     if isinstance(loaded, list):
                         parsed = [resource_cls.load(item) for item in loaded]
@@ -263,7 +232,6 @@
                 f"Failed to load {len(failed)} files:\n"
                 + "\n".join(f"{filepath.relative_to(Path.cwd())}: {exc}" for filepath, exc in failed)
             )
->>>>>>> 5884f4ae
         return Schema(
             containers=ContainerApplyList(resources_by_type["container"]),
             _views=ViewApplyList(resources_by_type["view"]),
@@ -345,7 +313,9 @@
                     if prop.container_property_identifier not in properties_by_container.get(prop.container, set()):
                         non_existent_container_properties.append(ref_view_id.as_property_ref(prop_name))
                     if prop.container_property_identifier in properties_by_container.get(prop.container, set()):
-                        container_property_relation_type = containers_by_id[prop.container].properties[prop.container_property_identifier].type
+                        container_property_relation_type = (
+                            containers_by_id[prop.container].properties[prop.container_property_identifier].type
+                        )
                         if type(container_property_relation_type) == DirectRelation and not prop.source:
                             direct_relation_missing_source.append(ref_view_id.as_property_ref(prop_name))
                 elif isinstance(prop, SingleHopConnectionDefinitionApply):
