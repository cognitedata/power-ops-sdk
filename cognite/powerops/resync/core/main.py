"""
This module contains the main functions for the resync tool.
"""
from __future__ import annotations

import logging
from pathlib import Path
from typing import Literal, Optional, cast

from cognite.client import CogniteClient
from cognite.client.data_classes.data_modeling import DataModelId, MappedProperty, SpaceApply, SpaceList, ViewList
from cognite.client.exceptions import CogniteAPIError
from yaml import safe_dump

from cognite.powerops.cdf_labels import AssetLabel, RelationshipLabel
from cognite.powerops.client.powerops_client import PowerOpsClient
from cognite.powerops.resync import diff, models
from cognite.powerops.resync.config import ReSyncConfig
from cognite.powerops.resync.diff import FieldDifference, ModelDifference, ModelDifferences
from cognite.powerops.resync.models.base import AssetModel, CDFFile, CDFSequence, DataModel, Model, SpaceId
from cognite.powerops.resync.validation import (
    ValidationResults,
    perform_validation,
    prepare_validation,
)

from .cdf import get_cognite_api
from .transform import transform
from .validation import _clean_relationships

logger = logging.getLogger(__name__)

MODELS_BY_NAME = {m.__name__: m for m in models.V1_MODELS}

V2_MODELS_BY_NAME = {m.__name__: m for m in models.V2_MODELS}


def init(client: PowerOpsClient | None, model_names: str | list[str] | None = None) -> list[dict[str, str]]:
    """
    This function will create the data models in CDF that are required for resync to work. It will not overwrite
    existing models.

    Args:
        client: The PowerOpsClient to use. If not provided, a new client will be created.
        model_names: The models to deploy. If not provided, all models will be deployed.

    """
    client = client or PowerOpsClient.from_settings()
    cdf = client.cdf
    model_classes = _to_models(model_names)

    data_models = [model for model in model_classes if issubclass(model, DataModel)]

    spaces = {space for model in data_models for space in model.spaces()}
    existing_spaces = set((cdf.data_modeling.spaces.retrieve(list(spaces)) or SpaceList([])).as_ids())

    if new_spaces := spaces - existing_spaces:
        logger.info(f"Creating {len(new_spaces)} new spaces: {new_spaces}")
        cdf.data_modeling.spaces.apply(
            [SpaceApply(space, description="PowerOps Configuration Space", name=space.title()) for space in new_spaces]
        )
        logger.info(f"Spaces {new_spaces} created")

    new_data_model_ids = [model_id for m in data_models for model_id in m.data_model_ids()]

    if new_data_model_ids:
        existing = set(cdf.data_modeling.data_models.retrieve(new_data_model_ids).as_ids())
    else:
        existing = set()

    results: list[dict[str, str]] = []
    for model in data_models:
        if model.graph_ql is not None:
            graphql = model.graph_ql
            if graphql.id_ in existing:
                logger.warning(f"Skipping {model.name} data model with {model.graph_ql.id_}, is already exists")
                results.append(
                    {"model": model.name, "action": "skipped"}  # type: ignore[dict-item]
                )  # Ref https://github.com/python/mypy/issues/1465
                continue
            logger.info(f"Deploying {model.name} data model with {model.graph_ql.id_}")
            result = cdf.data_modeling.graphql.apply_dml(
                model.graph_ql.id_, model.graph_ql.graphql, model.graph_ql.name, model.graph_ql.description
            )
            results.append({"model": model.name, "action": "deployed"})  # type: ignore[dict-item]
            logger.info(f"Deployed {model.name} model ({result.space}, {result.external_id}, {result.version})")
        if model.source_model is not None:
            existing_containers = set(
                cdf.data_modeling.containers.retrieve(model.source_model.containers.as_ids()).as_ids()
            )
            new_containers = [
                container for container in model.source_model.containers if container.as_id() not in existing_containers
            ]
            if new_containers:
                logger.info(f"Creating {len(new_containers)} new containers for {model.name}: {new_containers}")
                cdf.data_modeling.containers.apply(new_containers)
                logger.info(f"Containers {new_containers} created")
        if model.dms_model is not None:
            existing_views = set(cdf.data_modeling.views.retrieve(model.dms_model.views.as_ids()).as_ids())
            new_views = [view for view in model.dms_model.views if view.as_id() not in existing_views]
            if new_views:
                logger.info(f"Creating {len(new_views)} new views for {model.name}: {new_views}")
                cdf.data_modeling.views.apply(new_views)
                logger.info(f"Views {new_views} created")
            if model.dms_model.id_ in existing:
                logger.warning(f"Skipping {model.name} data model with {model.dms_model.id_}, is already exists")
                results.append({"model": model.name, "action": "skipped"})  # type: ignore[dict-item]
                continue
            logger.info(f"Deploying {model.name} data model with {model.dms_model.id_}")
            cdf.data_modeling.data_models.apply(model.dms_model.data_model)
            results.append({"model": model.name, "action": "deployed"})  # type: ignore[dict-item]
    return results


def validate(config_dir: str | Path, market: str) -> ValidationResults:
    """
    Validates the local configuration files.

    Args:
        config_dir: Local path to the configuration files. Needs to follow a specific structure. See below.
        market: The market to load the configuration for.

    Configuration file structure:
    ```
    📦config_dir
     ┣ 📂cogshop - The CogSHOP configuration
     ┣ 📂market - The Market configuration for DayAhead, RKOM, and benchmarking.
     ┣ 📂production - The physical assets configuration, Watercourse, PriceArea, Genertor, Plant  (SHOP centered)
     ┗ 📜settings.yaml - Settings for resync.
    ```
    """
    market = market.lower()
    po_client = PowerOpsClient.from_settings()
    logger.info(f"Validating configuration in {config_dir}..")
    loaded_models = _load_transform(market, Path(config_dir), po_client.cdf.config.project, list(MODELS_BY_NAME))

    logger.info("Validating time series...")
    ts_validations, validation_ranges = prepare_validation(loaded_models)
    validation_results = perform_validation(po_client, ts_validations, validation_ranges)
    logger.info("Validations complete")
    return validation_results


def plan(
    config_dir: Path,
    market: str,
    client: PowerOpsClient | None,
    model_names: str | list[str] | None = None,
    dump_folder: Optional[Path] = None,
) -> ModelDifferences:
    """
    Loads the local configuration files, transform them into Resync models, and compares them to the downloaded
    CDF Resync models.

    Args:
        config_dir: Local path to the configuration files. Needs to follow a specific structure. See below.
        market: The market to load the configuration for.
        client: The PowerOpsClient to use. If not provided, a new client will be created.
        model_names: The models to run the plan.
        dump_folder: If present, the local and CDF changes will be dumped to this directory. This is done so that
                    you can use local tools (for example, PyCharm or VS Code) to compare the detailed changes
                    between the local and CDF configuration.


    Returns:
        A ModelDifferences object containing the differences between the local and CDF configuration.

    Configuration file structure:
    ```
    📦config_dir
     ┣ 📂cogshop - The CogSHOP configuration
     ┣ 📂market - The Market configuration for DayAhead, RKOM, and benchmarking.
     ┣ 📂production - The physical assets configuration, Watercourse, PriceArea, Genertor, Plant  (SHOP centered)
     ┗ 📜settings.yaml - Settings for resync.
    ```
    """
    client = client or PowerOpsClient.from_settings()

    loaded_models = _load_transform(market, config_dir, client.cdf.config.project, model_names)

    logger.info(f"Load transform completed, models {', '.join([type(m).__name__ for m in loaded_models])} loaded")
    if client.datasets.read_dataset is None:
        raise ValueError("No read_dataset configured in settings")
    data_set_external_id = client.datasets.read_dataset
    all_differences = []
    for new_model in loaded_models:
        logger.info(f"Retrieving {new_model.model_name} from CDF")
        cdf_model = type(new_model).from_cdf(client, data_set_external_id=data_set_external_id)

        if isinstance(new_model, AssetModel):
            static_resources = new_model.static_resources_from_cdf(client)
        else:
            static_resources = {}

        differences = diff.model_difference(cdf_model, new_model, static_resources)
        _clean_relationships(client.cdf, differences, new_model)

        if dump_folder:
            dump_folder.mkdir(parents=True, exist_ok=True)
            # Standardize models for easy comparison
            new_model.standardize()
            cdf_model.standardize()

            (dump_folder / f"{new_model.model_name}_local.yaml").write_text(safe_dump(new_model.dump_as_cdf_resource()))
            (dump_folder / f"{new_model.model_name}_cdf.yaml").write_text(safe_dump(cdf_model.dump_as_cdf_resource()))

        all_differences.append(differences)
    return ModelDifferences(all_differences)


def apply(
    config_dir: Path,
    market: str,
    client: PowerOpsClient | None = None,
    model_names: str | list[str] | None = None,
    auto_yes: bool = False,
) -> ModelDifferences:
    """
    Loads the local configuration files, transform them into Resync models, and uploads it to CDF. Any deviations
    of the existing CDF configuration will be overwritten.

    Args:
        config_dir: Local path to the configuration files. Needs to follow a specific structure. See below.
        market: The market to load the configuration for.
        client: The PowerOpsClient to use. If not provided, a new client will be created.
        model_names: The models to run the plan.
        auto_yes: If true, all prompts will be auto confirmed.

    Returns:
        A ModelDifferences object containing the differences between the local and CDF configuration which have been
        written to CDF.

    Configuration file structure:
    ```
    📦config_dir
     ┣ 📂cogshop - The CogSHOP configuration
     ┣ 📂market - The Market configuration for DayAhead, RKOM, and benchmarking.
     ┣ 📂production - The physical assets configuration, Watercourse, PriceArea, Genertor, Plant  (SHOP centered)
     ┗ 📜settings.yaml - Settings for resync.
    ```
    """
    client = client or PowerOpsClient.from_settings()
    loaded_models = _load_transform(market, config_dir, client.cdf.config.project, model_names)

    written_changes = ModelDifferences([])
    for new_model in loaded_models:
        cdf_model = type(new_model).from_cdf(client, data_set_external_id=client.datasets.read_dataset)
        if isinstance(new_model, AssetModel):
            static_resources = new_model.static_resources_from_cdf(client)
        else:
            static_resources = {}

        differences = diff.model_difference(cdf_model, new_model, static_resources)

        # Do not create relationships to time series that does not exist.
        _clean_relationships(client.cdf, differences, new_model)
        # Remove the domain model as this is not CDF resources
        # TimeSeries are not updated by resync.
        differences.filter_out(group="Domain", field_names={"timeseries"})

        new_sequences_by_id = {s.external_id: s for s in new_model.sequences()}
        new_files_by_id = {f.external_id: f for f in new_model.files()}

        removed = _remove_resources(differences, client.cdf, auto_yes)
        added_updated = _add_update_resources(differences, client, auto_yes, new_sequences_by_id, new_files_by_id)

        written_changes.append(removed + added_updated)

    return written_changes


def destroy(
    client: PowerOpsClient | None,
    model_names: str | list[str] | None = None,
    auto_yes: bool = False,
    dry_run: bool = False,
) -> ModelDifferences:
    """
    Destroys all resync models in CDF. This will also delete all data in the models.

    Args:
        client: The PowerOpsClient to use. If not provided, a new client will be created.
        model_names: The models to destroy.
        auto_yes: If true, all prompts will be auto confirmed.
        dry_run: If true, the models will not be deleted, but the changes will be printed.

    Returns:
        A ModelDifferences object containing the resources that has been destroyed.
    """
    client = client or PowerOpsClient.from_settings()

    model_types = _to_models(model_names)
    destroyed = ModelDifferences([])
    for model_type in model_types:
        if issubclass(model_type, DataModel) and model_type.graph_ql:
            remove_data_model = _get_data_model_view_containers(
                client.cdf, model_type.graph_ql.id_, model_type.__name__
            )
            if not remove_data_model.changes:
                logger.warning(f"Skipping {model_type.__name__}, no data model found")
                continue
            static_resources = {}
        elif issubclass(model_type, DataModel) and model_type.dms_model:
            raise NotImplementedError()
        elif issubclass(model_type, DataModel) and model_type.source_model:
            raise NotImplementedError()
        elif issubclass(model_type, AssetModel):
            remove_data_model = ModelDifference(model_type.__name__, {})
            if issubclass(model_type, models.MarketModel):
                # We only need the root asset to be set.
                production_external_id = cast(str, models.ProductionModel.root_asset.external_id)
                model_type.set_root_asset("", "", "", production_external_id)
            static_resources = model_type.static_resources_from_cdf(client)
        else:
            raise ValueError(f"Unknown model type {model_type}")

        cdf_model = model_type.from_cdf(client, data_set_external_id=client.datasets.read_dataset)

        remove_data = diff.remove_only(cdf_model, static_resources)
        remove_data.filter_out(group="Domain", field_names={"timeseries"})

        if dry_run:
            destroyed.append(remove_data + remove_data_model)
        else:
            removed = _remove_resources(remove_data + remove_data_model, client.cdf, auto_yes)
            destroyed.append(removed)

    # Spaces are deleted last, as they might contain other resources.
    spaces = set(space for d in model_types if issubclass(d, DataModel) for space in d.spaces())
    if spaces and not dry_run:
        deleted_space: list[SpaceId] = []
        # One at a time, in case there are other resources in the space that will prevent deletion.
        for space in spaces:
            logger.info(f"Deleting space {space}..")
            try:
                client.cdf.data_modeling.spaces.delete(list(spaces))
            except CogniteAPIError as e:
                logger.warning(f"Failed to delete space {space} with error {e}")
            else:
                logger.info(f"... deleted space {space}")
                deleted_space.append(SpaceId(space))
        if deleted_space:
            destroyed.append(
                ModelDifference(
                    model_name="All Models",
                    changes={
                        "spaces": FieldDifference(
                            group="CDF",
                            field_name="spaces",
                            removed=list(deleted_space),
                            added=[],
                            changed=[],
                            unchanged=[],
                        )
                    },
                )
            )
    if not dry_run:
        labels = AssetLabel.as_label_definitions() + RelationshipLabel.as_label_definitions()
        client.cdf.labels.delete([label.external_id for label in labels if label.external_id])

    return destroyed


<<<<<<< HEAD
def migration(
    client: PowerOpsClient | None,
    model: Literal["Production"] = "Production",
    echo: Echo | None = None,
) -> ModelDifferences:
    if isinstance(model, list):
        model = model[0]
    if model != "Production":
        raise ValueError(f"Unknown model {model}")
    echo = echo or _default_echo
    client = client or PowerOpsClient.from_settings()

    production_dm = models.v2.ProductionModelDM.from_cdf(client, data_set_external_id=client.datasets.read_dataset)
    production_dm_as_asset = models.migration.production_as_asset(production_dm)
    echo("Retrieved data model")
    production_asset = models.v1.ProductionModel.from_cdf(client, data_set_external_id=client.datasets.read_dataset)
    echo("Retrieved asset model")
    return ModelDifferences([diff.model_difference(current_model=production_asset, new_model=production_dm_as_asset)])


def _remove_resources(differences: ModelDifference, echo: Echo, cdf: CogniteClient, auto_yes: bool) -> ModelDifference:
=======
def _remove_resources(differences: ModelDifference, cdf: CogniteClient, auto_yes: bool) -> ModelDifference:
>>>>>>> e062aa72
    removed = ModelDifference(model_name=differences.model_name, changes={})
    for difference in sorted(differences, key=_remove_order):
        if not difference.removed:
            continue
        logger.info(f"Removals detected for {difference.field_name} in {differences.model_name}")
        logger.info(f"Remove count: {difference.as_summary().removed}")
        diff_ids = difference.as_ids(5)
        logger.info(f"Sample removed for {diff_ids.field_name}: {diff_ids.removed}")
        ans = "y" if auto_yes else input("Continue? (y/n)")
        if ans.lower() != "y":
            logger.info("Aborting")
            continue

        api = get_cognite_api(cdf, difference.field_name)

        api.delete(external_id=difference.removed_ids)

        logger.info(f"Deleted {len(difference.removed)} of {difference.field_name}")
        removed.changes[difference.field_name] = FieldDifference(
            group=difference.group,
            field_name=difference.field_name,
            added=[],
            removed=difference.removed,
            changed=[],
            unchanged=difference.unchanged,
        )
    return removed


def _add_update_resources(
    differences: ModelDifference,
    client: PowerOpsClient,
    auto_yes: bool,
    sequences_by_id: dict[str, CDFSequence],
    files_by_id: dict[str, CDFFile],
) -> ModelDifference:
    added_updated = ModelDifference(model_name=differences.model_name, changes={})
    for difference in sorted(differences, key=_adding_order):
        if not difference.added and not difference.changed:
            continue
        logger.info(f"Changes/Additions detected for {difference.field_name} in {differences.model_name}")
        summary_count = difference.as_summary()
        logger.info(f"Change count: {summary_count.changed}")
        logger.info(f"Addition count: {summary_count.added}")
        diff_ids = difference.as_ids(5)
        if diff_ids.changed:
            logger.info(f"Sample changed for {diff_ids.field_name}:")
            for change in difference.changed[:3]:
                logger.info(change.changed_fields)
        if diff_ids.added:
            logger.info(f"Sample added for {diff_ids.field_name}: {diff_ids.added}")
        ans = "y" if auto_yes else input("Continue? (y/n)")
        if ans.lower() != "y":
            logger.info("Aborting")
            continue

        difference.set_set_dataset(client.datasets.write_dataset_id)
        api = get_cognite_api(client.cdf, difference.field_name, sequences_by_id, files_by_id)

        if difference.added:
            api.create(difference.added)
            logger.info(f"Created {len(difference.added)} of {difference.field_name}")
            if difference.field_name in added_updated:
                added_updated[difference.field_name].added.extend(difference.added)
            else:
                added_updated[difference.field_name] = FieldDifference(
                    group=difference.group,
                    field_name=difference.field_name,
                    added=difference.added,
                    removed=[],
                    changed=[],
                    unchanged=[],
                )

        if difference.changed:
            updates = [c.new for c in difference.changed if not c.is_changed_content]
            if updates:
                api.upsert(updates, mode="replace")
                logger.info(f"Updated {len(updates)} of {difference.field_name}")
            content_updates = [c.new for c in difference.changed if c.is_changed_content]
            if content_updates:
                api.delete([c.external_id for c in content_updates if c.external_id])
                api.create(content_updates)
                logger.info(f"Updated {len(content_updates)} of {difference.field_name} with content")
            if difference.field_name in added_updated:
                added_updated[difference.field_name].changed.extend(difference.changed)
            else:
                added_updated[difference.field_name] = FieldDifference(
                    group=difference.group,
                    field_name=difference.field_name,
                    added=[],
                    removed=[],
                    changed=difference.changed,
                    unchanged=[],
                )
    return added_updated


def _remove_order(diff: FieldDifference) -> int:
    if diff.group == "Domain":
        return 0
    elif diff.group == "CDF" and diff.field_name not in {
        "edges",
        "nodes",
        "containers",
        "views",
        "data_models",
        "spaces",
        "parent_assets",
        "labels",
    }:
        return 1
    elif diff.group == "CDF" and diff.field_name == "edges":
        return 2
    elif diff.group == "CDF" and diff.field_name == "nodes":
        return 3
    elif diff.group == "CDF" and diff.field_name == "data_models":
        return 4
    elif diff.group == "CDF" and diff.field_name == "views":
        return 5
    elif diff.group == "CDF" and diff.field_name == "containers":
        return 6
    elif diff.group == "CDF" and diff.field_name == "spaces":
        return 7
    elif diff.group == "CDF" and diff.field_name == "parent_assets":
        return 8
    elif diff.group == "CDF" and diff.field_name == "labels":
        return 9
    else:
        return 8


def _adding_order(diff: FieldDifference) -> int:
    if diff.group == "Domain":
        return 0
    elif diff.group == "CDF" and diff.field_name in {"parent_assets", "labels"}:
        return 1
    elif diff.group == "CDF" and diff.field_name not in {"edges", "nodes"}:
        return 2
    elif diff.group == "CDF" and diff.field_name == "nodes":
        return 3
    elif diff.group == "CDF" and diff.field_name == "edges":
        return 4
    else:
        return 5


def _load_transform(market: str, path: Path, cdf_project: str, model_names: str | list[str] | None) -> list[Model]:
    model_types = _to_models(model_names)
    logger.info(f"Loading and transforming {', '.join([m.__name__ for m in model_types])}")

    config = ReSyncConfig.from_yamls(path, cdf_project)

    return transform(config, market, set(model_types))


def _to_models(model_names: str | list[str] | None) -> list[type[Model]]:
    if isinstance(model_names, str):
        model_names = [model_names]
    elif model_names is None:
        model_names = list(MODELS_BY_NAME)
    elif isinstance(model_names, list) and model_names and isinstance(model_names[0], str):
        model_names = model_names
    else:
        raise ValueError(f"Invalid model_names type: {type(model_names)}")

    if invalid := set(model_names) - (set(MODELS_BY_NAME) | set(V2_MODELS_BY_NAME)):
        raise ValueError(f"Invalid model names: {invalid}. Available models: {list(MODELS_BY_NAME)}")

    return [
        MODELS_BY_NAME[model_name] if model_name in MODELS_BY_NAME else V2_MODELS_BY_NAME[model_name]
        for model_name in model_names
    ]


def _get_data_model_view_containers(cdf: CogniteClient, data_model_id: DataModelId, model_name: str) -> ModelDifference:
    data_model = cdf.data_modeling.data_models.retrieve(ids=data_model_id, inline_views=True)
    if not data_model:
        return ModelDifference(model_name=model_name, changes={})
    data_model = data_model.latest_version()
    views = data_model.views

    changes = {
        "views": FieldDifference(group="CDF", field_name="views", removed=list(ViewList(views).as_ids())),
        "containers": FieldDifference(
            group="CDF",
            field_name="containers",
            removed=list(
                {
                    prop.container
                    for view in views
                    for prop in view.properties.values()
                    if isinstance(prop, MappedProperty)
                }
            ),
        ),
        "data_models": FieldDifference(group="CDF", field_name="data_models", removed=[data_model.as_id()]),
    }

    return ModelDifference(model_name=model_name, changes=changes)<|MERGE_RESOLUTION|>--- conflicted
+++ resolved
@@ -362,31 +362,25 @@
     return destroyed
 
 
-<<<<<<< HEAD
 def migration(
     client: PowerOpsClient | None,
     model: Literal["Production"] = "Production",
-    echo: Echo | None = None,
 ) -> ModelDifferences:
     if isinstance(model, list):
         model = model[0]
     if model != "Production":
         raise ValueError(f"Unknown model {model}")
-    echo = echo or _default_echo
     client = client or PowerOpsClient.from_settings()
 
     production_dm = models.v2.ProductionModelDM.from_cdf(client, data_set_external_id=client.datasets.read_dataset)
     production_dm_as_asset = models.migration.production_as_asset(production_dm)
-    echo("Retrieved data model")
+    logger.info("Retrieved data model")
     production_asset = models.v1.ProductionModel.from_cdf(client, data_set_external_id=client.datasets.read_dataset)
-    echo("Retrieved asset model")
+    logger.info("Retrieved asset model")
     return ModelDifferences([diff.model_difference(current_model=production_asset, new_model=production_dm_as_asset)])
 
 
-def _remove_resources(differences: ModelDifference, echo: Echo, cdf: CogniteClient, auto_yes: bool) -> ModelDifference:
-=======
 def _remove_resources(differences: ModelDifference, cdf: CogniteClient, auto_yes: bool) -> ModelDifference:
->>>>>>> e062aa72
     removed = ModelDifference(model_name=differences.model_name, changes={})
     for difference in sorted(differences, key=_remove_order):
         if not difference.removed:
