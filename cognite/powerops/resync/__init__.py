--- conflicted
+++ resolved
@@ -1,10 +1,4 @@
-<<<<<<< HEAD
-from ._main import AVAILABLE_MODELS, apply, plan, validate
-
-__all__ = ["apply", "plan", "validate", "AVAILABLE_MODELS"]
-=======
 from .core import MODELS_BY_NAME, V2_MODELS_BY_NAME, apply, destroy, init, plan, validate
 from .core.echo import Echo
 
-__all__ = ["apply", "plan", "init", "destroy", "validate", "MODELS_BY_NAME", "Echo", "V2_MODELS_BY_NAME"]
->>>>>>> a36f56b4
+__all__ = ["apply", "plan", "init", "destroy", "validate", "MODELS_BY_NAME", "Echo", "V2_MODELS_BY_NAME"]