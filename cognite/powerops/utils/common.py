import re
from uuid import uuid4


def replace_nordic_letters(input_string: str) -> str:
    return input_string
    # return (
    #     input_string.replace("æ", "a")
    #     .replace("Æ", "A")
    #     .replace("ø", "o")
    #     .replace("Ø", "O")
    #     .replace("å", "a")
    #     .replace("Å", "A")
    # )


def special_case_handle_gate_number(name: str) -> None:
    """Must handle any gate numbers above 1 if found in other sources than YAML"""
    # TODO: extend to handle special case if needed
    if re.search(pattern=r"L[2-9]", string=name):
        print_warning(f"Potential gate {name} not in YAML!")


def print_warning(s: str) -> None:
    """Adds some nice colors to the printed text :)"""
    print(f"\033[91m[WARNING] {s}\033[0m")


def unique_str() -> str:
    return str(uuid4())


<<<<<<< HEAD
def dump_resource(resource) -> dict:
    try:
        dump_func = resource.dump
    except AttributeError:
        dump_func = resource.dict
    return dump_func()
=======
def merge(*sources: dict) -> dict:
    """
    Merge multiple dicts:
     * Nested dicts are merged (hard type check).
     * When keys conflict, last source wins.
     * Order should be preserved. Hopefully.

    >>> merge({"a": 1, "c": 3}, {"b": 22, "c": 33})
    {'a': 1, 'c': 33, 'b': 22}

    >>> merge({"a": {"aa": 1}}, {"a": {"bb": 22}, "z": 33})
    {'a': {'aa': 1, 'bb': 22}, 'z': 33}
    """

    def _merge_two(val1, val2):
        if isinstance(val1, dict) and isinstance(val2, dict):
            return merge(val1, val2)
        else:
            return val2

    result = {}
    for source in sources:
        for key, val in source.items():
            if key in result:
                val = _merge_two(result[key], val)
            result[key] = val
    return result
>>>>>>> 76bd5f08
<|MERGE_RESOLUTION|>--- conflicted
+++ resolved
@@ -30,14 +30,6 @@
     return str(uuid4())
 
 
-<<<<<<< HEAD
-def dump_resource(resource) -> dict:
-    try:
-        dump_func = resource.dump
-    except AttributeError:
-        dump_func = resource.dict
-    return dump_func()
-=======
 def merge(*sources: dict) -> dict:
     """
     Merge multiple dicts:
@@ -65,4 +57,11 @@
                 val = _merge_two(result[key], val)
             result[key] = val
     return result
->>>>>>> 76bd5f08
+
+
+def dump_resource(resource) -> dict:
+    try:
+        dump_func = resource.dump
+    except AttributeError:
+        dump_func = resource.dict
+    return dump_func()