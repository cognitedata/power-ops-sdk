--- conflicted
+++ resolved
@@ -54,13 +54,16 @@
     resync.init(client, echo=_to_echo(verbose), model_names=models)
 
 
-@app.command("validate", help="Validate the configuration files")
+@app.command(
+    "validate",
+    help="Check that all time series used in mappings are present and have datapoints for the specified time range",
+)
 def validate(
     path: Annotated[Path, typer.Argument(help="Path to configuration files")],
     market: Annotated[str, typer.Argument(help="Selected power market")],
-    verbose: bool = typer.Option(False, "--verbose", "-v", help="Whether to print verbose output"),
 ):
-    resync.validate(path, market, echo=_to_echo(verbose))
+    log.info(f"Running validate on configuration files located in {path}")
+    resync.validate(path, market, echo=log.info)
 
 
 @app.command(
@@ -144,61 +147,6 @@
         typer.echo(changed.as_github_markdown())
 
 
-<<<<<<< HEAD
-@app.command(
-    "validate",
-    help="Check that all time series used in mappings are present and have datapoints for the specified time range",
-)
-def validate(
-    path: Annotated[Path, typer.Argument(help="Path to configuration files")],
-    market: Annotated[str, typer.Argument(help="Selected power market")],
-    models: list[str] = typer.Option(
-        default=["all"],
-        help=f"The models to run apply. Available models: {', '.join(resync.AVAILABLE_MODELS)}",
-    ),
-):
-    log.info(f"Running validate on configuration files located in {path}")
-    if len(models) == 1 and models[0].lower() == "all":
-        models = list(MODEL_BY_NAME.keys())
-    resync.validate(path, market, model_names=models, echo=log.info)
-
-
-@app.command(
-    "deploy",
-    help=f"Deploy the data model in CDF. Available models: {list(MODEL_BY_NAME.keys())}. "
-    f"Use 'all' to deploy all models.",
-)
-def deploy(
-    models: Annotated[list[str], typer.Argument(help="The models to deploy")],
-):
-    if len(models) == 1 and models[0].lower() == "all":
-        models = list(MODEL_BY_NAME.keys())
-
-    client = get_powerops_client()
-    for model_name in models:
-        if model_name not in MODEL_BY_NAME:
-            log.warning(f"Model {model_name} not found, skipping. Available models: {list(MODEL_BY_NAME.keys())}")
-            continue
-        log.info(f"Deploying {model_name} model...")
-
-        model = MODEL_BY_NAME[model_name]
-        result = client.cdf.data_modeling.graphql.apply_dml(
-            model.id_,
-            model.graphql,
-            model.name,
-            model.description,
-        )
-        log.info(f"Deployed {model_name} model ({result.space}, {result.external_id}, {result.version})")
-
-
-@app.command("show", help=f"Show the graphql schema of Power Ops model. Available models: {list(MODEL_BY_NAME.keys())}")
-def show(
-    model: Annotated[str, typer.Argument(help="The models to deploy")],
-    remove_newlines: bool = typer.Option(
-        False,
-        "--remove-newlines",
-        help="Remove newlines from the graphql schema. This is done when deploying the schema.",
-=======
 @app.command("destroy", help="Destroy all the data models created by resync and remove all the data.")
 def destroy(
     models: list[str] = typer.Option(
@@ -207,7 +155,6 @@
     ),
     dry_run: bool = typer.Option(
         False, "--dry-run", help="Whether to run the command as a dry run, meaning no resources will be destroyed."
->>>>>>> a36f56b4
     ),
     auto_yes: bool = typer.Option(False, "--yes", "-y", help="Auto confirm all prompts"),
     format: str = typer.Option(default=None, help="The format of the output. Available formats: markdown"),
@@ -224,10 +171,6 @@
     app()
 
 
-<<<<<<< HEAD
-if __name__ == "__main__":
-    main()
-=======
 def _to_echo(verbose: bool) -> cognite.powerops.resync.core.echo.Echo:
     if verbose:
 
@@ -243,4 +186,7 @@
             ...
 
     return echo
->>>>>>> a36f56b4
+
+
+if __name__ == "__main__":
+    main()