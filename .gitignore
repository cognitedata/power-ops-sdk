# Byte-compiled / optimized / DLL files
__pycache__/
*.py[cod]

# Distribution / packaging
.Python
env/
build/
develop-eggs/
dist/
downloads/
eggs/
.eggs/
lib/
lib64/
parts/
sdist/
var/
wheels/
*.egg-info/
.installed.cfg
*.egg

# ide
.idea/
.vscode/

# DS_Store
.DS_Store

# Other
test.py
do_release.py
.env

# Coverage
.coverage
htmlcov
coverage.xml

# pytest
.pytest_cache
test-report.xml
*.iml

# jupyter
.ipynb_checkpoints

# tox
.tox/
.python-version

# DM client
.secrets.toml
<<<<<<< HEAD

=======
>>>>>>> 9f454ae9
playground<|MERGE_RESOLUTION|>--- conflicted
+++ resolved
@@ -52,8 +52,6 @@
 
 # DM client
 .secrets.toml
-<<<<<<< HEAD
+playground
 
-=======
->>>>>>> 9f454ae9
 playground