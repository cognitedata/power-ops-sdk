environment:
  project: power-ops-staging
  # type is set to staging since this field is only used for raising error if project defined here
  # doesn't match the environment variables (valid options are dev, staging, prod)
  validation-type: staging
  selected:
    - modules/power_model
    - modules/resync
<<<<<<< HEAD
    # - modules/power_ops_template
    - modules/shop_result_explorer
=======
    - modules/power_ops_template
>>>>>>> add02f98

variables:
  modules:
    # variables required for BOTH power_model and power_ops_template
    power_ops_type_space: "power_ops_types"
    power_ops_instance_space: "power_ops_instances"
    power_ops_models_space: "power_ops_core"
    power_ops_data_model_version: "1"
    # variables required for ONLY power_ops_template
    wf_day_ahead_market: "DAY_AHEAD"
    wf_day_ahead_bid_process_xid: "DayAheadBidProcess"
    wf_day_ahead_bid_process_version: "latest"
    wf_day_ahead_bid_process_cron: "30 9 * * *" # translates to 9:30 UTC / 11:30 CEST
    wf_trigger_client_id: "d985b4fe-275e-4df3-9e49-b6b18a77778a"
    wf_trigger_client_secret: ${WF_TRIGGER_SECRET}<|MERGE_RESOLUTION|>--- conflicted
+++ resolved
@@ -6,12 +6,8 @@
   selected:
     - modules/power_model
     - modules/resync
-<<<<<<< HEAD
-    # - modules/power_ops_template
+    - modules/power_ops_template
     - modules/shop_result_explorer
-=======
-    - modules/power_ops_template
->>>>>>> add02f98
 
 variables:
   modules:
