# ShopScenarioSet view definition
# - name: String!
#   start_specification: DateSpecification
#   end_specification: DateSpecification
#   scenarios: [ShopScenario]

- name: 1 scenario
  start_specification: "[name]Default Start"
  end_specification: "[name]Default End"
  scenarios:
    - "[name]Fornebu base"
- name: 2 scenarios
  start_specification: "[name]Default Start"
  end_specification: "[name]Default End"
<<<<<<< HEAD
=======
  scenarios:
    - "[name]Fornebu base"
    - "[name]Fornebu price offset 200"
- name: 3 scenarios
  start_specification: '[["shift", {"days": -400}], ["floor", "day"]]'
  end_specification: '[["shift", {"days": -400}], ["floor", "week"], ["shift", {"weeks": 2}]]'
>>>>>>> 9c2522c8
  scenarios:
    - "[name]Fornebu base"
    - "[name|type:ShopScenario]Fornebu price offset -200"
    - "[name]Fornebu price offset 200"<|MERGE_RESOLUTION|>--- conflicted
+++ resolved
@@ -12,15 +12,12 @@
 - name: 2 scenarios
   start_specification: "[name]Default Start"
   end_specification: "[name]Default End"
-<<<<<<< HEAD
-=======
   scenarios:
     - "[name]Fornebu base"
     - "[name]Fornebu price offset 200"
 - name: 3 scenarios
   start_specification: '[["shift", {"days": -400}], ["floor", "day"]]'
   end_specification: '[["shift", {"days": -400}], ["floor", "week"], ["shift", {"weeks": 2}]]'
->>>>>>> 9c2522c8
   scenarios:
     - "[name]Fornebu base"
     - "[name|type:ShopScenario]Fornebu price offset -200"
