repos:
  - repo: https://github.com/python-poetry/poetry
    rev: "1.8.4"
    hooks:
      - id: poetry-check

  - repo: https://github.com/codespell-project/codespell
    rev: v2.3.0
    hooks:
      - id: codespell

  - repo: https://github.com/charliermarsh/ruff-pre-commit
<<<<<<< HEAD
    rev: "v0.7.1"
=======
    rev: "v0.7.3"
>>>>>>> 901d67ae
    hooks:
      - id: ruff
        args:
          - --exit-non-zero-on-fix
          - --config=pyproject.toml
      - id: ruff-format
        args:
          - --config=pyproject.toml

  - repo: https://github.com/pre-commit/pre-commit-hooks
    rev: v5.0.0
    hooks:
      - id: check-ast
      - id: check-builtin-literals
      - id: check-docstring-first
      - id: check-yaml
        exclude: "mkdocs.yml|^test_apply/demo_.*.yml"
      - id: debug-statements
      - id: end-of-file-fixer
      - id: name-tests-test
        args:
          - --pytest-test-first
        exclude: "constants.py|mock_.*.py"
      - id: trailing-whitespace
      - id: no-commit-to-branch

  - repo: https://github.com/google/yamlfmt
    rev: v0.13.0
    hooks:
      - id: yamlfmt

  # Mypy must be run in the local system environment, not in the pre-commit environment.
  - repo: local
    hooks:
      - id: mypy
        name: mypy
        # Gradually, the entire codebase should be checked by mypy, plan is to gradually add mypy for each
        # module as we refactor it.
        entry: dmypy run -- cognite/powerops/resync cognite/powerops/utils
        files: ^.*.(py|pyi)$
        language: system
        pass_filenames: false<|MERGE_RESOLUTION|>--- conflicted
+++ resolved
@@ -10,11 +10,7 @@
       - id: codespell
 
   - repo: https://github.com/charliermarsh/ruff-pre-commit
-<<<<<<< HEAD
-    rev: "v0.7.1"
-=======
     rev: "v0.7.3"
->>>>>>> 901d67ae
     hooks:
       - id: ruff
         args:
