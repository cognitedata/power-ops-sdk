# Changing Data Modeling Resources

Data Modeling resources are deployed, updated, and managed via the [CDF-Toolkit](https://developer.cognite.com/sdks/toolkit/).
Refer to the documentation for detailed configuration options.

The relevant data modeling configuration files can be found in `cognite/powerops/custom_modules` following the folder
and file naming structure required by CDF-Toolkit. Each space, container, view, and data model is kept in separate
files with one file for one resource.

You can control which module is deployed by setting the `selected_module_and_packages` in
`cognite/powerops/config.dev.yaml`:

```yaml
...
  selected_modules_and_packages:
  - power_model_v1
...
```
This will only deploy the `power_model_v1` module.

## Authentication

To authenticate with the `cognite-toolkit` you will have to use a `.env` file in the `power-ops-sdk` root directory,
which should look like this:
```dotenv
<<<<<<< HEAD
CDF_CLUSTER=azure-dev
CDF_URL=https://azure-dev.cognitedata.com
CDF_PROJECT=power-ops-dev
=======
CDF_CLUSTER=<CLUSTER>
CDF_URL=https://<CLUSTER>.cognitedata.com
CDF_PROJECT=<PROJECT>
>>>>>>> 9c2522c8
IDP_TENANT_ID=431fcc8b-74b8-4171-b7c9-e6fab253913b
IDP_CLIENT_ID=***
IDP_CLIENT_SECRET=***
IDP_TOKEN_URL="https://login.microsoftonline.com/431fcc8b-74b8-4171-b7c9-e6fab253913b/oauth2/v2.0/token"
SENTRY_ENABLED=false
```

## Change Limitations

Not all resource types can be changed and not all operations are supported to be made on existing resources. Refer to
the [Data Modeling changes documentation](https://docs.cognite.com/cdf/dm/dm_concepts/dm_containers_views_datamodels/#impact-of-changes-to-views-and-data-models)
for a detailed list of what is allowed. Based on if an operation is allowed or not there are a few different ways to
deploy the changes.

### Changes to Containers

If the change is allowed and it *is not* a breaking change then no version or additional considerations need to be taken
into account.

If the change is allowed and it *is* a breaking change then the change needs to be carefully planned to scope it's impacts.

If the change is not allowed (like deleting a property) then alternative workarounds need to be implemented (ie. do not
use the property we want to delete).

### Changes to Views and Data Models

Many changes to containers may result in changes to the related views and data models, these should then potentially be
versioned in order to avoid breaking changes in the consumption layer.

If a change requires a version change, the following version system should be used (MAJOR.MINOR.PATCH):
- Test changes to data model in `power-ops-dev` with a version bump to the PATCH
- Test changes to data model along with related resources (functions, workflows, shop) in `power-ops-staging` with a version bump to MINOR
- Changes deployed to customer environment (dev & prod) should bump the MAJOR version
- Once deployed to the next environment the previous environment will "rest"
  - If testing is done in `power-ops-dev` with version 1.0.3, then those models will be deployed to `power-ops-staging`
   as 1.1.0. When testing is done in staging and changes get deployed to customer environments the version would become 2


## Local development process

1. Make the relevant changes to the `.yaml` files in the `data_models` folder.
2. Post on slack `#powerops-backend` that you are about to make changes to ensure it doesn't conflict with others work.
3. Deploy changes manually to **power-ops-dev** using toolkit following bellow steps.
4. Verify in the UI that the changes are as expected.
5. Iterate until desired changes are completed.
6. Create a PR and request feedback on your suggested changes.
7. Once PR is approved inform the team that the changes will be deployed to `power-ops-staging`.
8. Deploy changes manually to **power-ops-staging** ensuring you've used the correct version if needed.
9.  Regenerate the SDK for the data model changes by calling `python scripts/pygen_generate_clients.py`.
10. Bump the SDK version in `pyproject.toml` and `cognite/powerops/_version.py`.
11. Update the `CHANGELOG.md` with the changes made.
12. Get a second approval on the PR.

## Manual Deployment

1. Check which environment to deploy to, they are defined in the `cognite` folder in the `config.<ENV>.yaml` files
   1. config.dev.yaml
      1. ENV=dev
      2. CDF_PROJECT=power-ops-dev
   2. config.staging.yaml
      1. ENV=staging
      2. CDF_PROJECT=power-ops-staging
   3. config.lyse-dev.yaml
      1. ENV=lyse-dev
      2. CDF_PROJECT=lyse-dev
   4. config.heco-dev.yaml
      1. ENV=heco-dev
      2. CDF_PROJECT=heco-dev
2. Ensure the credentials in your `.env` file point to the same environment you want to deploy to
3. Build the configurations and remove existing files in the build directory:
   ```bash
   cdf-tk build cognite/powerops --env ENV --clean
   ```
4. Dry-run the deployment to see what changes would be made:
   ```bash
    cdf-tk deploy --env=ENV --dry-run
    ```
5. Deploy the changes if the environment and changes your making won't impact other people's work:
   ```bash
    cdf-tk deploy --env=ENV
    ```

### WARNING: Full manual redeploy steps

We should NOT be needing to delete containers to make changes to them but we are limited to only making changes based on
the limitations detailed [here](https://docs.cognite.com/cdf/dm/dm_concepts/dm_containers_views_datamodels/#impact-of-changes-to-views-and-data-models).
In the scenario that any container changes need to be made that are not allowed via update the container will need to be
deleted and recreated again, this should only be done on a case by case bases taking into consideration if the data will
need to be re-ingested or not.

DO NOT perform these steps unless it has been aligned with the full team and a solution has been agreed upon.

1. Follow the same 1-3 steps from the [Manual Deployment](#manual-deployment) steps
2. Dry-run the deployment to see what changes would be made with the `drop` flags:
   ```bash
    cdf-tk deploy --drop-data --drop --env=ENV --dry-run
    ```
3. Deploy the changes if the environment and changes your making won't impact other people's work:
   ```bash
    cdf-tk deploy --drop-data --drop --env=ENV
    ```
<|MERGE_RESOLUTION|>--- conflicted
+++ resolved
@@ -1,135 +1,129 @@
-# Changing Data Modeling Resources
-
-Data Modeling resources are deployed, updated, and managed via the [CDF-Toolkit](https://developer.cognite.com/sdks/toolkit/).
-Refer to the documentation for detailed configuration options.
-
-The relevant data modeling configuration files can be found in `cognite/powerops/custom_modules` following the folder
-and file naming structure required by CDF-Toolkit. Each space, container, view, and data model is kept in separate
-files with one file for one resource.
-
-You can control which module is deployed by setting the `selected_module_and_packages` in
-`cognite/powerops/config.dev.yaml`:
-
-```yaml
-...
-  selected_modules_and_packages:
-  - power_model_v1
-...
-```
-This will only deploy the `power_model_v1` module.
-
-## Authentication
-
-To authenticate with the `cognite-toolkit` you will have to use a `.env` file in the `power-ops-sdk` root directory,
-which should look like this:
-```dotenv
-<<<<<<< HEAD
-CDF_CLUSTER=azure-dev
-CDF_URL=https://azure-dev.cognitedata.com
-CDF_PROJECT=power-ops-dev
-=======
-CDF_CLUSTER=<CLUSTER>
-CDF_URL=https://<CLUSTER>.cognitedata.com
-CDF_PROJECT=<PROJECT>
->>>>>>> 9c2522c8
-IDP_TENANT_ID=431fcc8b-74b8-4171-b7c9-e6fab253913b
-IDP_CLIENT_ID=***
-IDP_CLIENT_SECRET=***
-IDP_TOKEN_URL="https://login.microsoftonline.com/431fcc8b-74b8-4171-b7c9-e6fab253913b/oauth2/v2.0/token"
-SENTRY_ENABLED=false
-```
-
-## Change Limitations
-
-Not all resource types can be changed and not all operations are supported to be made on existing resources. Refer to
-the [Data Modeling changes documentation](https://docs.cognite.com/cdf/dm/dm_concepts/dm_containers_views_datamodels/#impact-of-changes-to-views-and-data-models)
-for a detailed list of what is allowed. Based on if an operation is allowed or not there are a few different ways to
-deploy the changes.
-
-### Changes to Containers
-
-If the change is allowed and it *is not* a breaking change then no version or additional considerations need to be taken
-into account.
-
-If the change is allowed and it *is* a breaking change then the change needs to be carefully planned to scope it's impacts.
-
-If the change is not allowed (like deleting a property) then alternative workarounds need to be implemented (ie. do not
-use the property we want to delete).
-
-### Changes to Views and Data Models
-
-Many changes to containers may result in changes to the related views and data models, these should then potentially be
-versioned in order to avoid breaking changes in the consumption layer.
-
-If a change requires a version change, the following version system should be used (MAJOR.MINOR.PATCH):
-- Test changes to data model in `power-ops-dev` with a version bump to the PATCH
-- Test changes to data model along with related resources (functions, workflows, shop) in `power-ops-staging` with a version bump to MINOR
-- Changes deployed to customer environment (dev & prod) should bump the MAJOR version
-- Once deployed to the next environment the previous environment will "rest"
-  - If testing is done in `power-ops-dev` with version 1.0.3, then those models will be deployed to `power-ops-staging`
-   as 1.1.0. When testing is done in staging and changes get deployed to customer environments the version would become 2
-
-
-## Local development process
-
-1. Make the relevant changes to the `.yaml` files in the `data_models` folder.
-2. Post on slack `#powerops-backend` that you are about to make changes to ensure it doesn't conflict with others work.
-3. Deploy changes manually to **power-ops-dev** using toolkit following bellow steps.
-4. Verify in the UI that the changes are as expected.
-5. Iterate until desired changes are completed.
-6. Create a PR and request feedback on your suggested changes.
-7. Once PR is approved inform the team that the changes will be deployed to `power-ops-staging`.
-8. Deploy changes manually to **power-ops-staging** ensuring you've used the correct version if needed.
-9.  Regenerate the SDK for the data model changes by calling `python scripts/pygen_generate_clients.py`.
-10. Bump the SDK version in `pyproject.toml` and `cognite/powerops/_version.py`.
-11. Update the `CHANGELOG.md` with the changes made.
-12. Get a second approval on the PR.
-
-## Manual Deployment
-
-1. Check which environment to deploy to, they are defined in the `cognite` folder in the `config.<ENV>.yaml` files
-   1. config.dev.yaml
-      1. ENV=dev
-      2. CDF_PROJECT=power-ops-dev
-   2. config.staging.yaml
-      1. ENV=staging
-      2. CDF_PROJECT=power-ops-staging
-   3. config.lyse-dev.yaml
-      1. ENV=lyse-dev
-      2. CDF_PROJECT=lyse-dev
-   4. config.heco-dev.yaml
-      1. ENV=heco-dev
-      2. CDF_PROJECT=heco-dev
-2. Ensure the credentials in your `.env` file point to the same environment you want to deploy to
-3. Build the configurations and remove existing files in the build directory:
-   ```bash
-   cdf-tk build cognite/powerops --env ENV --clean
-   ```
-4. Dry-run the deployment to see what changes would be made:
-   ```bash
-    cdf-tk deploy --env=ENV --dry-run
-    ```
-5. Deploy the changes if the environment and changes your making won't impact other people's work:
-   ```bash
-    cdf-tk deploy --env=ENV
-    ```
-
-### WARNING: Full manual redeploy steps
-
-We should NOT be needing to delete containers to make changes to them but we are limited to only making changes based on
-the limitations detailed [here](https://docs.cognite.com/cdf/dm/dm_concepts/dm_containers_views_datamodels/#impact-of-changes-to-views-and-data-models).
-In the scenario that any container changes need to be made that are not allowed via update the container will need to be
-deleted and recreated again, this should only be done on a case by case bases taking into consideration if the data will
-need to be re-ingested or not.
-
-DO NOT perform these steps unless it has been aligned with the full team and a solution has been agreed upon.
-
-1. Follow the same 1-3 steps from the [Manual Deployment](#manual-deployment) steps
-2. Dry-run the deployment to see what changes would be made with the `drop` flags:
-   ```bash
-    cdf-tk deploy --drop-data --drop --env=ENV --dry-run
-    ```
-3. Deploy the changes if the environment and changes your making won't impact other people's work:
-   ```bash
-    cdf-tk deploy --drop-data --drop --env=ENV
-    ```
+# Changing Data Modeling Resources
+
+Data Modeling resources are deployed, updated, and managed via the [CDF-Toolkit](https://developer.cognite.com/sdks/toolkit/).
+Refer to the documentation for detailed configuration options.
+
+The relevant data modeling configuration files can be found in `cognite/powerops/custom_modules` following the folder
+and file naming structure required by CDF-Toolkit. Each space, container, view, and data model is kept in separate
+files with one file for one resource.
+
+You can control which module is deployed by setting the `selected_module_and_packages` in
+`cognite/powerops/config.dev.yaml`:
+
+```yaml
+...
+  selected_modules_and_packages:
+  - power_model_v1
+...
+```
+This will only deploy the `power_model_v1` module.
+
+## Authentication
+
+To authenticate with the `cognite-toolkit` you will have to use a `.env` file in the `power-ops-sdk` root directory,
+which should look like this:
+```dotenv
+CDF_CLUSTER=<CLUSTER>
+CDF_URL=https://<CLUSTER>.cognitedata.com
+CDF_PROJECT=<PROJECT>
+IDP_TENANT_ID=431fcc8b-74b8-4171-b7c9-e6fab253913b
+IDP_CLIENT_ID=***
+IDP_CLIENT_SECRET=***
+IDP_TOKEN_URL="https://login.microsoftonline.com/431fcc8b-74b8-4171-b7c9-e6fab253913b/oauth2/v2.0/token"
+SENTRY_ENABLED=false
+```
+
+## Change Limitations
+
+Not all resource types can be changed and not all operations are supported to be made on existing resources. Refer to
+the [Data Modeling changes documentation](https://docs.cognite.com/cdf/dm/dm_concepts/dm_containers_views_datamodels/#impact-of-changes-to-views-and-data-models)
+for a detailed list of what is allowed. Based on if an operation is allowed or not there are a few different ways to
+deploy the changes.
+
+### Changes to Containers
+
+If the change is allowed and it *is not* a breaking change then no version or additional considerations need to be taken
+into account.
+
+If the change is allowed and it *is* a breaking change then the change needs to be carefully planned to scope it's impacts.
+
+If the change is not allowed (like deleting a property) then alternative workarounds need to be implemented (ie. do not
+use the property we want to delete).
+
+### Changes to Views and Data Models
+
+Many changes to containers may result in changes to the related views and data models, these should then potentially be
+versioned in order to avoid breaking changes in the consumption layer.
+
+If a change requires a version change, the following version system should be used (MAJOR.MINOR.PATCH):
+- Test changes to data model in `power-ops-dev` with a version bump to the PATCH
+- Test changes to data model along with related resources (functions, workflows, shop) in `power-ops-staging` with a version bump to MINOR
+- Changes deployed to customer environment (dev & prod) should bump the MAJOR version
+- Once deployed to the next environment the previous environment will "rest"
+  - If testing is done in `power-ops-dev` with version 1.0.3, then those models will be deployed to `power-ops-staging`
+   as 1.1.0. When testing is done in staging and changes get deployed to customer environments the version would become 2
+
+
+## Local development process
+
+1. Make the relevant changes to the `.yaml` files in the `data_models` folder.
+2. Post on slack `#powerops-backend` that you are about to make changes to ensure it doesn't conflict with others work.
+3. Deploy changes manually to **power-ops-dev** using toolkit following bellow steps.
+4. Verify in the UI that the changes are as expected.
+5. Iterate until desired changes are completed.
+6. Create a PR and request feedback on your suggested changes.
+7. Once PR is approved inform the team that the changes will be deployed to `power-ops-staging`.
+8. Deploy changes manually to **power-ops-staging** ensuring you've used the correct version if needed.
+9.  Regenerate the SDK for the data model changes by calling `python scripts/pygen_generate_clients.py`.
+10. Bump the SDK version in `pyproject.toml` and `cognite/powerops/_version.py`.
+11. Update the `CHANGELOG.md` with the changes made.
+12. Get a second approval on the PR.
+
+## Manual Deployment
+
+1. Check which environment to deploy to, they are defined in the `cognite` folder in the `config.<ENV>.yaml` files
+   1. config.dev.yaml
+      1. ENV=dev
+      2. CDF_PROJECT=power-ops-dev
+   2. config.staging.yaml
+      1. ENV=staging
+      2. CDF_PROJECT=power-ops-staging
+   3. config.lyse-dev.yaml
+      1. ENV=lyse-dev
+      2. CDF_PROJECT=lyse-dev
+   4. config.heco-dev.yaml
+      1. ENV=heco-dev
+      2. CDF_PROJECT=heco-dev
+2. Ensure the credentials in your `.env` file point to the same environment you want to deploy to
+3. Build the configurations and remove existing files in the build directory:
+   ```bash
+   cdf-tk build cognite/powerops --env ENV --clean
+   ```
+4. Dry-run the deployment to see what changes would be made:
+   ```bash
+    cdf-tk deploy --env=ENV --dry-run
+    ```
+5. Deploy the changes if the environment and changes your making won't impact other people's work:
+   ```bash
+    cdf-tk deploy --env=ENV
+    ```
+
+### WARNING: Full manual redeploy steps
+
+We should NOT be needing to delete containers to make changes to them but we are limited to only making changes based on
+the limitations detailed [here](https://docs.cognite.com/cdf/dm/dm_concepts/dm_containers_views_datamodels/#impact-of-changes-to-views-and-data-models).
+In the scenario that any container changes need to be made that are not allowed via update the container will need to be
+deleted and recreated again, this should only be done on a case by case bases taking into consideration if the data will
+need to be re-ingested or not.
+
+DO NOT perform these steps unless it has been aligned with the full team and a solution has been agreed upon.
+
+1. Follow the same 1-3 steps from the [Manual Deployment](#manual-deployment) steps
+2. Dry-run the deployment to see what changes would be made with the `drop` flags:
+   ```bash
+    cdf-tk deploy --drop-data --drop --env=ENV --dry-run
+    ```
+3. Deploy the changes if the environment and changes your making won't impact other people's work:
+   ```bash
+    cdf-tk deploy --drop-data --drop --env=ENV
+    ```