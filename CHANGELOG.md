# Changelog
All notable changes to this project will be documented in this file.

The format is based on [Keep a Changelog](https://keepachangelog.com/en/1.0.0/),
and this project adheres to [Semantic Versioning](https://semver.org/spec/v2.0.0.html).

Changes are grouped as follows
- `Added` for new features.
- `Changed` for changes in existing functionality.
- `Deprecated` for soon-to-be removed features.
- `Improved` for transparent changes, e.g. better performance.
- `Removed` for now removed features.
- `Fixed` for any bug fixes.
- `Security` in case of vulnerabilities.

## [0.63.0] - 2023-10-02
### Added
<<<<<<< HEAD
* Validation to shop related files. Shop files that need to be loaded in a specific order, needs to be accompanied by a
cog shop config. Validation will require this of the user.
=======
* Field `source` to `Scenario` and `ModelTemplate` in `CogSHOP` model.
>>>>>>> b29376b8

## [0.62.2] - 2023-10-02
### Changed
* `from_type` and `to_type` as optional fields in Connections class to match file format in model_raw source files

## [0.62.1] - 2023-09-30
### Fixed
* Remove defaults on `resync` `Produciton` model. This caused changes to be hidden from `recync` and thus
  the CDF Assest not been updated.

## [0.62.0] - 2023-09-29
### Change
* Validation of generators by `resync`, made `p_min` optional. This is because it is only required by the water
  based methods.
### Fixed
* `resync` used wrong `command` file when updating the command node in the `CogSHOP` model.
* Standardize naming for scenarios uploaded in the `CogSHOP` model.

## [0.61.0] - 2023-09-29
### Added
* Validation of generators by `resync`, they now require `p_min`, `startcost`, and `penstock`.

## [0.60.2] - 2023-09-28
### Fixed
* `powerops plan/apply` did not handle the config for `NordPool` and `RKOM` correctly, leading these not to be updated. This is now fixed.

## [0.60.1] - 2023-09-27
### Fixed
* `powerops plan` showed differences for models when there were none due to faulty download of CDF model. This is now fixed.

## [0.60.0] - 2023-09-27
### Added
* Transformations module that holds all time series transformations.
* Two types of transformation classes:
  * **Transformation**: static - can be fully configured from a static configuration file
  * **DynamicTransformation**: dynamic - can be partly configured dynamically at runtime by rynning `pre_apply` function with neccessary input parameters, before running `apply` on time series data

## [0.59.0] - 2023-09-26
### Added
* Support for loading `ProductionDM` from CDF.

# Changed
* `cognite.powerops.client._generated` has been regenerated with `pygen` `0.20.5`.

### Fixed
* Handle circular dependencies in data model when checcking diffs.

## [0.58.4] - 2023-09-25
### Fixed
* External id format in `CogSHOP.Scenario` `view`, this is set to match the format used in functions.

## [0.58.3] - 2023-09-22
### Fixed
* Last fix had bugs. These new bugs are now now fixed.

## [0.58.2] - 2023-09-22
### Fixed
* The extraction pipeline run, `utils.cdf.extraction_pipelines.PipelineRun`, could produce messages above API limit
  with nested data structures. This is now fixed.

## [0.58.1] - 2023-09-22
### Fixed
* On Windows machines, calling `power.shop.trigger_case()` could cause the `case` file not bo be uploaded to CDF correctly
  due to a specific Windows encoding issue. This is now fixed.

## [0.58.0] - 2023-09-22
### Added
* Extended options for `SHOPRun.list()`.
* Added `SHOPRun.retrieve_latest()`

## [0.57.0] - 2023-09-21
### Added
* A model for the `aFRR` market bids. Available under `v2` models.

## [0.56.0] - 2023-09-21
### Added
* Support for deploying `v2` of `resync` models.

## [0.55.5] - 2023-09-19
### Fixed
* `ShopRun.get_log_files()` such that it handles non `utf-8` output from `SHOP`.

## [0.55.4] - 2023-09-19
### Fixed
* Fix JSON serialization in `utils.cdf.extraction_pipelines.PipelineRun`.

## [0.55.3] - 2023-09-19
### Fixed
* `powerops destroy` failed for `MarketModel` due to
* Some minor issues when running `powerops plan/apply` on an empty CDF project with only `powerops init
* Chunked writing of nodes and edges to maximum 1000 at a time.

## [0.55.2] - 2023-09-18
### Added
* Validation of price scenarios to ensure no duplicated price scenarios

## [0.55.1] - 2023-09-18
### Added
* Property `valid_shop_objects` to `WatercourseConfig` in `resync`. This is useful when creating time series
  mapping scripts.

## [0.55.0] - 2023-09-15
### Added
* `resync` now validates the TimeSeries Mappings against the shop model file.
* Extended `resync validate` to also run the transformations.

## [0.54.1] - 2023-09-14
### Fixed
* Running `powerops plan --as-extraction-pipeline-run` triggered change on not changed models.

## [0.54.0] - 2023-09-14
### Added
* Creation of `RKOM` scenarios in `resync`.

### Fixed
* Difference for `labels` when running `powerops plan` or `powerops apply`.
* Difference for `parent_assets` when running `powerops plan` or `powerops apply`.

## [0.53.3] - 2023-09-14
### Improved
* Better logging when running `powerops plan` with `--as-extraction-pipeline-run` option.

## [0.53.2] - 2023-09-13
### Fixed
* `ExtractionPipeline` with `truncation_keys` specified fails with `TypeError`. This is now fixed.

## [0.53.1] - 2023-09-13
### Fixed
* `PowerOpsClient.power.shop.trigger_case()` raise a `CogniteAPIError: Requesting principal has no user identifier`.
  This is now fixed.

### Changed
* `user_id` is replaced by `source` in the `ShopRun` model.

## [0.53.0] - 2023-09-13
### Added
* Support for destroying `MarketModel` and `ProductionModel`.

### Fixed
* Creation of parent assets and labels wthen running `powerops init`
* Overwriting initial status on each update `extraction pipeline` in `cognite.powerops.utils.cdf.extraction_pipeline`

## [0.52.0] - 2023-09-10
### Changes
* `PowerOpsClient.shop` API. Rewritten to be `SHOPRun` centric

## [0.51.0] - 2023-09-09
### Added
* `dry-run` option for `extraction pipeline` in `cognite.powerops.utils.cdf.extraction_pipeline.ExtractionPipelineCreate`

## [0.50.0] - 2023-09-09
### Improved
* Extraction Pipeline dump for `powerops plan --as-extraction-pipeline-run`

### Added
* Options for skipping keys to include in PipelineRun in `cognite.powerops.utils.cdf.extraction_pipeline.ExtractionPipelineCreate`

## [0.49.0] - 2023-09-09
### Changed
* Default verbose from `True` to `False` for all CLI commands

### Fixed
* Bug when running any `CLI` command with `--verbose` option. This is now fixed.

## [0.48.0] - 2023-09-09
### Changed
* Markdown output of `plan` and `apply` is now standardized.

### Added
* `verbose` option to `plan` command.
* `powerops init` command and resync method.
* `powerops validate` command and resync method.
* `powerops destroy` command and resync method.
* `dataset` API to `PowerOpsClient`.

### Removed
* `get_powerops_client` this has been replaced by `PowerOpsClient.from_settings`.

## [0.47.2] - 2023-09-08
### Fixed
* Fixed bug where comparison of two equal models resulted in change detected. This cause
  the `powerops plan --as-extraction-pipeline-run` to report an incorrect failed run.

## [0.47.1] - 2023-09-08
### Removed
* Removed some unused utils functions.

## [0.47.0] - 2023-09-08
### Changed
* Structure of repo.

## [0.46.1] - 2023-09-07
### Fixed
* Generated clients were regenerated to be compatible with `python-sdk` `6.20`.


## [0.46.0] - 2023-09-07
### Added
* `Events` connected to shop run will set its start and time to that of the shop run.
   If manually triggered, the source of the event will say "manual".

## [0.45.0] - 2023-09-07
### Added
* Markdown output option for `powerops apply`.

### Fixed
* `resync apply` fails to apply changes if there were either `added` or `changed`. This is now fixed.

## [0.44.1] - 2023-09-05
### Fixed
* `resync apply` fails with if there are changes in the `CogShop1Asset` models due to nodes and edges have to be
  added with nodes first, while when removing edges must be first. This is now fixed.

## [0.44.0] - 2023-09-05
### Added
* `resync` now generates Scenarios for `CogShop1Asset` models.

## [0.43.5] - 2023-09-04
### Fixed
* Deletion of assets raised a `ValueError`. This is now fixed.

## [0.43.4] - 2023-09-04
### Fixed
* Missing comma in `json` dumped in `CogShop1Asset.transformations` `arguments` argument.

## [0.43.3] - 2023-09-03
### Fixed
* Third party logger not propagate when runnning CLI.

## [0.43.2] - 2023-09-03
### Fixed
* Log level of `requests-oauthlib` set to `WARNING` when runnning CLI.

## [0.43.1] - 2023-09-03
### Fixed
* Key used for error logging when running the CLI command `powerops plan` with option `as_extraction_pipeline_run`.

## [0.43.0] - 2023-09-03
### Added
* The CLI command `powerops plan` with option `as_extraction_pipeline_run`.

## [0.42.3] - 2023-09-01
### Fixed
* The CLI commands `powerops plan` and `powerops apply` used a custom logger configuration instead of default.

## [0.42.2] - 2023-09-01
### Fixed
* The CLI commands `powerops plan` and `powerops apply` failed with `ValueError` if there were new sequences added
  and while there were still some unchanged. This is now fixed.

## [0.42.1] - 2023-09-01
### Fixed
* The CLI commands `powerops plan` and `powerops apply` failed with `CogniteAPIError` if there were new
  sequences added. This is now fixed.


## [0.42.0] - 2023-08-31
### Added
* Moved `powerops plan` support Markdown output..


## [0.41.0] - 2023-08-30
### Added
* Moved `power_client.shop.runs.list()` method.


## [0.40.1] - 2023-08-30
### Fixed
* `powerops apply` only run `add`, `remove` or `changed` if there are any changes to the models. This is now fixed such
   that `add`, `remove` or `changed` can all run.

## [0.40.0] - 2023-08-30
### Changed
* Removed use of hashing for external ids in `CogShop1Asset` asset model.


## [0.39.1] - 2023-08-29
### Fixed
* Fixed bug when running `powerops plan` or `powerops apply` in a Python `3.11` environment.
  This raised `NotImplementedError`. This is now fixed.

## [0.39.0] - 2023-08-29
### Added
* The `powerops apply` now deletes resource in CDF if they are not present in the configurations.
* Support for detection changes in the content of `Sequences` and `Files` and update them in CDF if they have changed.

### Improved
* Display of differences when running `powerops plan` or `powerops apply` is now more readable.
* Significant performance improvements when running `powerops plan` and `powerops apply`. Example,
  running `powerops plan` for the `ProductionModel` went from 77 seconds to 8 seconds for real use case.



## [0.38.3] - 2023-08-25
### Fixed
* Fixed bugs when running `powerops plan` some edge case could raise and error as a missing argument
  to a function.


## [0.38.2] - 2023-08-25
### Fixed
* Fixed bugs when running `powerops plan` without `--dump-folder`. This raised `NotImplementedError`. Now
  difference between the models in CDF and the models generated by `resync` is printed to the terminal.


## [0.38.1] - 2023-08-25
### Fixed
* Fixed bugs when running `powerops plan`:
  * Handle nested data structures.
  * Only read from the correct data set.


## [0.38.0] - 2023-08-24
### Fixed
* Fixed bugs when running `powerops plan`.

### Changed
* Running `powerops plan` or `powerops apply` will now run the default models `CogShop1Asset`, `ProductionModel`, and
  `MarketModel` if no models are specified in the CLI call.

## [0.37.0] - 2023-08-23
### Added
* Added generator availability time series to the generator class

## [0.36.0] - 2023-08-18
### Added
* Extended the `powerops plan` options. Now you can dump the entire models to file with the argument `--dump-folder`.
* Summary difference between the models in CDF and the models generated by `resync` is now printed to the terminal.

## [0.35.0] - 2023-08-11
### Added
* Extended the `Production` data model with a relation from `Plant`to `Watercourse`.

## [0.34.1] - 2023-08-11
### Fixed
* Mapping of models names accepted by the CLI and the models names' in `resync`.


## [0.34.0] - 2023-08-03
### Added
* Ability to retrieve production data model from CDF with relationships to other resources.
* Ability to compare production data model in CDF with production data models generated by `resync`.

## [0.33.1] - 2023-08-03

### Changed
* ResyncConfig.cogshop to have time_series_mappings as optional.

## [0.33.0] - 2023-07-26

### Removed
* The `prepocessor` package.


## [0.32.0] - 2023-07-25

### Changed
* Data Model for dayahead model to match better the asset version of the data models.


## [0.31.0] - 2023-07-24

### Changed
* Data Model for market, production, and cogshop to match better the asset version of the data models.


## [0.30.0] - 2023-07-24

### Added
* Ability to retrieve production data model from CDF assets. Relationships to other resources not yet supported.

## [0.29.1] - 2023-07-21

### Added

* Validation that all timeseries exists in CDF before creating relationships to them.


## [0.29.0] - 2023-07-20

### Changed

* Removed all interfaces from data models.


## [0.28.1] - 2023-07-18

### Fixed

* The command `powerops plan` failed wtih `CogniteAPIError`. This is now fixed.


## [0.28.0] - 2023-07-16

### Added

* Created DataModels for Market, now split into `DayAhead`, `RKOM`, and `Benchmark`.
* Split the CogShop model into a `CogShopAsset` and a `CogShopDataModel`.
* Option for running `deploy`, `apply` and `plan` on a subset of data models in the CLI.
* Added a summary view of each data model and an option for user input before deploying.


### Changed

* Upgraded to `0.12.0` of `pygen` which generates one SDK for multiple data models.
* Changed the production and cogshop data models to better match the configuration files.

### Improved

* Split approval test into one test per model.

## [0.27.1] - 2023-07-13

### Fixed

* Bug when deploying the market model, missing type `ValueTransformation`.


## [0.27.0] - 2023-07-13

### Added

CLI commands

* `deploy` for deploying the PowerOps models to CDF.
* `show` for displaying the PowerOps models in the terminal.
* `--version` for displaying the version of the PowerOps-SDK package.

### Changed

* `production` to reflect the content from the `resync` package.
* `market` to reflect the content from the `resync` package.
* `cogshop` to reflect the content from the `resync` package.

## [0.26.0] - 2023-07-11

### Changed

* The `bootstrap` package has been completely rewritten and renamed `resync`. The functionality is the same, with no
  changes to the CLI calls `apply` and `plan`. However, all the internal code has been rewritten to be more robust and
  easier to maintain.
* `BREAKING_CHANGE:` The new `resync` requires the configuration files to be structured into `production`, `market`, and
  `cogshop`. The motivation for this change is to make it easier to navigate the `PowerOps` model by grouping into
  smaller submodels, and make the dependencies between the models clear, `Market` depends on `Production.price_areas`
  and `CogShop` depends on `Production.watercourses`.

## [0.25.3] - 2023-07-11

### Fixed

* Preprocessor graphQL query missed optional fields.


## [0.25.2] - 2023-07-07
### Fixed

* Bug causing the md5 hash used in the `powerops plan` command to be OS dependent. This is now fixed.



## [0.25.1] - 2023-07-06
### Changed

* Upgrade to `pydantic` 2.0.


## [0.25.0] - 2023-07-05
### Changed

* Refactored package into `bootstrap`, `clients` and `preprocessor` modules. This is likely a breaking change for most users of the package.


## [0.24.1] - 2023-06-30
### Removed

* Removed unused settings.


## [0.24.0] - 2023-07-03
### Added

* Data Models for bootstrap resources


## [0.23.0] - 2023-06-29
### Added

* Re-implemented populating data to DM.


## [0.22.2] - 2023-06-29
### Fixed

* Fix for getting PowerOpsClient instance without settings file.

### Changed

* Instantiating PowerOpsClient with config form settings files now has to be done via a separate factory method.


## [0.22.1] - 2023-06-29
### Fixed

* Fixed the data model field names in the preprocessor package.


## [0.22.0] - 2023-06-29
### Removed

* Dependency on cognite-gql-pygen
* Temporary removed DM code which needs to be rewritten for new DM client.

### Added

* Settings validation.


## [0.21.0] - 2023-06-28
### Changed

* Changed how preprocessor fetches shop files from CDF
* Preprocessor will fetch a file from CDF that says explicitly what files to fetch and in what order they should be
loaded to shop prior to a run
* This will support the option for having several cutfiles and module series files per watercourse
* Breaking change for preprocessor as it will fail if the CogShop file config does not exist in CDF

## [0.20.0] - 2023-06-25
### Added

* Added file type for shop files of type "module_series"
* Added option to provide additional string in file names and external ID for files uploaded to CDF

## [0.19.1] - 2023-06-26
### Fixed

* Adding "generator_" prefix to the external_id of generators

## [0.19.0] - 2023-06-26
### Added

* Add p-min to cdf generator object

## [0.18.0] - 2023-06-23
### Added

* Added ability to compare the yamls of shop runs and view it in a notebook.
* Example Notebook for showing results and comparing shop runs.


## [0.17.0] - 2023-06-21
### Added

* Support for multiple cut files on the preprocessor subpackage.


## [0.16.0] - 2023-06-21
### Added

* Add metadata field "no_shop" to bid process config.


## [0.15.2] - 2023-06-21
### Added

* Documentation metadata to package, and a minimum introduction to the package in the documentation.


## [0.15.1] - 2023-06-19
### Changed

* Upd required versions for cognite-sdk and cognite-gql-pygen.


## [0.15.0] - 2023-06-19
### Added

* Ability to find time series keys in the shop generated YAML files, including some filtering.
* Ability to plot several time series from one shop generated YAML file using matplotlib.
* Ability to compare a time series from different shop runs in a plot view if they are accessible by the same keys.


## [0.14.0] - 2023-06-19
### Added

* CogShop preprocessor, moved from dedicated repo.

## [0.13.0] - 2023-06-19
### Changed

* Removed unnecessary dependencies


## [0.12.0] - 2023-06-08
### Added

* Ability to trigger SHOP runs via CogShop.
* Retrieval of ShopRun results.

## [0.11.0] - 2023-06-08
### Added

* Allow customers to specify default bid config per price area

## [0.10.0] - 2023-06-05
### Added

* Added validation to rkom_bid_combination config for reference to rkom_bid_process external IDs.

## [0.9.2] - 2023-05-30
### Fixed

* Fixed bug for overriding CDF parameters from env variables

## [0.9.1] - 2023-05-26
### Fixed

* Typo in warning message for plant display name
* Removed redundant warning message for reservoir display name and order

## [0.9.0] - 2023-05-25
### Changed

* Changed location of all config related class definitions located in dataclasses module
to config.py module
* Deleted unused modules

## [0.8.0] - 2023-05-23
### Added

* Basic handling for YAML case files.
* pytest now runs doctests.

### Improved

* Shorter imports for commonly used files

### Changed

* Renamed `powerops.core` attribute to `powerops.cdf`

## [0.7.1] - 2023-05-23
### Fixed

* Fixed bug with external id being stored as int in bootstrap resources

## [0.7.0] - 2023-05-22
### Added

* Added test for the water value based bid generation (WVBBG) time series contextualization
* Changed the mapping format for wvbbg from csv to yaml.
* Added time series contextualization for generators as well

## [0.6.0] - 2023-05-22
### Added

* Added support for reading configuration parameters for Cognite Client from env variables in addition to yaml file.

## [0.5.0] - 2023-05-16
### Added

* Support adding direct head values to water value based bid generation (WVBBG) time series contextualization.

## [0.4.2] - 2023-05-15
### Fixed

* Shop files external ID suffix to get correct preview print with bootstrap "plan"


## [0.4.1] - 2023-05-15
### Fixed

* Import errors in `PowerOpsClient`


## [0.4.0] - 2023-05-12
### Added

* Scaffolding for a `SHOPApi` implementation.


## [0.3.1] - 2023-05-12
### Fixed

* Fixed missing `README.md` in package metadata.


## [0.3.0] - 2023-05-12
### Added

* Added a `PowerOpsClient` with support for `list` and `retrieve` of `asset` resources

## [0.2.2]
### Fixed

Fixed name for RKOM bid configuration assets and sequences with correct auction name.

## [0.2.1]
### Added

Added some mapping functionality for creating time series mappings in utils module.


## [0.2.0]
### Added

Added bootstrap module with CLI support for running bootstrap with "plan" and "apply".

## [0.1.0]

Initial commit.<|MERGE_RESOLUTION|>--- conflicted
+++ resolved
@@ -13,14 +13,14 @@
 - `Fixed` for any bug fixes.
 - `Security` in case of vulnerabilities.
 
-## [0.63.0] - 2023-10-02
-### Added
-<<<<<<< HEAD
+## [0.64.0] - 2023-10-02
+### Added
 * Validation to shop related files. Shop files that need to be loaded in a specific order, needs to be accompanied by a
 cog shop config. Validation will require this of the user.
-=======
+
+## [0.63.0] - 2023-10-02
+### Added
 * Field `source` to `Scenario` and `ModelTemplate` in `CogSHOP` model.
->>>>>>> b29376b8
 
 ## [0.62.2] - 2023-10-02
 ### Changed
