--- conflicted
+++ resolved
@@ -15,17 +15,14 @@
 - `Fixed` for any bug fixes.
 - `Security` in case of vulnerabilities.
 
-<<<<<<< HEAD
-
-## [0.104.1] - 2024-11-25
+## [0.104.1] - 2024-11-27
 ### Added
 * `ShopTimeResolution` to `ShopScenario`
-=======
+
 ## [0.104.0] - 2024-11-25
 ### Removed
 * Removed v0 pygen generated classes
 * Removed DayAhead Trigger API
->>>>>>> a33afd43
 
 ## [0.103.1] - 2024-11-22
 ### Added
