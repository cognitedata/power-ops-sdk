# Changelog
All notable changes to this project will be documented in this file.

The format is based on [Keep a Changelog](https://keepachangelog.com/en/1.0.0/),
and this project adheres to [Semantic Versioning](https://semver.org/spec/v2.0.0.html).

Changes are grouped as follows
- `Added` for new features.
- `Changed` for changes in existing functionality.
- `Deprecated` for soon-to-be removed features.
- `Improved` for transparent changes, e.g. better performance.
- `Removed` for now removed features.
- `Fixed` for any bug fixes.
- `Security` in case of vulnerabilities.

<<<<<<< HEAD
## [0.71.0] - 2023-10-25
### Changed
* Triggering a SHOP run from local environment is now easier, using `SHOPCase`.
=======
## [0.72.0] - 2023-10-29
### Added
* Migration option for `resync` with support for the `Production` model
### Fixed
* Several inconsistencies in the `Production` v2 compared to v1 model

## [0.71.0] - 2023-10-28
### Added
* SDK for `CapacityBid` Model
### Fixed
* Bug in the DMS of `CapacityBid` Model
>>>>>>> 4ed69801

## [0.70.3] - 2023-10-25
### Improved
* Tweaked the logic for trimming of error messages for extraction pipeline runs.

## [0.70.2] - 2023-10-24
### Improved
* API call to create execution pipeline run will now be retried 5 times.

## [0.70.1] - 2023-10-17
### Fixed
* Return default value for `loss_factor` when the field is missing in model_raw file for a plant
* Add default value for a plant's `connection_losses`
* Safe return when no inlet reservoir is found for a plant

## [0.70.0] - 2023-10-16
### Added
* Extended the plant production model to include losses from water running between plant and inlet reservoir

## [0.69.0] - 2023-10-12
### Added
* `capacityBid` Model

## [0.68.1] - 2023-10-10
### Added
* `resync` support for benchmarking relationships to bid configurations

## [0.68.0] - 2023-10-10
### Added
* `validate` CLI command
### Changed
* Logs now write to stderr when running CLI commands

## [0.67.1] - 2023-10-06
### Added
* Documentation of transformations module

## [0.67.0] - 2023-10-03
### Added
* `TO_INT` transformation

## [0.66.0] - 2023-10-03
### Added
* `resync` support for writng back the processed shop model_raw file to local disk based on configuration parameter
in watercourse configuration

## [0.65.0] - 2023-10-02
### Added
* `resync` support having scenarios and model templates set outside itself in the `CogSHOP` model. This is achieved by
  `resync` filtering on the `source` field in the `Scenario` and `ModelTemplate` models.

## [0.64.0] - 2023-10-02
### Added
* Validation to shop related files. Shop files that need to be loaded in a specific order, needs to be accompanied by a
cog shop config. Validation will require this of the user.

## [0.63.0] - 2023-10-02
### Added
* Field `source` to `Scenario` and `ModelTemplate` in `CogSHOP` model.

## [0.62.2] - 2023-10-02
### Changed
* `from_type` and `to_type` as optional fields in Connections class to match file format in model_raw source files

## [0.62.1] - 2023-09-30
### Fixed
* Remove defaults on `resync` `Produciton` model. This caused changes to be hidden from `recync` and thus
  the CDF Assest not been updated.

## [0.62.0] - 2023-09-29
### Change
* Validation of generators by `resync`, made `p_min` optional. This is because it is only required by the water
  based methods.
### Fixed
* `resync` used wrong `command` file when updating the command node in the `CogSHOP` model.
* Standardize naming for scenarios uploaded in the `CogSHOP` model.

## [0.61.0] - 2023-09-29
### Added
* Validation of generators by `resync`, they now require `p_min`, `startcost`, and `penstock`.

## [0.60.2] - 2023-09-28
### Fixed
* `powerops plan/apply` did not handle the config for `NordPool` and `RKOM` correctly, leading these not to be updated. This is now fixed.

## [0.60.1] - 2023-09-27
### Fixed
* `powerops plan` showed differences for models when there were none due to faulty download of CDF model. This is now fixed.

## [0.60.0] - 2023-09-27
### Added
* Transformations module that holds all time series transformations.
* Two types of transformation classes:
  * **Transformation**: static - can be fully configured from a static configuration file
  * **DynamicTransformation**: dynamic - can be partly configured dynamically at runtime by rynning `pre_apply` function with neccessary input parameters, before running `apply` on time series data

## [0.59.0] - 2023-09-26
### Added
* Support for loading `ProductionDM` from CDF.

# Changed
* `cognite.powerops.client._generated` has been regenerated with `pygen` `0.20.5`.

### Fixed
* Handle circular dependencies in data model when checcking diffs.

## [0.58.4] - 2023-09-25
### Fixed
* External id format in `CogSHOP.Scenario` `view`, this is set to match the format used in functions.

## [0.58.3] - 2023-09-22
### Fixed
* Last fix had bugs. These new bugs are now now fixed.

## [0.58.2] - 2023-09-22
### Fixed
* The extraction pipeline run, `utils.cdf.extraction_pipelines.PipelineRun`, could produce messages above API limit
  with nested data structures. This is now fixed.

## [0.58.1] - 2023-09-22
### Fixed
* On Windows machines, calling `power.shop.trigger_case()` could cause the `case` file not bo be uploaded to CDF correctly
  due to a specific Windows encoding issue. This is now fixed.

## [0.58.0] - 2023-09-22
### Added
* Extended options for `SHOPRun.list()`.
* Added `SHOPRun.retrieve_latest()`

## [0.57.0] - 2023-09-21
### Added
* A model for the `aFRR` market bids. Available under `v2` models.

## [0.56.0] - 2023-09-21
### Added
* Support for deploying `v2` of `resync` models.

## [0.55.5] - 2023-09-19
### Fixed
* `ShopRun.get_log_files()` such that it handles non `utf-8` output from `SHOP`.

## [0.55.4] - 2023-09-19
### Fixed
* Fix JSON serialization in `utils.cdf.extraction_pipelines.PipelineRun`.

## [0.55.3] - 2023-09-19
### Fixed
* `powerops destroy` failed for `MarketModel` due to
* Some minor issues when running `powerops plan/apply` on an empty CDF project with only `powerops init
* Chunked writing of nodes and edges to maximum 1000 at a time.

## [0.55.2] - 2023-09-18
### Added
* Validation of price scenarios to ensure no duplicated price scenarios

## [0.55.1] - 2023-09-18
### Added
* Property `valid_shop_objects` to `WatercourseConfig` in `resync`. This is useful when creating time series
  mapping scripts.

## [0.55.0] - 2023-09-15
### Added
* `resync` now validates the TimeSeries Mappings against the shop model file.
* Extended `resync validate` to also run the transformations.

## [0.54.1] - 2023-09-14
### Fixed
* Running `powerops plan --as-extraction-pipeline-run` triggered change on not changed models.

## [0.54.0] - 2023-09-14
### Added
* Creation of `RKOM` scenarios in `resync`.

### Fixed
* Difference for `labels` when running `powerops plan` or `powerops apply`.
* Difference for `parent_assets` when running `powerops plan` or `powerops apply`.

## [0.53.3] - 2023-09-14
### Improved
* Better logging when running `powerops plan` with `--as-extraction-pipeline-run` option.

## [0.53.2] - 2023-09-13
### Fixed
* `ExtractionPipeline` with `truncation_keys` specified fails with `TypeError`. This is now fixed.

## [0.53.1] - 2023-09-13
### Fixed
* `PowerOpsClient.power.shop.trigger_case()` raise a `CogniteAPIError: Requesting principal has no user identifier`.
  This is now fixed.

### Changed
* `user_id` is replaced by `source` in the `ShopRun` model.

## [0.53.0] - 2023-09-13
### Added
* Support for destroying `MarketModel` and `ProductionModel`.

### Fixed
* Creation of parent assets and labels wthen running `powerops init`
* Overwriting initial status on each update `extraction pipeline` in `cognite.powerops.utils.cdf.extraction_pipeline`

## [0.52.0] - 2023-09-10
### Changes
* `PowerOpsClient.shop` API. Rewritten to be `SHOPRun` centric

## [0.51.0] - 2023-09-09
### Added
* `dry-run` option for `extraction pipeline` in `cognite.powerops.utils.cdf.extraction_pipeline.ExtractionPipelineCreate`

## [0.50.0] - 2023-09-09
### Improved
* Extraction Pipeline dump for `powerops plan --as-extraction-pipeline-run`

### Added
* Options for skipping keys to include in PipelineRun in `cognite.powerops.utils.cdf.extraction_pipeline.ExtractionPipelineCreate`

## [0.49.0] - 2023-09-09
### Changed
* Default verbose from `True` to `False` for all CLI commands

### Fixed
* Bug when running any `CLI` command with `--verbose` option. This is now fixed.

## [0.48.0] - 2023-09-09
### Changed
* Markdown output of `plan` and `apply` is now standardized.

### Added
* `verbose` option to `plan` command.
* `powerops init` command and resync method.
* `powerops validate` command and resync method.
* `powerops destroy` command and resync method.
* `dataset` API to `PowerOpsClient`.

### Removed
* `get_powerops_client` this has been replaced by `PowerOpsClient.from_settings`.

## [0.47.2] - 2023-09-08
### Fixed
* Fixed bug where comparison of two equal models resulted in change detected. This cause
  the `powerops plan --as-extraction-pipeline-run` to report an incorrect failed run.

## [0.47.1] - 2023-09-08
### Removed
* Removed some unused utils functions.

## [0.47.0] - 2023-09-08
### Changed
* Structure of repo.

## [0.46.1] - 2023-09-07
### Fixed
* Generated clients were regenerated to be compatible with `python-sdk` `6.20`.


## [0.46.0] - 2023-09-07
### Added
* `Events` connected to shop run will set its start and time to that of the shop run.
   If manually triggered, the source of the event will say "manual".

## [0.45.0] - 2023-09-07
### Added
* Markdown output option for `powerops apply`.

### Fixed
* `resync apply` fails to apply changes if there were either `added` or `changed`. This is now fixed.

## [0.44.1] - 2023-09-05
### Fixed
* `resync apply` fails with if there are changes in the `CogShop1Asset` models due to nodes and edges have to be
  added with nodes first, while when removing edges must be first. This is now fixed.

## [0.44.0] - 2023-09-05
### Added
* `resync` now generates Scenarios for `CogShop1Asset` models.

## [0.43.5] - 2023-09-04
### Fixed
* Deletion of assets raised a `ValueError`. This is now fixed.

## [0.43.4] - 2023-09-04
### Fixed
* Missing comma in `json` dumped in `CogShop1Asset.transformations` `arguments` argument.

## [0.43.3] - 2023-09-03
### Fixed
* Third party logger not propagate when runnning CLI.

## [0.43.2] - 2023-09-03
### Fixed
* Log level of `requests-oauthlib` set to `WARNING` when runnning CLI.

## [0.43.1] - 2023-09-03
### Fixed
* Key used for error logging when running the CLI command `powerops plan` with option `as_extraction_pipeline_run`.

## [0.43.0] - 2023-09-03
### Added
* The CLI command `powerops plan` with option `as_extraction_pipeline_run`.

## [0.42.3] - 2023-09-01
### Fixed
* The CLI commands `powerops plan` and `powerops apply` used a custom logger configuration instead of default.

## [0.42.2] - 2023-09-01
### Fixed
* The CLI commands `powerops plan` and `powerops apply` failed with `ValueError` if there were new sequences added
  and while there were still some unchanged. This is now fixed.

## [0.42.1] - 2023-09-01
### Fixed
* The CLI commands `powerops plan` and `powerops apply` failed with `CogniteAPIError` if there were new
  sequences added. This is now fixed.


## [0.42.0] - 2023-08-31
### Added
* Moved `powerops plan` support Markdown output..


## [0.41.0] - 2023-08-30
### Added
* Moved `power_client.shop.runs.list()` method.


## [0.40.1] - 2023-08-30
### Fixed
* `powerops apply` only run `add`, `remove` or `changed` if there are any changes to the models. This is now fixed such
   that `add`, `remove` or `changed` can all run.

## [0.40.0] - 2023-08-30
### Changed
* Removed use of hashing for external ids in `CogShop1Asset` asset model.


## [0.39.1] - 2023-08-29
### Fixed
* Fixed bug when running `powerops plan` or `powerops apply` in a Python `3.11` environment.
  This raised `NotImplementedError`. This is now fixed.

## [0.39.0] - 2023-08-29
### Added
* The `powerops apply` now deletes resource in CDF if they are not present in the configurations.
* Support for detection changes in the content of `Sequences` and `Files` and update them in CDF if they have changed.

### Improved
* Display of differences when running `powerops plan` or `powerops apply` is now more readable.
* Significant performance improvements when running `powerops plan` and `powerops apply`. Example,
  running `powerops plan` for the `ProductionModel` went from 77 seconds to 8 seconds for real use case.



## [0.38.3] - 2023-08-25
### Fixed
* Fixed bugs when running `powerops plan` some edge case could raise and error as a missing argument
  to a function.


## [0.38.2] - 2023-08-25
### Fixed
* Fixed bugs when running `powerops plan` without `--dump-folder`. This raised `NotImplementedError`. Now
  difference between the models in CDF and the models generated by `resync` is printed to the terminal.


## [0.38.1] - 2023-08-25
### Fixed
* Fixed bugs when running `powerops plan`:
  * Handle nested data structures.
  * Only read from the correct data set.


## [0.38.0] - 2023-08-24
### Fixed
* Fixed bugs when running `powerops plan`.

### Changed
* Running `powerops plan` or `powerops apply` will now run the default models `CogShop1Asset`, `ProductionModel`, and
  `MarketModel` if no models are specified in the CLI call.

## [0.37.0] - 2023-08-23
### Added
* Added generator availability time series to the generator class

## [0.36.0] - 2023-08-18
### Added
* Extended the `powerops plan` options. Now you can dump the entire models to file with the argument `--dump-folder`.
* Summary difference between the models in CDF and the models generated by `resync` is now printed to the terminal.

## [0.35.0] - 2023-08-11
### Added
* Extended the `Production` data model with a relation from `Plant`to `Watercourse`.

## [0.34.1] - 2023-08-11
### Fixed
* Mapping of models names accepted by the CLI and the models names' in `resync`.


## [0.34.0] - 2023-08-03
### Added
* Ability to retrieve production data model from CDF with relationships to other resources.
* Ability to compare production data model in CDF with production data models generated by `resync`.

## [0.33.1] - 2023-08-03

### Changed
* ResyncConfig.cogshop to have time_series_mappings as optional.

## [0.33.0] - 2023-07-26

### Removed
* The `prepocessor` package.


## [0.32.0] - 2023-07-25

### Changed
* Data Model for dayahead model to match better the asset version of the data models.


## [0.31.0] - 2023-07-24

### Changed
* Data Model for market, production, and cogshop to match better the asset version of the data models.


## [0.30.0] - 2023-07-24

### Added
* Ability to retrieve production data model from CDF assets. Relationships to other resources not yet supported.

## [0.29.1] - 2023-07-21

### Added

* Validation that all timeseries exists in CDF before creating relationships to them.


## [0.29.0] - 2023-07-20

### Changed

* Removed all interfaces from data models.


## [0.28.1] - 2023-07-18

### Fixed

* The command `powerops plan` failed wtih `CogniteAPIError`. This is now fixed.


## [0.28.0] - 2023-07-16

### Added

* Created DataModels for Market, now split into `DayAhead`, `RKOM`, and `Benchmark`.
* Split the CogShop model into a `CogShopAsset` and a `CogShopDataModel`.
* Option for running `deploy`, `apply` and `plan` on a subset of data models in the CLI.
* Added a summary view of each data model and an option for user input before deploying.


### Changed

* Upgraded to `0.12.0` of `pygen` which generates one SDK for multiple data models.
* Changed the production and cogshop data models to better match the configuration files.

### Improved

* Split approval test into one test per model.

## [0.27.1] - 2023-07-13

### Fixed

* Bug when deploying the market model, missing type `ValueTransformation`.


## [0.27.0] - 2023-07-13

### Added

CLI commands

* `deploy` for deploying the PowerOps models to CDF.
* `show` for displaying the PowerOps models in the terminal.
* `--version` for displaying the version of the PowerOps-SDK package.

### Changed

* `production` to reflect the content from the `resync` package.
* `market` to reflect the content from the `resync` package.
* `cogshop` to reflect the content from the `resync` package.

## [0.26.0] - 2023-07-11

### Changed

* The `bootstrap` package has been completely rewritten and renamed `resync`. The functionality is the same, with no
  changes to the CLI calls `apply` and `plan`. However, all the internal code has been rewritten to be more robust and
  easier to maintain.
* `BREAKING_CHANGE:` The new `resync` requires the configuration files to be structured into `production`, `market`, and
  `cogshop`. The motivation for this change is to make it easier to navigate the `PowerOps` model by grouping into
  smaller submodels, and make the dependencies between the models clear, `Market` depends on `Production.price_areas`
  and `CogShop` depends on `Production.watercourses`.

## [0.25.3] - 2023-07-11

### Fixed

* Preprocessor graphQL query missed optional fields.


## [0.25.2] - 2023-07-07
### Fixed

* Bug causing the md5 hash used in the `powerops plan` command to be OS dependent. This is now fixed.



## [0.25.1] - 2023-07-06
### Changed

* Upgrade to `pydantic` 2.0.


## [0.25.0] - 2023-07-05
### Changed

* Refactored package into `bootstrap`, `clients` and `preprocessor` modules. This is likely a breaking change for most users of the package.


## [0.24.1] - 2023-06-30
### Removed

* Removed unused settings.


## [0.24.0] - 2023-07-03
### Added

* Data Models for bootstrap resources


## [0.23.0] - 2023-06-29
### Added

* Re-implemented populating data to DM.


## [0.22.2] - 2023-06-29
### Fixed

* Fix for getting PowerOpsClient instance without settings file.

### Changed

* Instantiating PowerOpsClient with config form settings files now has to be done via a separate factory method.


## [0.22.1] - 2023-06-29
### Fixed

* Fixed the data model field names in the preprocessor package.


## [0.22.0] - 2023-06-29
### Removed

* Dependency on cognite-gql-pygen
* Temporary removed DM code which needs to be rewritten for new DM client.

### Added

* Settings validation.


## [0.21.0] - 2023-06-28
### Changed

* Changed how preprocessor fetches shop files from CDF
* Preprocessor will fetch a file from CDF that says explicitly what files to fetch and in what order they should be
loaded to shop prior to a run
* This will support the option for having several cutfiles and module series files per watercourse
* Breaking change for preprocessor as it will fail if the CogShop file config does not exist in CDF

## [0.20.0] - 2023-06-25
### Added

* Added file type for shop files of type "module_series"
* Added option to provide additional string in file names and external ID for files uploaded to CDF

## [0.19.1] - 2023-06-26
### Fixed

* Adding "generator_" prefix to the external_id of generators

## [0.19.0] - 2023-06-26
### Added

* Add p-min to cdf generator object

## [0.18.0] - 2023-06-23
### Added

* Added ability to compare the yamls of shop runs and view it in a notebook.
* Example Notebook for showing results and comparing shop runs.


## [0.17.0] - 2023-06-21
### Added

* Support for multiple cut files on the preprocessor subpackage.


## [0.16.0] - 2023-06-21
### Added

* Add metadata field "no_shop" to bid process config.


## [0.15.2] - 2023-06-21
### Added

* Documentation metadata to package, and a minimum introduction to the package in the documentation.


## [0.15.1] - 2023-06-19
### Changed

* Upd required versions for cognite-sdk and cognite-gql-pygen.


## [0.15.0] - 2023-06-19
### Added

* Ability to find time series keys in the shop generated YAML files, including some filtering.
* Ability to plot several time series from one shop generated YAML file using matplotlib.
* Ability to compare a time series from different shop runs in a plot view if they are accessible by the same keys.


## [0.14.0] - 2023-06-19
### Added

* CogShop preprocessor, moved from dedicated repo.

## [0.13.0] - 2023-06-19
### Changed

* Removed unnecessary dependencies


## [0.12.0] - 2023-06-08
### Added

* Ability to trigger SHOP runs via CogShop.
* Retrieval of ShopRun results.

## [0.11.0] - 2023-06-08
### Added

* Allow customers to specify default bid config per price area

## [0.10.0] - 2023-06-05
### Added

* Added validation to rkom_bid_combination config for reference to rkom_bid_process external IDs.

## [0.9.2] - 2023-05-30
### Fixed

* Fixed bug for overriding CDF parameters from env variables

## [0.9.1] - 2023-05-26
### Fixed

* Typo in warning message for plant display name
* Removed redundant warning message for reservoir display name and order

## [0.9.0] - 2023-05-25
### Changed

* Changed location of all config related class definitions located in dataclasses module
to config.py module
* Deleted unused modules

## [0.8.0] - 2023-05-23
### Added

* Basic handling for YAML case files.
* pytest now runs doctests.

### Improved

* Shorter imports for commonly used files

### Changed

* Renamed `powerops.core` attribute to `powerops.cdf`

## [0.7.1] - 2023-05-23
### Fixed

* Fixed bug with external id being stored as int in bootstrap resources

## [0.7.0] - 2023-05-22
### Added

* Added test for the water value based bid generation (WVBBG) time series contextualization
* Changed the mapping format for wvbbg from csv to yaml.
* Added time series contextualization for generators as well

## [0.6.0] - 2023-05-22
### Added

* Added support for reading configuration parameters for Cognite Client from env variables in addition to yaml file.

## [0.5.0] - 2023-05-16
### Added

* Support adding direct head values to water value based bid generation (WVBBG) time series contextualization.

## [0.4.2] - 2023-05-15
### Fixed

* Shop files external ID suffix to get correct preview print with bootstrap "plan"


## [0.4.1] - 2023-05-15
### Fixed

* Import errors in `PowerOpsClient`


## [0.4.0] - 2023-05-12
### Added

* Scaffolding for a `SHOPApi` implementation.


## [0.3.1] - 2023-05-12
### Fixed

* Fixed missing `README.md` in package metadata.


## [0.3.0] - 2023-05-12
### Added

* Added a `PowerOpsClient` with support for `list` and `retrieve` of `asset` resources

## [0.2.2]
### Fixed

Fixed name for RKOM bid configuration assets and sequences with correct auction name.

## [0.2.1]
### Added

Added some mapping functionality for creating time series mappings in utils module.


## [0.2.0]
### Added

Added bootstrap module with CLI support for running bootstrap with "plan" and "apply".

## [0.1.0]

Initial commit.<|MERGE_RESOLUTION|>--- conflicted
+++ resolved
@@ -13,11 +13,10 @@
 - `Fixed` for any bug fixes.
 - `Security` in case of vulnerabilities.
 
-<<<<<<< HEAD
-## [0.71.0] - 2023-10-25
+## [0.73.0] - 2023-10-25
 ### Changed
 * Triggering a SHOP run from local environment is now easier, using `SHOPCase`.
-=======
+
 ## [0.72.0] - 2023-10-29
 ### Added
 * Migration option for `resync` with support for the `Production` model
@@ -29,7 +28,6 @@
 * SDK for `CapacityBid` Model
 ### Fixed
 * Bug in the DMS of `CapacityBid` Model
->>>>>>> 4ed69801
 
 ## [0.70.3] - 2023-10-25
 ### Improved
