# Changelog
All notable changes to this project will be documented in this file.

The format is based on [Keep a Changelog](https://keepachangelog.com/en/1.0.0/),
and this project adheres to [Semantic Versioning](https://semver.org/spec/v2.0.0.html).

Changes are grouped as follows
- `Added` for new features.
- `Changed` for changes in existing functionality.
- `Deprecated` for soon-to-be removed features.
- `Improved` for transparent changes, e.g. better performance.
- `Removed` for now removed features.
- `Fixed` for any bug fixes.
- `Security` in case of vulnerabilities.

<<<<<<< HEAD
## [0.23.1] - 30-06-23
### Removed

* Removed unused settings.
=======
## [0.24.0] - 03-07-23
### Added

* Data Models for bootstrap resources
>>>>>>> 3f81053e


## [0.23.0] - 29-06-23
### Added

* Re-implemented populating data to DM.


## [0.22.2] - 29-06-23
### Fixed

* Fix for getting PowerOpsClient instance without settings file.

### Changed

* Instantiating PowerOpsClient with config form settings files now has to be done via a separate factory method.


## [0.22.1] - 29-06-23
### Fixed

* Fixed the data model field names in the preprocessor package.


## [0.22.0] - 29-06-23
### Removed

* Dependency on cognite-gql-pygen
* Temporary removed DM code which needs to be rewritten for new DM client.

### Added

* Settings validation.


## [0.21.0] - 28-06-23
### Changed

* Changed how preprocessor fetches shop files from CDF
* Preprocessor will fetch a file from CDF that says explicitly what files to fetch and in what order they should be
loaded to shop prior to a run
* This will support the option for having several cutfiles and module series files per watercourse
* Breaking change for preprocessor as it will fail if the CogShop file config does not exist in CDF

## [0.20.0] - 25-06-23
### Added

* Added file type for shop files of type "module_series"
* Added option to provide additional string in file names and external ID for files uploaded to CDF

## [0.19.1] - 26-06-23
### Fixed

* Adding "generator_" prefix to the external_id of generators

## [0.19.0] - 26-06-23
### Added

* Add p-min to cdf generator object

## [0.18.0] - 23-06-23
### Added

* Added ability to compare the yamls of shop runs and view it in a notebook.
* Example Notebook for showing results and comparing shop runs.


## [0.17.0] - 21-06-23
### Added

* Support for multiple cut files on the preprocessor subpackage.


## [0.16.0] - 21-06-23
### Added

* Add metadata field "no_shop" to bid process config.


## [0.15.2] - 21-06-23
### Added

* Documentation metadata to package, and a minimum introduction to the package in the documentation.


## [0.15.1] - 19-06-23
### Changed

* Upd required versions for cognite-sdk and cognite-gql-pygen.


## [0.15.0] - 19-06-23
### Added

* Ability to find time series keys in the shop generated YAML files, including some filtering.
* Ability to plot several time series from one shop generated YAML file using matplotlib.
* Ability to compare a time series from different shop runs in a plot view if they are accessible by the same keys.


## [0.14.0] - 19-06-23
### Added

* CogShop preprocessor, moved from dedicated repo.

## [0.13.0] - 19-06-23
### Changed

* Removed unnecessary dependencies


## [0.12.0] - 08-06-23
### Added

* Ability to trigger SHOP runs via CogShop.
* Retrieval of ShopRun results.

## [0.11.0] - 08-06-23
### Added

* Allow customers to specify default bid config per price area

## [0.10.0] - 05-06-23
### Added

* Added validation to rkom_bid_combination config for reference to rkom_bid_process external IDs.

## [0.9.2] - 30-05-23
### Fixed

* Fixed bug for overriding CDF parameters from env variables

## [0.9.1] - 26-05-23
### Fixed

* Typo in warning message for plant display name
* Removed redundant warning message for reservoir display name and order

## [0.9.0] - 25-05-23
### Changed

* Changed location of all config related class definitions located in dataclasses module
to config.py module
* Deleted unused modules

## [0.8.0] - 23-05-23
### Added

* Basic handling for YAML case files.
* pytest now runs doctests.

### Improved

* Shorter imports for commonly used files

### Changed

* Renamed `powerops.core` attribute to `powerops.cdf`

## [0.7.1] - 23-05-23
### Fixed

* Fixed bug with external id being stored as int in bootstrap resources

## [0.7.0] - 22-05-23
### Added

* Added test for the water value based bid generation (WVBBG) time series contextualization
* Changed the mapping format for wvbbg from csv to yaml.
* Added time series contextualization for generators as well

## [0.6.0] - 22-05-23
### Added

* Added support for reading configuration parameters for Cognite Client from env variables in addition to yaml file.

## [0.5.0] - 16-05-23
### Added

* Support adding direct head values to water value based bid generation (WVBBG) time series contextualization.

## [0.4.2] - 15-05-23
### Fixed

* Shop files external ID suffix to get correct preview print with bootstrap "plan"


## [0.4.1] - 15-05-23
### Fixed

* Import errors in `PowerOpsClient`


## [0.4.0] - 12-05-23
### Added

* Scaffolding for a `SHOPApi` implementation.


## [0.3.1] - 12-05-23
### Fixed

* Fixed missing `README.md` in package metadata.


## [0.3.0] - 12-05-23
### Added

* Added a `PowerOpsClient` with support for `list` and `retrieve` of `asset` resources

## [0.2.2]
### Fixed

Fixed name for RKOM bid configuration assets and sequences with correct auction name.

## [0.2.1]
### Added

Added some mapping functionality for creating time series mappings in utils module.


## [0.2.0]
### Added

Added bootstrap module with CLI support for running bootstrap with "plan" and "apply".

## [0.1.0]

Initial commit.<|MERGE_RESOLUTION|>--- conflicted
+++ resolved
@@ -13,17 +13,16 @@
 - `Fixed` for any bug fixes.
 - `Security` in case of vulnerabilities.
 
-<<<<<<< HEAD
-## [0.23.1] - 30-06-23
+## [0.24.1] - 30-06-23
 ### Removed
 
 * Removed unused settings.
-=======
+
+
 ## [0.24.0] - 03-07-23
 ### Added
 
 * Data Models for bootstrap resources
->>>>>>> 3f81053e
 
 
 ## [0.23.0] - 29-06-23
