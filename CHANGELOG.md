--- conflicted
+++ resolved
@@ -13,15 +13,13 @@
 - `Fixed` for any bug fixes.
 - `Security` in case of vulnerabilities.
 
-<<<<<<< HEAD
 ## [0.82.0] - 2024-01-22
 ### Changed
 * Frontend Models. Introduced `CustomBidMethond` and `CustomBidMatrix` in the `DayAheadBid` frontend model.
-=======
+
 ## [0.81.1] - 2024-01-23
 ### Fixed
 * Fixed AddWaterInTransit function definition
->>>>>>> 07a597f0
 
 ## [0.81.0] - 2024-01-20
 ### Changed
