# Changelog
All notable changes to this project will be documented in this file.

The format is based on [Keep a Changelog](https://keepachangelog.com/en/1.0.0/),
and this project adheres to [Semantic Versioning](https://semver.org/spec/v2.0.0.html).

Changes are grouped as follows
- `Added` for new features.
- `Changed` for changes in existing functionality.
- `Deprecated` for soon-to-be removed features.
- `Improved` for transparent changes, e.g. better performance.
- `Removed` for now removed features.
- `Fixed` for any bug fixes.
- `Security` in case of vulnerabilities.

<<<<<<< HEAD
## [0.52.0] - 2023-09-09
### Added
* Support for destroying `MarketModel` and `ProductionModel`.

### Fixed
* Creation of parent assets and labels wthen running `powerops init`
* Overwriting initial status on each update `extraction pipeline` in `cognite.powerops.utils.cdf.extraction_pipeline`
=======
## [0.52.0] - 2023-09-10
### Changes
* `PowerOpsClient.shop` API. Rewritten to be `SHOPRun` centric
>>>>>>> 3017bc8c

## [0.51.0] - 2023-09-09
### Added
* `dry-run` option for `extraction pipeline` in `cognite.powerops.utils.cdf.extraction_pipeline.ExtractionPipelineCreate`

## [0.50.0] - 2023-09-09
### Improved
* Extraction Pipeline dump for `powerops plan --as-extraction-pipeline-run`

### Added
* Options for skipping keys to include in PipelineRun in `cognite.powerops.utils.cdf.extraction_pipeline.ExtractionPipelineCreate`

## [0.49.0] - 2023-09-09
### Changed
* Default verbose from `True` to `False` for all CLI commands

### Fixed
* Bug when running any `CLI` command with `--verbose` option. This is now fixed.

## [0.48.0] - 2023-09-09
### Changed
* Markdown output of `plan` and `apply` is now standardized.

### Added
* `verbose` option to `plan` command.
* `powerops init` command and resync method.
* `powerops validate` command and resync method.
* `powerops destroy` command and resync method.
* `dataset` API to `PowerOpsClient`.

### Removed
* `get_powerops_client` this has been replaced by `PowerOpsClient.from_settings`.

## [0.47.2] - 2023-09-08
### Fixed
* Fixed bug where comparison of two equal models resulted in change detected. This cause
  the `powerops plan --as-extraction-pipeline-run` to report an incorrect failed run.

## [0.47.1] - 2023-09-08
### Removed
* Removed some unused utils functions.

## [0.47.0] - 2023-09-08
### Changed
* Structure of repo.

## [0.46.1] - 2023-09-07
### Fixed
* Generated clients were regenerated to be compatible with `python-sdk` `6.20`.


## [0.46.0] - 2023-09-07
### Added
* `Events` connected to shop run will set its start and time to that of the shop run.
   If manually triggered, the source of the event will say "manual".

## [0.45.0] - 2023-09-07
### Added
* Markdown output option for `powerops apply`.

### Fixed
* `resync apply` fails to apply changes if there were either `added` or `changed`. This is now fixed.

## [0.44.1] - 2023-09-05
### Fixed
* `resync apply` fails with if there are changes in the `CogShop1Asset` models due to nodes and edges have to be
  added with nodes first, while when removing edges must be first. This is now fixed.

## [0.44.0] - 2023-09-05
### Added
* `resync` now generates Scenarios for `CogShop1Asset` models.

## [0.43.5] - 2023-09-04
### Fixed
* Deletion of assets raised a `ValueError`. This is now fixed.

## [0.43.4] - 2023-09-04
### Fixed
* Missing comma in `json` dumped in `CogShop1Asset.transformations` `arguments` argument.

## [0.43.3] - 2023-09-03
### Fixed
* Third party logger not propagate when runnning CLI.

## [0.43.2] - 2023-09-03
### Fixed
* Log level of `requests-oauthlib` set to `WARNING` when runnning CLI.

## [0.43.1] - 2023-09-03
### Fixed
* Key used for error logging when running the CLI command `powerops plan` with option `as_extraction_pipeline_run`.

## [0.43.0] - 2023-09-03
### Added
* The CLI command `powerops plan` with option `as_extraction_pipeline_run`.

## [0.42.3] - 2023-09-01
### Fixed
* The CLI commands `powerops plan` and `powerops apply` used a custom logger configuration instead of default.

## [0.42.2] - 2023-09-01
### Fixed
* The CLI commands `powerops plan` and `powerops apply` failed with `ValueError` if there were new sequences added
  and while there were still some unchanged. This is now fixed.

## [0.42.1] - 2023-09-01
### Fixed
* The CLI commands `powerops plan` and `powerops apply` failed with `CogniteAPIError` if there were new
  sequences added. This is now fixed.


## [0.42.0] - 2023-08-31
### Added
* Moved `powerops plan` support Markdown output..


## [0.41.0] - 2023-08-30
### Added
* Moved `power_client.shop.runs.list()` method.


## [0.40.1] - 2023-08-30
### Fixed
* `powerops apply` only run `add`, `remove` or `changed` if there are any changes to the models. This is now fixed such
   that `add`, `remove` or `changed` can all run.

## [0.40.0] - 2023-08-30
### Changed
* Removed use of hashing for external ids in `CogShop1Asset` asset model.


## [0.39.1] - 2023-08-29
### Fixed
* Fixed bug when running `powerops plan` or `powerops apply` in a Python `3.11` environment.
  This raised `NotImplementedError`. This is now fixed.

## [0.39.0] - 2023-08-29
### Added
* The `powerops apply` now deletes resource in CDF if they are not present in the configurations.
* Support for detection changes in the content of `Sequences` and `Files` and update them in CDF if they have changed.

### Improved
* Display of differences when running `powerops plan` or `powerops apply` is now more readable.
* Significant performance improvements when running `powerops plan` and `powerops apply`. Example,
  running `powerops plan` for the `ProductionModel` went from 77 seconds to 8 seconds for real use case.



## [0.38.3] - 2023-08-25
### Fixed
* Fixed bugs when running `powerops plan` some edge case could raise and error as a missing argument
  to a function.


## [0.38.2] - 2023-08-25
### Fixed
* Fixed bugs when running `powerops plan` without `--dump-folder`. This raised `NotImplementedError`. Now
  difference between the models in CDF and the models generated by `resync` is printed to the terminal.


## [0.38.1] - 2023-08-25
### Fixed
* Fixed bugs when running `powerops plan`:
  * Handle nested data structures.
  * Only read from the correct data set.


## [0.38.0] - 2023-08-24
### Fixed
* Fixed bugs when running `powerops plan`.

### Changed
* Running `powerops plan` or `powerops apply` will now run the default models `CogShop1Asset`, `ProductionModel`, and
  `MarketModel` if no models are specified in the CLI call.

## [0.37.0] - 2023-08-23
### Added
* Added generator availability time series to the generator class

## [0.36.0] - 2023-08-18
### Added
* Extended the `powerops plan` options. Now you can dump the entire models to file with the argument `--dump-folder`.
* Summary difference between the models in CDF and the models generated by `resync` is now printed to the terminal.

## [0.35.0] - 2023-08-11
### Added
* Extended the `Production` data model with a relation from `Plant`to `Watercourse`.

## [0.34.1] - 2023-08-11
### Fixed
* Mapping of models names accepted by the CLI and the models names' in `resync`.


## [0.34.0] - 2023-08-03
### Added
* Ability to retrieve production data model from CDF with relationships to other resources.
* Ability to compare production data model in CDF with production data models generated by `resync`.

## [0.33.1] - 2023-08-03

### Changed
* ResyncConfig.cogshop to have time_series_mappings as optional.

## [0.33.0] - 2023-07-26

### Removed
* The `prepocessor` package.


## [0.32.0] - 2023-07-25

### Changed
* Data Model for dayahead model to match better the asset version of the data models.


## [0.31.0] - 2023-07-24

### Changed
* Data Model for market, production, and cogshop to match better the asset version of the data models.


## [0.30.0] - 2023-07-24

### Added
* Ability to retrieve production data model from CDF assets. Relationships to other resources not yet supported.

## [0.29.1] - 2023-07-21

### Added

* Validation that all timeseries exists in CDF before creating relationships to them.


## [0.29.0] - 2023-07-20

### Changed

* Removed all interfaces from data models.


## [0.28.1] - 2023-07-18

### Fixed

* The command `powerops plan` failed wtih `CogniteAPIError`. This is now fixed.


## [0.28.0] - 2023-07-16

### Added

* Created DataModels for Market, now split into `DayAhead`, `RKOM`, and `Benchmark`.
* Split the CogShop model into a `CogShopAsset` and a `CogShopDataModel`.
* Option for running `deploy`, `apply` and `plan` on a subset of data models in the CLI.
* Added a summary view of each data model and an option for user input before deploying.


### Changed

* Upgraded to `0.12.0` of `pygen` which generates one SDK for multiple data models.
* Changed the production and cogshop data models to better match the configuration files.

### Improved

* Split approval test into one test per model.

## [0.27.1] - 2023-07-13

### Fixed

* Bug when deploying the market model, missing type `ValueTransformation`.


## [0.27.0] - 2023-07-13

### Added

CLI commands

* `deploy` for deploying the PowerOps models to CDF.
* `show` for displaying the PowerOps models in the terminal.
* `--version` for displaying the version of the PowerOps-SDK package.

### Changed

* `production` to reflect the content from the `resync` package.
* `market` to reflect the content from the `resync` package.
* `cogshop` to reflect the content from the `resync` package.

## [0.26.0] - 2023-07-11

### Changed

* The `bootstrap` package has been completely rewritten and renamed `resync`. The functionality is the same, with no
  changes to the CLI calls `apply` and `plan`. However, all the internal code has been rewritten to be more robust and
  easier to maintain.
* `BREAKING_CHANGE:` The new `resync` requires the configuration files to be structured into `production`, `market`, and
  `cogshop`. The motivation for this change is to make it easier to navigate the `PowerOps` model by grouping into
  smaller submodels, and make the dependencies between the models clear, `Market` depends on `Production.price_areas`
  and `CogShop` depends on `Production.watercourses`.

## [0.25.3] - 2023-07-11

### Fixed

* Preprocessor graphQL query missed optional fields.


## [0.25.2] - 2023-07-07
### Fixed

* Bug causing the md5 hash used in the `powerops plan` command to be OS dependent. This is now fixed.



## [0.25.1] - 2023-07-06
### Changed

* Upgrade to `pydantic` 2.0.


## [0.25.0] - 2023-07-05
### Changed

* Refactored package into `bootstrap`, `clients` and `preprocessor` modules. This is likely a breaking change for most users of the package.


## [0.24.1] - 2023-06-30
### Removed

* Removed unused settings.


## [0.24.0] - 2023-07-03
### Added

* Data Models for bootstrap resources


## [0.23.0] - 2023-06-29
### Added

* Re-implemented populating data to DM.


## [0.22.2] - 2023-06-29
### Fixed

* Fix for getting PowerOpsClient instance without settings file.

### Changed

* Instantiating PowerOpsClient with config form settings files now has to be done via a separate factory method.


## [0.22.1] - 2023-06-29
### Fixed

* Fixed the data model field names in the preprocessor package.


## [0.22.0] - 2023-06-29
### Removed

* Dependency on cognite-gql-pygen
* Temporary removed DM code which needs to be rewritten for new DM client.

### Added

* Settings validation.


## [0.21.0] - 2023-06-28
### Changed

* Changed how preprocessor fetches shop files from CDF
* Preprocessor will fetch a file from CDF that says explicitly what files to fetch and in what order they should be
loaded to shop prior to a run
* This will support the option for having several cutfiles and module series files per watercourse
* Breaking change for preprocessor as it will fail if the CogShop file config does not exist in CDF

## [0.20.0] - 2023-06-25
### Added

* Added file type for shop files of type "module_series"
* Added option to provide additional string in file names and external ID for files uploaded to CDF

## [0.19.1] - 2023-06-26
### Fixed

* Adding "generator_" prefix to the external_id of generators

## [0.19.0] - 2023-06-26
### Added

* Add p-min to cdf generator object

## [0.18.0] - 2023-06-23
### Added

* Added ability to compare the yamls of shop runs and view it in a notebook.
* Example Notebook for showing results and comparing shop runs.


## [0.17.0] - 2023-06-21
### Added

* Support for multiple cut files on the preprocessor subpackage.


## [0.16.0] - 2023-06-21
### Added

* Add metadata field "no_shop" to bid process config.


## [0.15.2] - 2023-06-21
### Added

* Documentation metadata to package, and a minimum introduction to the package in the documentation.


## [0.15.1] - 2023-06-19
### Changed

* Upd required versions for cognite-sdk and cognite-gql-pygen.


## [0.15.0] - 2023-06-19
### Added

* Ability to find time series keys in the shop generated YAML files, including some filtering.
* Ability to plot several time series from one shop generated YAML file using matplotlib.
* Ability to compare a time series from different shop runs in a plot view if they are accessible by the same keys.


## [0.14.0] - 2023-06-19
### Added

* CogShop preprocessor, moved from dedicated repo.

## [0.13.0] - 2023-06-19
### Changed

* Removed unnecessary dependencies


## [0.12.0] - 2023-06-08
### Added

* Ability to trigger SHOP runs via CogShop.
* Retrieval of ShopRun results.

## [0.11.0] - 2023-06-08
### Added

* Allow customers to specify default bid config per price area

## [0.10.0] - 2023-06-05
### Added

* Added validation to rkom_bid_combination config for reference to rkom_bid_process external IDs.

## [0.9.2] - 2023-05-30
### Fixed

* Fixed bug for overriding CDF parameters from env variables

## [0.9.1] - 2023-05-26
### Fixed

* Typo in warning message for plant display name
* Removed redundant warning message for reservoir display name and order

## [0.9.0] - 2023-05-25
### Changed

* Changed location of all config related class definitions located in dataclasses module
to config.py module
* Deleted unused modules

## [0.8.0] - 2023-05-23
### Added

* Basic handling for YAML case files.
* pytest now runs doctests.

### Improved

* Shorter imports for commonly used files

### Changed

* Renamed `powerops.core` attribute to `powerops.cdf`

## [0.7.1] - 2023-05-23
### Fixed

* Fixed bug with external id being stored as int in bootstrap resources

## [0.7.0] - 2023-05-22
### Added

* Added test for the water value based bid generation (WVBBG) time series contextualization
* Changed the mapping format for wvbbg from csv to yaml.
* Added time series contextualization for generators as well

## [0.6.0] - 2023-05-22
### Added

* Added support for reading configuration parameters for Cognite Client from env variables in addition to yaml file.

## [0.5.0] - 2023-05-16
### Added

* Support adding direct head values to water value based bid generation (WVBBG) time series contextualization.

## [0.4.2] - 2023-05-15
### Fixed

* Shop files external ID suffix to get correct preview print with bootstrap "plan"


## [0.4.1] - 2023-05-15
### Fixed

* Import errors in `PowerOpsClient`


## [0.4.0] - 2023-05-12
### Added

* Scaffolding for a `SHOPApi` implementation.


## [0.3.1] - 2023-05-12
### Fixed

* Fixed missing `README.md` in package metadata.


## [0.3.0] - 2023-05-12
### Added

* Added a `PowerOpsClient` with support for `list` and `retrieve` of `asset` resources

## [0.2.2]
### Fixed

Fixed name for RKOM bid configuration assets and sequences with correct auction name.

## [0.2.1]
### Added

Added some mapping functionality for creating time series mappings in utils module.


## [0.2.0]
### Added

Added bootstrap module with CLI support for running bootstrap with "plan" and "apply".

## [0.1.0]

Initial commit.<|MERGE_RESOLUTION|>--- conflicted
+++ resolved
@@ -13,19 +13,17 @@
 - `Fixed` for any bug fixes.
 - `Security` in case of vulnerabilities.
 
-<<<<<<< HEAD
-## [0.52.0] - 2023-09-09
+## [0.53.0] - 2023-09-13
 ### Added
 * Support for destroying `MarketModel` and `ProductionModel`.
 
-### Fixed
-* Creation of parent assets and labels wthen running `powerops init`
-* Overwriting initial status on each update `extraction pipeline` in `cognite.powerops.utils.cdf.extraction_pipeline`
-=======
 ## [0.52.0] - 2023-09-10
 ### Changes
 * `PowerOpsClient.shop` API. Rewritten to be `SHOPRun` centric
->>>>>>> 3017bc8c
+
+### Fixed
+* Creation of parent assets and labels wthen running `powerops init`
+* Overwriting initial status on each update `extraction pipeline` in `cognite.powerops.utils.cdf.extraction_pipeline`
 
 ## [0.51.0] - 2023-09-09
 ### Added
