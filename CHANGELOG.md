# Changelog
All notable changes to this project will be documented in this file.

The format is based on [Keep a Changelog](https://keepachangelog.com/en/1.0.0/),
and this project adheres to [Semantic Versioning](https://semver.org/spec/v2.0.0.html).

Changes are grouped as follows
- `Added` for new features.
- `Changed` for changes in existing functionality.
- `Deprecated` for soon-to-be removed features.
- `Improved` for transparent changes, e.g. better performance.
- `Removed` for now removed features.
- `Fixed` for any bug fixes.
- `Security` in case of vulnerabilities.

<<<<<<< HEAD
## [0.19.0] - 25-06-23
### Added

* Added file type for shop files of type "modulserie"
* Added option to provide additional string in file names and external ID for files uploaded to CDF
=======
## [0.19.1] - 26-06-23
### Fixed

* Adding "generator_" prefix to the external_id of generators

## [0.19.0] - 26-06-23
### Added

* Add p-min to cdf generator object
>>>>>>> 10195e1c

## [0.18.0] - 23-06-23
### Added

* Added ability to compare the yamls of shop runs and view it in a notebook.
* Example Notebook for showing results and comparing shop runs.


## [0.17.0] - 21-06-23
### Added

* Support for multiple cut files on the preprocessor subpackage.


## [0.16.0] - 21-06-23
### Added

* Add metadata field "no_shop" to bid process config.


## [0.15.2] - 21-06-23
### Added

* Documentation metadata to package, and a minimum introduction to the package in the documentation.


## [0.15.1] - 19-06-23
### Changed

* Upd required versions for cognite-sdk and cognite-gql-pygen.


## [0.15.0] - 19-06-23
### Added

* Ability to find time series keys in the shop generated YAML files, including some filtering.
* Ability to plot several time series from one shop generated YAML file using matplotlib.
* Ability to compare a time series from different shop runs in a plot view if they are accessible by the same keys.


## [0.14.0] - 19-06-23
### Added

* CogShop preprocessor, moved from dedicated repo.

## [0.13.0] - 19-06-23
### Changed

* Removed unnecessary dependencies


## [0.12.0] - 08-06-23
### Added

* Ability to trigger SHOP runs via CogShop.
* Retrieval of ShopRun results.

## [0.11.0] - 08-06-23
### Added

* Allow customers to specify default bid config per price area

## [0.10.0] - 05-06-23
### Added

* Added validation to rkom_bid_combination config for reference to rkom_bid_process external IDs.

## [0.9.2] - 30-05-23
### Fixed

* Fixed bug for overriding CDF parameters from env variables

## [0.9.1] - 26-05-23
### Fixed

* Typo in warning message for plant display name
* Removed redundant warning message for reservoir display name and order

## [0.9.0] - 25-05-23
### Changed

* Changed location of all config related class definitions located in dataclasses module
to config.py module
* Deleted unused modules

## [0.8.0] - 23-05-23
### Added

* Basic handling for YAML case files.
* pytest now runs doctests.

### Improved

* Shorter imports for commonly used files

### Changed

* Renamed `powerops.core` attribute to `powerops.cdf`

## [0.7.1] - 23-05-23
### Fixed

* Fixed bug with external id being stored as int in bootstrap resources

## [0.7.0] - 22-05-23
### Added

* Added test for the water value based bid generation (WVBBG) time series contextualization
* Changed the mapping format for wvbbg from csv to yaml.
* Added time series contextualization for generators as well

## [0.6.0] - 22-05-23
### Added

* Added support for reading configuration parameters for Cognite Client from env variables in addition to yaml file.

## [0.5.0] - 16-05-23
### Added

* Support adding direct head values to water value based bid generation (WVBBG) time series contextualization.

## [0.4.2] - 15-05-23
### Fixed

* Shop files external ID suffix to get correct preview print with bootstrap "plan"


## [0.4.1] - 15-05-23
### Fixed

* Import errors in `PowerOpsClient`


## [0.4.0] - 12-05-23
### Added

* Scaffolding for a `SHOPApi` implementation.


## [0.3.1] - 12-05-23
### Fixed

* Fixed missing `README.md` in package metadata.


## [0.3.0] - 12-05-23
### Added

* Added a `PowerOpsClient` with support for `list` and `retrieve` of `asset` resources

## [0.2.2]
### Fixed

Fixed name for RKOM bid configuration assets and sequences with correct auction name.

## [0.2.1]
### Added

Added some mapping functionality for creating time series mappings in utils module.


## [0.2.0]
### Added

Added bootstrap module with CLI support for running bootstrap with "plan" and "apply".

## [0.1.0]

Initial commit.<|MERGE_RESOLUTION|>--- conflicted
+++ resolved
@@ -13,13 +13,12 @@
 - `Fixed` for any bug fixes.
 - `Security` in case of vulnerabilities.
 
-<<<<<<< HEAD
-## [0.19.0] - 25-06-23
+## [0.20.0] - 25-06-23
 ### Added
 
-* Added file type for shop files of type "modulserie"
+* Added file type for shop files of type "module_series"
 * Added option to provide additional string in file names and external ID for files uploaded to CDF
-=======
+
 ## [0.19.1] - 26-06-23
 ### Fixed
 
@@ -29,7 +28,6 @@
 ### Added
 
 * Add p-min to cdf generator object
->>>>>>> 10195e1c
 
 ## [0.18.0] - 23-06-23
 ### Added
