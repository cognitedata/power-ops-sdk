--- conflicted
+++ resolved
@@ -13,18 +13,18 @@
 - `Fixed` for any bug fixes.
 - `Security` in case of vulnerabilities.
 
-## [0.4.1] - 15-05-23
-<<<<<<< HEAD
+## [0.4.2] - 15-05-23
 ### Changed
 
 * Changed location of config class definitions that were located in dataclasses module
-to config.py module.
-=======
+to config.py module
+
+
+## [0.4.1] - 15-05-23
 ### Fixed
 
 * Import errors in `PowerOpsClient`
 
->>>>>>> 17f39a14
 
 ## [0.4.0] - 12-05-23
 ### Added
