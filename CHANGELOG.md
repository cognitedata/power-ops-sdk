--- conflicted
+++ resolved
@@ -12,11 +12,10 @@
 - `Removed` for now removed features.
 - `Fixed` for any bug fixes.
 - `Security` in case of vulnerabilities.
-
-## [0.7.0] - 22-05-23
+-
+## [0.8.0] - 23-05-23
 ### Added
 
-<<<<<<< HEAD
 * Basic handling for YAML case files.
 * pytest now runs doctests.
 
@@ -27,11 +26,13 @@
 ### Changed
 
 * Renamed `powerops.core` attribute to `powerops.cdf`
-=======
+
+## [0.7.0] - 22-05-23
+### Added
+
 * Added test for the water value based bid generation (WVBBG) time series contextualization
 * Changed the mapping format for wvbbg from csv to yaml.
 * Added time series contextualization for generators as well
->>>>>>> ba02265b
 
 ## [0.6.0] - 22-05-23
 ### Added
