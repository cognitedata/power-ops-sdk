# Changelog
All notable changes to this project will be documented in this file.

The format is based on [Keep a Changelog](https://keepachangelog.com/en/1.0.0/),
and this project adheres to [Semantic Versioning](https://semver.org/spec/v2.0.0.html).

Changes are grouped as follows
- `Added` for new features.
- `Changed` for changes in existing functionality.
- `Deprecated` for soon-to-be removed features.
- `Improved` for transparent changes, e.g. better performance.
- `Removed` for now removed features.
- `Fixed` for any bug fixes.
- `Security` in case of vulnerabilities.

<<<<<<< HEAD
## [0.63.0] - 2023-10-02
### Added
* Field `source` to `Scenario` and `ModelTemplate` in `CogSHOP` model.
=======
## [0.62.2] - 2023-10-02
### Changed
* `from_type` and `to_type` as optional fields in Connections class to match file format in model_raw source files
>>>>>>> edd8d53d

## [0.62.1] - 2023-09-30
### Fixed
* Remove defaults on `resync` `Produciton` model. This caused changes to be hidden from `recync` and thus
  the CDF Assest not been updated.

## [0.62.0] - 2023-09-29
### Change
* Validation of generators by `resync`, made `p_min` optional. This is because it is only required by the water
  based methods.
### Fixed
* `resync` used wrong `command` file when updating the command node in the `CogSHOP` model.
* Standardize naming for scenarios uploaded in the `CogSHOP` model.

## [0.61.0] - 2023-09-29
### Added
* Validation of generators by `resync`, they now require `p_min`, `startcost`, and `penstock`.

## [0.60.2] - 2023-09-28
### Fixed
* `powerops plan/apply` did not handle the config for `NordPool` and `RKOM` correctly, leading these not to be updated. This is now fixed.

## [0.60.1] - 2023-09-27
### Fixed
* `powerops plan` showed differences for models when there were none due to faulty download of CDF model. This is now fixed.

## [0.60.0] - 2023-09-27
### Added
* Transformations module that holds all time series transformations.
* Two types of transformation classes:
  * **Transformation**: static - can be fully configured from a static configuration file
  * **DynamicTransformation**: dynamic - can be partly configured dynamically at runtime by rynning `pre_apply` function with neccessary input parameters, before running `apply` on time series data

## [0.59.0] - 2023-09-26
### Added
* Support for loading `ProductionDM` from CDF.

# Changed
* `cognite.powerops.client._generated` has been regenerated with `pygen` `0.20.5`.

### Fixed
* Handle circular dependencies in data model when checcking diffs.

## [0.58.4] - 2023-09-25
### Fixed
* External id format in `CogSHOP.Scenario` `view`, this is set to match the format used in functions.

## [0.58.3] - 2023-09-22
### Fixed
* Last fix had bugs. These new bugs are now now fixed.

## [0.58.2] - 2023-09-22
### Fixed
* The extraction pipeline run, `utils.cdf.extraction_pipelines.PipelineRun`, could produce messages above API limit
  with nested data structures. This is now fixed.

## [0.58.1] - 2023-09-22
### Fixed
* On Windows machines, calling `power.shop.trigger_case()` could cause the `case` file not bo be uploaded to CDF correctly
  due to a specific Windows encoding issue. This is now fixed.

## [0.58.0] - 2023-09-22
### Added
* Extended options for `SHOPRun.list()`.
* Added `SHOPRun.retrieve_latest()`

## [0.57.0] - 2023-09-21
### Added
* A model for the `aFRR` market bids. Available under `v2` models.

## [0.56.0] - 2023-09-21
### Added
* Support for deploying `v2` of `resync` models.

## [0.55.5] - 2023-09-19
### Fixed
* `ShopRun.get_log_files()` such that it handles non `utf-8` output from `SHOP`.

## [0.55.4] - 2023-09-19
### Fixed
* Fix JSON serialization in `utils.cdf.extraction_pipelines.PipelineRun`.

## [0.55.3] - 2023-09-19
### Fixed
* `powerops destroy` failed for `MarketModel` due to
* Some minor issues when running `powerops plan/apply` on an empty CDF project with only `powerops init
* Chunked writing of nodes and edges to maximum 1000 at a time.

## [0.55.2] - 2023-09-18
### Added
* Validation of price scenarios to ensure no duplicated price scenarios

## [0.55.1] - 2023-09-18
### Added
* Property `valid_shop_objects` to `WatercourseConfig` in `resync`. This is useful when creating time series
  mapping scripts.

## [0.55.0] - 2023-09-15
### Added
* `resync` now validates the TimeSeries Mappings against the shop model file.
* Extended `resync validate` to also run the transformations.

## [0.54.1] - 2023-09-14
### Fixed
* Running `powerops plan --as-extraction-pipeline-run` triggered change on not changed models.

## [0.54.0] - 2023-09-14
### Added
* Creation of `RKOM` scenarios in `resync`.

### Fixed
* Difference for `labels` when running `powerops plan` or `powerops apply`.
* Difference for `parent_assets` when running `powerops plan` or `powerops apply`.

## [0.53.3] - 2023-09-14
### Improved
* Better logging when running `powerops plan` with `--as-extraction-pipeline-run` option.

## [0.53.2] - 2023-09-13
### Fixed
* `ExtractionPipeline` with `truncation_keys` specified fails with `TypeError`. This is now fixed.

## [0.53.1] - 2023-09-13
### Fixed
* `PowerOpsClient.power.shop.trigger_case()` raise a `CogniteAPIError: Requesting principal has no user identifier`.
  This is now fixed.

### Changed
* `user_id` is replaced by `source` in the `ShopRun` model.

## [0.53.0] - 2023-09-13
### Added
* Support for destroying `MarketModel` and `ProductionModel`.

### Fixed
* Creation of parent assets and labels wthen running `powerops init`
* Overwriting initial status on each update `extraction pipeline` in `cognite.powerops.utils.cdf.extraction_pipeline`

## [0.52.0] - 2023-09-10
### Changes
* `PowerOpsClient.shop` API. Rewritten to be `SHOPRun` centric

## [0.51.0] - 2023-09-09
### Added
* `dry-run` option for `extraction pipeline` in `cognite.powerops.utils.cdf.extraction_pipeline.ExtractionPipelineCreate`

## [0.50.0] - 2023-09-09
### Improved
* Extraction Pipeline dump for `powerops plan --as-extraction-pipeline-run`

### Added
* Options for skipping keys to include in PipelineRun in `cognite.powerops.utils.cdf.extraction_pipeline.ExtractionPipelineCreate`

## [0.49.0] - 2023-09-09
### Changed
* Default verbose from `True` to `False` for all CLI commands

### Fixed
* Bug when running any `CLI` command with `--verbose` option. This is now fixed.

## [0.48.0] - 2023-09-09
### Changed
* Markdown output of `plan` and `apply` is now standardized.

### Added
* `verbose` option to `plan` command.
* `powerops init` command and resync method.
* `powerops validate` command and resync method.
* `powerops destroy` command and resync method.
* `dataset` API to `PowerOpsClient`.

### Removed
* `get_powerops_client` this has been replaced by `PowerOpsClient.from_settings`.

## [0.47.2] - 2023-09-08
### Fixed
* Fixed bug where comparison of two equal models resulted in change detected. This cause
  the `powerops plan --as-extraction-pipeline-run` to report an incorrect failed run.

## [0.47.1] - 2023-09-08
### Removed
* Removed some unused utils functions.

## [0.47.0] - 2023-09-08
### Changed
* Structure of repo.

## [0.46.1] - 2023-09-07
### Fixed
* Generated clients were regenerated to be compatible with `python-sdk` `6.20`.


## [0.46.0] - 2023-09-07
### Added
* `Events` connected to shop run will set its start and time to that of the shop run.
   If manually triggered, the source of the event will say "manual".

## [0.45.0] - 2023-09-07
### Added
* Markdown output option for `powerops apply`.

### Fixed
* `resync apply` fails to apply changes if there were either `added` or `changed`. This is now fixed.

## [0.44.1] - 2023-09-05
### Fixed
* `resync apply` fails with if there are changes in the `CogShop1Asset` models due to nodes and edges have to be
  added with nodes first, while when removing edges must be first. This is now fixed.

## [0.44.0] - 2023-09-05
### Added
* `resync` now generates Scenarios for `CogShop1Asset` models.

## [0.43.5] - 2023-09-04
### Fixed
* Deletion of assets raised a `ValueError`. This is now fixed.

## [0.43.4] - 2023-09-04
### Fixed
* Missing comma in `json` dumped in `CogShop1Asset.transformations` `arguments` argument.

## [0.43.3] - 2023-09-03
### Fixed
* Third party logger not propagate when runnning CLI.

## [0.43.2] - 2023-09-03
### Fixed
* Log level of `requests-oauthlib` set to `WARNING` when runnning CLI.

## [0.43.1] - 2023-09-03
### Fixed
* Key used for error logging when running the CLI command `powerops plan` with option `as_extraction_pipeline_run`.

## [0.43.0] - 2023-09-03
### Added
* The CLI command `powerops plan` with option `as_extraction_pipeline_run`.

## [0.42.3] - 2023-09-01
### Fixed
* The CLI commands `powerops plan` and `powerops apply` used a custom logger configuration instead of default.

## [0.42.2] - 2023-09-01
### Fixed
* The CLI commands `powerops plan` and `powerops apply` failed with `ValueError` if there were new sequences added
  and while there were still some unchanged. This is now fixed.

## [0.42.1] - 2023-09-01
### Fixed
* The CLI commands `powerops plan` and `powerops apply` failed with `CogniteAPIError` if there were new
  sequences added. This is now fixed.


## [0.42.0] - 2023-08-31
### Added
* Moved `powerops plan` support Markdown output..


## [0.41.0] - 2023-08-30
### Added
* Moved `power_client.shop.runs.list()` method.


## [0.40.1] - 2023-08-30
### Fixed
* `powerops apply` only run `add`, `remove` or `changed` if there are any changes to the models. This is now fixed such
   that `add`, `remove` or `changed` can all run.

## [0.40.0] - 2023-08-30
### Changed
* Removed use of hashing for external ids in `CogShop1Asset` asset model.


## [0.39.1] - 2023-08-29
### Fixed
* Fixed bug when running `powerops plan` or `powerops apply` in a Python `3.11` environment.
  This raised `NotImplementedError`. This is now fixed.

## [0.39.0] - 2023-08-29
### Added
* The `powerops apply` now deletes resource in CDF if they are not present in the configurations.
* Support for detection changes in the content of `Sequences` and `Files` and update them in CDF if they have changed.

### Improved
* Display of differences when running `powerops plan` or `powerops apply` is now more readable.
* Significant performance improvements when running `powerops plan` and `powerops apply`. Example,
  running `powerops plan` for the `ProductionModel` went from 77 seconds to 8 seconds for real use case.



## [0.38.3] - 2023-08-25
### Fixed
* Fixed bugs when running `powerops plan` some edge case could raise and error as a missing argument
  to a function.


## [0.38.2] - 2023-08-25
### Fixed
* Fixed bugs when running `powerops plan` without `--dump-folder`. This raised `NotImplementedError`. Now
  difference between the models in CDF and the models generated by `resync` is printed to the terminal.


## [0.38.1] - 2023-08-25
### Fixed
* Fixed bugs when running `powerops plan`:
  * Handle nested data structures.
  * Only read from the correct data set.


## [0.38.0] - 2023-08-24
### Fixed
* Fixed bugs when running `powerops plan`.

### Changed
* Running `powerops plan` or `powerops apply` will now run the default models `CogShop1Asset`, `ProductionModel`, and
  `MarketModel` if no models are specified in the CLI call.

## [0.37.0] - 2023-08-23
### Added
* Added generator availability time series to the generator class

## [0.36.0] - 2023-08-18
### Added
* Extended the `powerops plan` options. Now you can dump the entire models to file with the argument `--dump-folder`.
* Summary difference between the models in CDF and the models generated by `resync` is now printed to the terminal.

## [0.35.0] - 2023-08-11
### Added
* Extended the `Production` data model with a relation from `Plant`to `Watercourse`.

## [0.34.1] - 2023-08-11
### Fixed
* Mapping of models names accepted by the CLI and the models names' in `resync`.


## [0.34.0] - 2023-08-03
### Added
* Ability to retrieve production data model from CDF with relationships to other resources.
* Ability to compare production data model in CDF with production data models generated by `resync`.

## [0.33.1] - 2023-08-03

### Changed
* ResyncConfig.cogshop to have time_series_mappings as optional.

## [0.33.0] - 2023-07-26

### Removed
* The `prepocessor` package.


## [0.32.0] - 2023-07-25

### Changed
* Data Model for dayahead model to match better the asset version of the data models.


## [0.31.0] - 2023-07-24

### Changed
* Data Model for market, production, and cogshop to match better the asset version of the data models.


## [0.30.0] - 2023-07-24

### Added
* Ability to retrieve production data model from CDF assets. Relationships to other resources not yet supported.

## [0.29.1] - 2023-07-21

### Added

* Validation that all timeseries exists in CDF before creating relationships to them.


## [0.29.0] - 2023-07-20

### Changed

* Removed all interfaces from data models.


## [0.28.1] - 2023-07-18

### Fixed

* The command `powerops plan` failed wtih `CogniteAPIError`. This is now fixed.


## [0.28.0] - 2023-07-16

### Added

* Created DataModels for Market, now split into `DayAhead`, `RKOM`, and `Benchmark`.
* Split the CogShop model into a `CogShopAsset` and a `CogShopDataModel`.
* Option for running `deploy`, `apply` and `plan` on a subset of data models in the CLI.
* Added a summary view of each data model and an option for user input before deploying.


### Changed

* Upgraded to `0.12.0` of `pygen` which generates one SDK for multiple data models.
* Changed the production and cogshop data models to better match the configuration files.

### Improved

* Split approval test into one test per model.

## [0.27.1] - 2023-07-13

### Fixed

* Bug when deploying the market model, missing type `ValueTransformation`.


## [0.27.0] - 2023-07-13

### Added

CLI commands

* `deploy` for deploying the PowerOps models to CDF.
* `show` for displaying the PowerOps models in the terminal.
* `--version` for displaying the version of the PowerOps-SDK package.

### Changed

* `production` to reflect the content from the `resync` package.
* `market` to reflect the content from the `resync` package.
* `cogshop` to reflect the content from the `resync` package.

## [0.26.0] - 2023-07-11

### Changed

* The `bootstrap` package has been completely rewritten and renamed `resync`. The functionality is the same, with no
  changes to the CLI calls `apply` and `plan`. However, all the internal code has been rewritten to be more robust and
  easier to maintain.
* `BREAKING_CHANGE:` The new `resync` requires the configuration files to be structured into `production`, `market`, and
  `cogshop`. The motivation for this change is to make it easier to navigate the `PowerOps` model by grouping into
  smaller submodels, and make the dependencies between the models clear, `Market` depends on `Production.price_areas`
  and `CogShop` depends on `Production.watercourses`.

## [0.25.3] - 2023-07-11

### Fixed

* Preprocessor graphQL query missed optional fields.


## [0.25.2] - 2023-07-07
### Fixed

* Bug causing the md5 hash used in the `powerops plan` command to be OS dependent. This is now fixed.



## [0.25.1] - 2023-07-06
### Changed

* Upgrade to `pydantic` 2.0.


## [0.25.0] - 2023-07-05
### Changed

* Refactored package into `bootstrap`, `clients` and `preprocessor` modules. This is likely a breaking change for most users of the package.


## [0.24.1] - 2023-06-30
### Removed

* Removed unused settings.


## [0.24.0] - 2023-07-03
### Added

* Data Models for bootstrap resources


## [0.23.0] - 2023-06-29
### Added

* Re-implemented populating data to DM.


## [0.22.2] - 2023-06-29
### Fixed

* Fix for getting PowerOpsClient instance without settings file.

### Changed

* Instantiating PowerOpsClient with config form settings files now has to be done via a separate factory method.


## [0.22.1] - 2023-06-29
### Fixed

* Fixed the data model field names in the preprocessor package.


## [0.22.0] - 2023-06-29
### Removed

* Dependency on cognite-gql-pygen
* Temporary removed DM code which needs to be rewritten for new DM client.

### Added

* Settings validation.


## [0.21.0] - 2023-06-28
### Changed

* Changed how preprocessor fetches shop files from CDF
* Preprocessor will fetch a file from CDF that says explicitly what files to fetch and in what order they should be
loaded to shop prior to a run
* This will support the option for having several cutfiles and module series files per watercourse
* Breaking change for preprocessor as it will fail if the CogShop file config does not exist in CDF

## [0.20.0] - 2023-06-25
### Added

* Added file type for shop files of type "module_series"
* Added option to provide additional string in file names and external ID for files uploaded to CDF

## [0.19.1] - 2023-06-26
### Fixed

* Adding "generator_" prefix to the external_id of generators

## [0.19.0] - 2023-06-26
### Added

* Add p-min to cdf generator object

## [0.18.0] - 2023-06-23
### Added

* Added ability to compare the yamls of shop runs and view it in a notebook.
* Example Notebook for showing results and comparing shop runs.


## [0.17.0] - 2023-06-21
### Added

* Support for multiple cut files on the preprocessor subpackage.


## [0.16.0] - 2023-06-21
### Added

* Add metadata field "no_shop" to bid process config.


## [0.15.2] - 2023-06-21
### Added

* Documentation metadata to package, and a minimum introduction to the package in the documentation.


## [0.15.1] - 2023-06-19
### Changed

* Upd required versions for cognite-sdk and cognite-gql-pygen.


## [0.15.0] - 2023-06-19
### Added

* Ability to find time series keys in the shop generated YAML files, including some filtering.
* Ability to plot several time series from one shop generated YAML file using matplotlib.
* Ability to compare a time series from different shop runs in a plot view if they are accessible by the same keys.


## [0.14.0] - 2023-06-19
### Added

* CogShop preprocessor, moved from dedicated repo.

## [0.13.0] - 2023-06-19
### Changed

* Removed unnecessary dependencies


## [0.12.0] - 2023-06-08
### Added

* Ability to trigger SHOP runs via CogShop.
* Retrieval of ShopRun results.

## [0.11.0] - 2023-06-08
### Added

* Allow customers to specify default bid config per price area

## [0.10.0] - 2023-06-05
### Added

* Added validation to rkom_bid_combination config for reference to rkom_bid_process external IDs.

## [0.9.2] - 2023-05-30
### Fixed

* Fixed bug for overriding CDF parameters from env variables

## [0.9.1] - 2023-05-26
### Fixed

* Typo in warning message for plant display name
* Removed redundant warning message for reservoir display name and order

## [0.9.0] - 2023-05-25
### Changed

* Changed location of all config related class definitions located in dataclasses module
to config.py module
* Deleted unused modules

## [0.8.0] - 2023-05-23
### Added

* Basic handling for YAML case files.
* pytest now runs doctests.

### Improved

* Shorter imports for commonly used files

### Changed

* Renamed `powerops.core` attribute to `powerops.cdf`

## [0.7.1] - 2023-05-23
### Fixed

* Fixed bug with external id being stored as int in bootstrap resources

## [0.7.0] - 2023-05-22
### Added

* Added test for the water value based bid generation (WVBBG) time series contextualization
* Changed the mapping format for wvbbg from csv to yaml.
* Added time series contextualization for generators as well

## [0.6.0] - 2023-05-22
### Added

* Added support for reading configuration parameters for Cognite Client from env variables in addition to yaml file.

## [0.5.0] - 2023-05-16
### Added

* Support adding direct head values to water value based bid generation (WVBBG) time series contextualization.

## [0.4.2] - 2023-05-15
### Fixed

* Shop files external ID suffix to get correct preview print with bootstrap "plan"


## [0.4.1] - 2023-05-15
### Fixed

* Import errors in `PowerOpsClient`


## [0.4.0] - 2023-05-12
### Added

* Scaffolding for a `SHOPApi` implementation.


## [0.3.1] - 2023-05-12
### Fixed

* Fixed missing `README.md` in package metadata.


## [0.3.0] - 2023-05-12
### Added

* Added a `PowerOpsClient` with support for `list` and `retrieve` of `asset` resources

## [0.2.2]
### Fixed

Fixed name for RKOM bid configuration assets and sequences with correct auction name.

## [0.2.1]
### Added

Added some mapping functionality for creating time series mappings in utils module.


## [0.2.0]
### Added

Added bootstrap module with CLI support for running bootstrap with "plan" and "apply".

## [0.1.0]

Initial commit.<|MERGE_RESOLUTION|>--- conflicted
+++ resolved
@@ -13,15 +13,13 @@
 - `Fixed` for any bug fixes.
 - `Security` in case of vulnerabilities.
 
-<<<<<<< HEAD
 ## [0.63.0] - 2023-10-02
 ### Added
 * Field `source` to `Scenario` and `ModelTemplate` in `CogSHOP` model.
-=======
+
 ## [0.62.2] - 2023-10-02
 ### Changed
 * `from_type` and `to_type` as optional fields in Connections class to match file format in model_raw source files
->>>>>>> edd8d53d
 
 ## [0.62.1] - 2023-09-30
 ### Fixed
