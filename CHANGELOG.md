# Changelog
All notable changes to this project will be documented in this file.

The format is based on [Keep a Changelog](https://keepachangelog.com/en/1.0.0/),
and this project adheres to [Semantic Versioning](https://semver.org/spec/v2.0.0.html).

Changes are grouped as follows
- `Added` for new features.
- `Changed` for changes in existing functionality.
- `Deprecated` for soon-to-be removed features.
- `Improved` for transparent changes, e.g. better performance.
- `Removed` for now removed features.
- `Fixed` for any bug fixes.
- `Security` in case of vulnerabilities.

<<<<<<< HEAD
## [0.22.0] - 28-06-23
### Added

* Re-implemented populating data to DM


## [0.21.0] - 27-06-23
=======
## [0.22.0] - 29-06-23
>>>>>>> fd831377
### Removed

* Dependency on cognite-gql-pygen
* Temporary removed DM code which needs to be rewritten for new DM client.

### Added

* Settings validation.


## [0.21.0] - 28-06-23
### Changed

* Changed how preprocessor fetches shop files from CDF
* Preprocessor will fetch a file from CDF that says explicitly what files to fetch and in what order they should be
loaded to shop prior to a run
* This will support the option for having several cutfiles and module series files per watercourse
* Breaking change for preprocessor as it will fail if the CogShop file config does not exist in CDF

## [0.20.0] - 25-06-23
### Added

* Added file type for shop files of type "module_series"
* Added option to provide additional string in file names and external ID for files uploaded to CDF

## [0.19.1] - 26-06-23
### Fixed

* Adding "generator_" prefix to the external_id of generators

## [0.19.0] - 26-06-23
### Added

* Add p-min to cdf generator object

## [0.18.0] - 23-06-23
### Added

* Added ability to compare the yamls of shop runs and view it in a notebook.
* Example Notebook for showing results and comparing shop runs.


## [0.17.0] - 21-06-23
### Added

* Support for multiple cut files on the preprocessor subpackage.


## [0.16.0] - 21-06-23
### Added

* Add metadata field "no_shop" to bid process config.


## [0.15.2] - 21-06-23
### Added

* Documentation metadata to package, and a minimum introduction to the package in the documentation.


## [0.15.1] - 19-06-23
### Changed

* Upd required versions for cognite-sdk and cognite-gql-pygen.


## [0.15.0] - 19-06-23
### Added

* Ability to find time series keys in the shop generated YAML files, including some filtering.
* Ability to plot several time series from one shop generated YAML file using matplotlib.
* Ability to compare a time series from different shop runs in a plot view if they are accessible by the same keys.


## [0.14.0] - 19-06-23
### Added

* CogShop preprocessor, moved from dedicated repo.

## [0.13.0] - 19-06-23
### Changed

* Removed unnecessary dependencies


## [0.12.0] - 08-06-23
### Added

* Ability to trigger SHOP runs via CogShop.
* Retrieval of ShopRun results.

## [0.11.0] - 08-06-23
### Added

* Allow customers to specify default bid config per price area

## [0.10.0] - 05-06-23
### Added

* Added validation to rkom_bid_combination config for reference to rkom_bid_process external IDs.

## [0.9.2] - 30-05-23
### Fixed

* Fixed bug for overriding CDF parameters from env variables

## [0.9.1] - 26-05-23
### Fixed

* Typo in warning message for plant display name
* Removed redundant warning message for reservoir display name and order

## [0.9.0] - 25-05-23
### Changed

* Changed location of all config related class definitions located in dataclasses module
to config.py module
* Deleted unused modules

## [0.8.0] - 23-05-23
### Added

* Basic handling for YAML case files.
* pytest now runs doctests.

### Improved

* Shorter imports for commonly used files

### Changed

* Renamed `powerops.core` attribute to `powerops.cdf`

## [0.7.1] - 23-05-23
### Fixed

* Fixed bug with external id being stored as int in bootstrap resources

## [0.7.0] - 22-05-23
### Added

* Added test for the water value based bid generation (WVBBG) time series contextualization
* Changed the mapping format for wvbbg from csv to yaml.
* Added time series contextualization for generators as well

## [0.6.0] - 22-05-23
### Added

* Added support for reading configuration parameters for Cognite Client from env variables in addition to yaml file.

## [0.5.0] - 16-05-23
### Added

* Support adding direct head values to water value based bid generation (WVBBG) time series contextualization.

## [0.4.2] - 15-05-23
### Fixed

* Shop files external ID suffix to get correct preview print with bootstrap "plan"


## [0.4.1] - 15-05-23
### Fixed

* Import errors in `PowerOpsClient`


## [0.4.0] - 12-05-23
### Added

* Scaffolding for a `SHOPApi` implementation.


## [0.3.1] - 12-05-23
### Fixed

* Fixed missing `README.md` in package metadata.


## [0.3.0] - 12-05-23
### Added

* Added a `PowerOpsClient` with support for `list` and `retrieve` of `asset` resources

## [0.2.2]
### Fixed

Fixed name for RKOM bid configuration assets and sequences with correct auction name.

## [0.2.1]
### Added

Added some mapping functionality for creating time series mappings in utils module.


## [0.2.0]
### Added

Added bootstrap module with CLI support for running bootstrap with "plan" and "apply".

## [0.1.0]

Initial commit.<|MERGE_RESOLUTION|>--- conflicted
+++ resolved
@@ -13,17 +13,12 @@
 - `Fixed` for any bug fixes.
 - `Security` in case of vulnerabilities.
 
-<<<<<<< HEAD
-## [0.22.0] - 28-06-23
+## [0.23.0] - 29-06-23
 ### Added
 
 * Re-implemented populating data to DM
 
-
-## [0.21.0] - 27-06-23
-=======
 ## [0.22.0] - 29-06-23
->>>>>>> fd831377
 ### Removed
 
 * Dependency on cognite-gql-pygen
