--- conflicted
+++ resolved
@@ -13,17 +13,14 @@
 - `Fixed` for any bug fixes.
 - `Security` in case of vulnerabilities.
 
-<<<<<<< HEAD
-## [0.97.3] - 2024-07-25
+## [0.98.1] - 2024-08-12
 ### Added
 * Verify that external IDs are blow the 255 character limit
-=======
 
 ## [0.98.0] - 2024-08-09
 ### Changed
 * Restructure of PowerOps `shop_run_api` to remove duplication of logic
 * Update of example notebooks in `/docs/tutorials/` to reflect current structure of the SDK
->>>>>>> 7dd05587
 
 ## [0.97.2] - 2024-07-25
 ### Added
