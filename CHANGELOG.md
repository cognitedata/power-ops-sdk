# Changelog
All notable changes to this project will be documented in this file.

The format is based on [Keep a Changelog](https://keepachangelog.com/en/1.0.0/),
and this project adheres to [Semantic Versioning](https://semver.org/spec/v2.0.0.html).

Changes are grouped as follows
- `Added` for new features.
- `Changed` for changes in existing functionality.
- `Deprecated` for soon-to-be removed features.
- `Improved` for transparent changes, e.g. better performance.
- `Removed` for now removed features.
- `Fixed` for any bug fixes.
- `Security` in case of vulnerabilities.

<<<<<<< HEAD
=======
## [0.6.0] - 22-05-23
### Added

* Added support for reading configuration parameters for Cognite Client from env variables in addition to yaml file.

>>>>>>> c79970b0
## [0.5.0] - 16-05-23
### Added

* Support adding direct head values to water value based bid generation (WVBBG) time series contextualization.

## [0.4.2] - 15-05-23
### Fixed

* Shop files external ID suffix to get correct preview print with bootstrap "plan"

## [0.4.1] - 15-05-23
### Fixed

* Import errors in `PowerOpsClient`


## [0.4.0] - 12-05-23
### Added

* Scaffolding for a `SHOPApi` implementation.


## [0.3.1] - 12-05-23
### Fixed

* Fixed missing `README.md` in package metadata.


## [0.3.0] - 12-05-23
### Added

* Added a `PowerOpsClient` with support for `list` and `retrieve` of `asset` resources

## [0.2.2]
### Fixed

Fixed name for RKOM bid configuration assets and sequences with correct auction name.

## [0.2.1]
### Added

Added some mapping functionality for creating time series mappings in utils module.


## [0.2.0]
### Added

Added bootstrap module with CLI support for running bootstrap with "plan" and "apply".

## [0.1.0]

Initial commit.<|MERGE_RESOLUTION|>--- conflicted
+++ resolved
@@ -13,14 +13,11 @@
 - `Fixed` for any bug fixes.
 - `Security` in case of vulnerabilities.
 
-<<<<<<< HEAD
-=======
 ## [0.6.0] - 22-05-23
 ### Added
 
 * Added support for reading configuration parameters for Cognite Client from env variables in addition to yaml file.
 
->>>>>>> c79970b0
 ## [0.5.0] - 16-05-23
 ### Added
 
