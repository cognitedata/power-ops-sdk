--- conflicted
+++ resolved
@@ -15,20 +15,16 @@
 - `Fixed` for any bug fixes.
 - `Security` in case of vulnerabilities.
 
-<<<<<<< HEAD
 ## [0.104.0] - 2024-11-25
 ### Removed
 * Removed v0 pygen generated classes
 * Removed DayAhead Trigger API
 
-## [0.103.0] - 2024-11-12
-=======
 ## [0.103.1] - 2024-11-22
 ### Added
 * production_max to generator
 
 ## [0.103.0] - 2024-11-21
->>>>>>> 36b829fb
 ### Changed
 * Simplify usage of cogshop api module and update examples
 
