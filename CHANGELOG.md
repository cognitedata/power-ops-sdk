# Changelog
All notable changes to this project will be documented in this file.

The format is based on [Keep a Changelog](https://keepachangelog.com/en/1.0.0/),
and this project adheres to [Semantic Versioning](https://semver.org/spec/v2.0.0.html).

Changes are grouped as follows
- `Added` for new features.
- `Changed` for changes in existing functionality.
- `Deprecated` for soon-to-be removed features.
- `Improved` for transparent changes, e.g. better performance.
- `Removed` for now removed features.
- `Fixed` for any bug fixes.
- `Security` in case of vulnerabilities.

<<<<<<< HEAD
## [0.92.0] - 2024-04-08
### Changed
* `v1` data model updates for enablement of multi method bid calculation
=======
## [0.91.3] - 2024-03-21
### Added
* Regenerated the SDK with the latest version of `pygen` to get GraphQL feature for querying and parsing responses from cdf
>>>>>>> 2f308d0e

## [0.91.2] - 2024-03-15
### Changed
* Changed property in `MultiScenarioMatrixRaw` for `shopResults` to `SHOPResultPriceProd` and added the `MultiScenarioMatrixRaw` to the `TotalBidCalculation` data model.

## [0.91.1] - 2024-03-13
### Added
* Added `bidDate` as a property to the `ShopPartialBidCalculationInput` view of the `SHOPBasedDayAheadBidProcess` data model.

# [0.91.0] - 2024-03-07
### Changed
* `MarketConfiguration` container updated
  - Changed the types of the property `priceSteps` to int, and `tickSize` to float
  - Removed property `marketType`
  - Added more descriptive descriptions to most properties
  - Removed property `marketType` and property descriptions from view based on this container

## [0.90.0] - 2024-03-12
### Changed
* `v1` data model with domain informed changes
  - Added a separate cogshop data model
  - Changes to `Scenario` type to accommodate for `Incremental mappings`. Preprocessor will now take in a `Scenario` and
    output a `Case`
  - Added wrapper for SHOP output timeseries - SHOPTimeSeries
  - Added interface for a generic SHOP result - SHOPResult

## [0.88.9] - 2024-03-07
### Fixed
* Transformation `AddWaterInTransit` apply returns input time series if discharge is empty

## [0.88.8] - 2024-03-06
### Changed
* Changed the types of the property `price_steps` to float, `tick_size` to float, and `trade_lot` to int
* in the `MarketConfiguration` view of the `SHOPBasedDayAheadBidProcess` data model.

## [0.88.7] - 2024-03-04
### Added
* Added the property `Mapping` to the `DayAheadConfiguration` data model.

## [0.88.6] - 2024-02-27
### Added
* Added the property `MarketConfiguration` to the `ShopPartialBidCalculationInput` view.

## [0.88.5] - 2024-02-27
### Changed
* Instantiating PowerOpsClient.from_client now reads toml settings file and supports overrides with kwargs.

## [0.88.4] - 2024-02-26
### Fixed
* Fixed data type for `shop_start` and `shop_end` fields on `Scenario` type.

## [0.88.3] - 2024-02-23
### Fixed
* Pygen regen sdk for `PlantShop`

## [0.88.2] - 2024-02-23
### Fixed
* Fixed DMS specification for `PlantShop` and `WatercoureShop` types.

## [0.88.1] - 2024-02-22
### Fixed
* Restored support for Python up to 3.12.*

## [0.88.0] - 2024-02-21
### Changed
* Changed PriceScenarios container to enable view to be more flexible / fit better with frontend
* Renamed *.nodes.yaml files to *.powerops-nodes.yaml and accomodate for this in resync init
* Regenerated pygen sdk with new datamodels v1
* Changed vies for Scenario and SHOPResult to use Mappings view instead of PriceScenario view
* Upgraded to cdf-tk v.b9

## [0.87.0] - 2024-02-19
### Added
* SDK call to fetch the pre-run file for a SHOP run

## [0.86.1] - 2024-02-18
### Added
* Several fixes to the new datamodels v1
* First draft of benchmarking model

## [0.86.0] - 2024-02-14
### Added
* Several fixes to the new datamodels v1
* Regenerated sdk with pygen for new datamodels

## [0.85.0] - 2024-02-11
### Added
* List of SHOP versions in CDF

## [0.84.0] - 2024-02-11
### Added
* Setup v1 Data Models generated with `pygen`

## [0.83.0] - 2024-02-08
### Changed
* Introduced `cognite-toolkit` in `powerops init` command.

## [0.82.5] - 2024-01-31
### Fixed
* Filter for `MultiScenarioMatrix` view

## [0.82.4] - 2024-01-31
### Fixed
* Filter for `BidMethod` view

## [0.82.3] - 2024-01-31
### Added
* `SHOPPriceScenarioResult` and `SHOPPriceScenario` to the `DayAheadBid` frontend model.

### Fixed
* Bug in Data Models with incorrect filters on all views. This is now fixed.

## [0.82.2] - 2024-01-29
### Fixed
* Bug in the HeightToVolume function not using the correct heights in the calculation

## [0.82.1] - 2024-01-25
### Fixed
* Bug in the filter for the views `CustomBidMethond` and `CustomBidMatrix` in the `DayAheadBid` frontend model.

## [0.82.0] - 2024-01-22
### Changed
* Frontend Models. Introduced `CustomBidMethond` and `CustomBidMatrix` in the `DayAheadBid` frontend model.

## [0.81.1] - 2024-01-23
### Fixed
* Fixed AddWaterInTransit function definition

## [0.81.0] - 2024-01-20
### Changed
* Removed Production Model from the SDK.
* Removed `powerops migrate` command.

## [0.80.4] - 2024-01-17
### Fixed
* Bugfix with using camelcase that caused files creation to fail

## [0.80.3] - 2024-01-11
### Fixed
* Script that generates new time series mapping config with the new transformations
* Changes to the script so that the translation functions can be called from the customer repos

## [0.80.2] - 2024-01-02
### Changed
* Parse timestamp to datetime object in a time zone naive fashion to stay consistent with preprocessor

## [0.80.1] - 2024-01-02
### Added
* FDM transformationsV2 instances to transformationsV2 pydantic translator
* Changed type of inputs for shop start and end times from `datetime` to `int`

## [0.80.0] - 2024-01-02
### Added
* Script for translating old transformation files to new ones
* Writing new transformation instances to CogShop model in addition to old ones, resulting in a duplication
of transformations nodes, but new transformation instances uses _Tr2_ prefix

## [0.79.0] - 2023-12-22
### Changed
* Single `PriceArea` type in data models.
* Support `dev` argument in `resync init` to destroy recreate views and
  data models in the development process.
* Regenerate clients with `pygen` `v0.33.0`
* Introduce `PowerOpsContainerModel` for an easy way to see all available
  containers in `PowerOps`

## [0.78.0] - 2023-12-22
### Changed
* Changes to views in `DayAheadBid` and `AFRRBid` models.
* Regenerate clients with `pygen` `v0.32.5`

## [0.77.0] - 2023-12-11
### Fixed
* Factory methods `from_client` and `from_toml` to PowerOps Client
* Regenerate clients with `pygen` `v0.32.1`

## [0.76.0] - 2023-12-11
### Fixed
* `AFRRBid` data model is now in `afrr_bid` folder (was `affr_bid`)

## [0.75.2] - 2023-12-11
### Changed
* A few renamings changes to the `DayAheadBid` model.

## [0.75.1] - 2023-12-11
### Changed
* Some minor changes to the `DayAheadBid` model.

## [0.75.0] - 2023-12-10
### Added
Three new data models added.
* `PowerOpsAsset` is an asset model that will replace the old `ProductionModel`.
* `DayAheadBid` which describes the day ahead bids, which is used in the PowerOps frontend to display the bids.
* `AFRRBid` which describes the aFRR bids, which is used in the PowerOps frontend to display the bids.

## [0.74.2] - 2023-12-04
### Added
* Optional kwargs for `PoweropsClient.form_settings` to override the defaults.

## [0.74.1] - 2023-12-04
### Added
* Optional input to DayaheadTrigger to rename plants in case they are modelled with different name in SHOP than
their asset names in CDF

## [0.74.0] - 2023-11-28
### Changed
* Upgraded cognite-sdk requirement to 7.x

## [0.73.5] - 2023-11-22
### Added
* Workflow events and relationships neccessary to trigger a Dayahead workflow

## [0.73.4] - 2023-11-22
### Added
* New release workflow.zs

## [0.73.3] - 2023-11-20
### Added
* Noebook with basic usage of DayaheadTrigger
* Ability to fetch metadata info from prerun files that needs to go into SHOP run events in case the user does not
provide this with the instantiation of a DayaheadTrigger

## [0.73.2] - 2023-11-15
### Changed
* Changes to the shop api for triggering a shop run with a single casefile, and triggering a set of prerunfiles related
to a Case.
* Updates to DayaheadTrigger and DayaheadTriggerAPI classes to accomodate this

## [0.73.1] - 2023-11-07
### Changed
* Allow `v7` of `cognite-sdk`.

## [0.73.0] - 2023-10-25
### Changed
* Triggering a SHOP run from local environment is now easier, using `SHOPCase`.

## [0.72.0] - 2023-10-29
### Added
* Migration option for `resync` with support for the `Production` model
### Fixed
* Several inconsistencies in the `Production` v2 compared to v1 model

## [0.71.0] - 2023-10-28
### Added
* SDK for `CapacityBid` Model
### Fixed
* Bug in the DMS of `CapacityBid` Model

## [0.70.3] - 2023-10-25
### Improved
* Tweaked the logic for trimming of error messages for extraction pipeline runs.

## [0.70.2] - 2023-10-24
### Improved
* API call to create execution pipeline run will now be retried 5 times.

## [0.70.1] - 2023-10-17
### Fixed
* Return default value for `loss_factor` when the field is missing in model_raw file for a plant
* Add default value for a plant's `connection_losses`
* Safe return when no inlet reservoir is found for a plant

## [0.70.0] - 2023-10-16
### Added
* Extended the plant production model to include losses from water running between plant and inlet reservoir

## [0.69.0] - 2023-10-12
### Added
* `capacityBid` Model

## [0.68.1] - 2023-10-10
### Added
* `resync` support for benchmarking relationships to bid configurations

## [0.68.0] - 2023-10-10
### Added
* `validate` CLI command
### Changed
* Logs now write to stderr when running CLI commands

## [0.67.1] - 2023-10-06
### Added
* Documentation of transformations module

## [0.67.0] - 2023-10-03
### Added
* `TO_INT` transformation

## [0.66.0] - 2023-10-03
### Added
* `resync` support for writng back the processed shop model_raw file to local disk based on configuration parameter
in watercourse configuration

## [0.65.0] - 2023-10-02
### Added
* `resync` support having scenarios and model templates set outside itself in the `CogSHOP` model. This is achieved by
  `resync` filtering on the `source` field in the `Scenario` and `ModelTemplate` models.

## [0.64.0] - 2023-10-02
### Added
* Validation to shop related files. Shop files that need to be loaded in a specific order, needs to be accompanied by a
cog shop config. Validation will require this of the user.

## [0.63.0] - 2023-10-02
### Added
* Field `source` to `Scenario` and `ModelTemplate` in `CogSHOP` model.

## [0.62.2] - 2023-10-02
### Changed
* `from_type` and `to_type` as optional fields in Connections class to match file format in model_raw source files

## [0.62.1] - 2023-09-30
### Fixed
* Remove defaults on `resync` `Produciton` model. This caused changes to be hidden from `recync` and thus
  the CDF Assest not been updated.

## [0.62.0] - 2023-09-29
### Change
* Validation of generators by `resync`, made `p_min` optional. This is because it is only required by the water
  based methods.
### Fixed
* `resync` used wrong `command` file when updating the command node in the `CogSHOP` model.
* Standardize naming for scenarios uploaded in the `CogSHOP` model.

## [0.61.0] - 2023-09-29
### Added
* Validation of generators by `resync`, they now require `p_min`, `startcost`, and `penstock`.

## [0.60.2] - 2023-09-28
### Fixed
* `powerops plan/apply` did not handle the config for `NordPool` and `RKOM` correctly, leading these not to be updated. This is now fixed.

## [0.60.1] - 2023-09-27
### Fixed
* `powerops plan` showed differences for models when there were none due to faulty download of CDF model. This is now fixed.

## [0.60.0] - 2023-09-27
### Added
* Transformations module that holds all time series transformations.
* Two types of transformation classes:
  * **Transformation**: static - can be fully configured from a static configuration file
  * **DynamicTransformation**: dynamic - can be partly configured dynamically at runtime by rynning `pre_apply` function with neccessary input parameters, before running `apply` on time series data

## [0.59.0] - 2023-09-26
### Added
* Support for loading `ProductionDM` from CDF.

# Changed
* `cognite.powerops.client._generated` has been regenerated with `pygen` `0.20.5`.

### Fixed
* Handle circular dependencies in data model when checcking diffs.

## [0.58.4] - 2023-09-25
### Fixed
* External id format in `CogSHOP.Scenario` `view`, this is set to match the format used in functions.

## [0.58.3] - 2023-09-22
### Fixed
* Last fix had bugs. These new bugs are now now fixed.

## [0.58.2] - 2023-09-22
### Fixed
* The extraction pipeline run, `utils.cdf.extraction_pipelines.PipelineRun`, could produce messages above API limit
  with nested data structures. This is now fixed.

## [0.58.1] - 2023-09-22
### Fixed
* On Windows machines, calling `power.shop.trigger_case()` could cause the `case` file not bo be uploaded to CDF correctly
  due to a specific Windows encoding issue. This is now fixed.

## [0.58.0] - 2023-09-22
### Added
* Extended options for `SHOPRun.list()`.
* Added `SHOPRun.retrieve_latest()`

## [0.57.0] - 2023-09-21
### Added
* A model for the `aFRR` market bids. Available under `v2` models.

## [0.56.0] - 2023-09-21
### Added
* Support for deploying `v2` of `resync` models.

## [0.55.5] - 2023-09-19
### Fixed
* `ShopRun.get_log_files()` such that it handles non `utf-8` output from `SHOP`.

## [0.55.4] - 2023-09-19
### Fixed
* Fix JSON serialization in `utils.cdf.extraction_pipelines.PipelineRun`.

## [0.55.3] - 2023-09-19
### Fixed
* `powerops destroy` failed for `MarketModel` due to
* Some minor issues when running `powerops plan/apply` on an empty CDF project with only `powerops init
* Chunked writing of nodes and edges to maximum 1000 at a time.

## [0.55.2] - 2023-09-18
### Added
* Validation of price scenarios to ensure no duplicated price scenarios

## [0.55.1] - 2023-09-18
### Added
* Property `valid_shop_objects` to `WatercourseConfig` in `resync`. This is useful when creating time series
  mapping scripts.

## [0.55.0] - 2023-09-15
### Added
* `resync` now validates the TimeSeries Mappings against the shop model file.
* Extended `resync validate` to also run the transformations.

## [0.54.1] - 2023-09-14
### Fixed
* Running `powerops plan --as-extraction-pipeline-run` triggered change on not changed models.

## [0.54.0] - 2023-09-14
### Added
* Creation of `RKOM` scenarios in `resync`.

### Fixed
* Difference for `labels` when running `powerops plan` or `powerops apply`.
* Difference for `parent_assets` when running `powerops plan` or `powerops apply`.

## [0.53.3] - 2023-09-14
### Improved
* Better logging when running `powerops plan` with `--as-extraction-pipeline-run` option.

## [0.53.2] - 2023-09-13
### Fixed
* `ExtractionPipeline` with `truncation_keys` specified fails with `TypeError`. This is now fixed.

## [0.53.1] - 2023-09-13
### Fixed
* `PowerOpsClient.power.shop.trigger_case()` raise a `CogniteAPIError: Requesting principal has no user identifier`.
  This is now fixed.

### Changed
* `user_id` is replaced by `source` in the `ShopRun` model.

## [0.53.0] - 2023-09-13
### Added
* Support for destroying `MarketModel` and `ProductionModel`.

### Fixed
* Creation of parent assets and labels wthen running `powerops init`
* Overwriting initial status on each update `extraction pipeline` in `cognite.powerops.utils.cdf.extraction_pipeline`

## [0.52.0] - 2023-09-10
### Changes
* `PowerOpsClient.shop` API. Rewritten to be `SHOPRun` centric

## [0.51.0] - 2023-09-09
### Added
* `dry-run` option for `extraction pipeline` in `cognite.powerops.utils.cdf.extraction_pipeline.ExtractionPipelineCreate`

## [0.50.0] - 2023-09-09
### Improved
* Extraction Pipeline dump for `powerops plan --as-extraction-pipeline-run`

### Added
* Options for skipping keys to include in PipelineRun in `cognite.powerops.utils.cdf.extraction_pipeline.ExtractionPipelineCreate`

## [0.49.0] - 2023-09-09
### Changed
* Default verbose from `True` to `False` for all CLI commands

### Fixed
* Bug when running any `CLI` command with `--verbose` option. This is now fixed.

## [0.48.0] - 2023-09-09
### Changed
* Markdown output of `plan` and `apply` is now standardized.

### Added
* `verbose` option to `plan` command.
* `powerops init` command and resync method.
* `powerops validate` command and resync method.
* `powerops destroy` command and resync method.
* `dataset` API to `PowerOpsClient`.

### Removed
* `get_powerops_client` this has been replaced by `PowerOpsClient.from_settings`.

## [0.47.2] - 2023-09-08
### Fixed
* Fixed bug where comparison of two equal models resulted in change detected. This cause
  the `powerops plan --as-extraction-pipeline-run` to report an incorrect failed run.

## [0.47.1] - 2023-09-08
### Removed
* Removed some unused utils functions.

## [0.47.0] - 2023-09-08
### Changed
* Structure of repo.

## [0.46.1] - 2023-09-07
### Fixed
* Generated clients were regenerated to be compatible with `python-sdk` `6.20`.


## [0.46.0] - 2023-09-07
### Added
* `Events` connected to shop run will set its start and time to that of the shop run.
   If manually triggered, the source of the event will say "manual".

## [0.45.0] - 2023-09-07
### Added
* Markdown output option for `powerops apply`.

### Fixed
* `resync apply` fails to apply changes if there were either `added` or `changed`. This is now fixed.

## [0.44.1] - 2023-09-05
### Fixed
* `resync apply` fails with if there are changes in the `CogShop1Asset` models due to nodes and edges have to be
  added with nodes first, while when removing edges must be first. This is now fixed.

## [0.44.0] - 2023-09-05
### Added
* `resync` now generates Scenarios for `CogShop1Asset` models.

## [0.43.5] - 2023-09-04
### Fixed
* Deletion of assets raised a `ValueError`. This is now fixed.

## [0.43.4] - 2023-09-04
### Fixed
* Missing comma in `json` dumped in `CogShop1Asset.transformations` `arguments` argument.

## [0.43.3] - 2023-09-03
### Fixed
* Third party logger not propagate when runnning CLI.

## [0.43.2] - 2023-09-03
### Fixed
* Log level of `requests-oauthlib` set to `WARNING` when runnning CLI.

## [0.43.1] - 2023-09-03
### Fixed
* Key used for error logging when running the CLI command `powerops plan` with option `as_extraction_pipeline_run`.

## [0.43.0] - 2023-09-03
### Added
* The CLI command `powerops plan` with option `as_extraction_pipeline_run`.

## [0.42.3] - 2023-09-01
### Fixed
* The CLI commands `powerops plan` and `powerops apply` used a custom logger configuration instead of default.

## [0.42.2] - 2023-09-01
### Fixed
* The CLI commands `powerops plan` and `powerops apply` failed with `ValueError` if there were new sequences added
  and while there were still some unchanged. This is now fixed.

## [0.42.1] - 2023-09-01
### Fixed
* The CLI commands `powerops plan` and `powerops apply` failed with `CogniteAPIError` if there were new
  sequences added. This is now fixed.


## [0.42.0] - 2023-08-31
### Added
* Moved `powerops plan` support Markdown output..


## [0.41.0] - 2023-08-30
### Added
* Moved `power_client.shop.runs.list()` method.


## [0.40.1] - 2023-08-30
### Fixed
* `powerops apply` only run `add`, `remove` or `changed` if there are any changes to the models. This is now fixed such
   that `add`, `remove` or `changed` can all run.

## [0.40.0] - 2023-08-30
### Changed
* Removed use of hashing for external ids in `CogShop1Asset` asset model.


## [0.39.1] - 2023-08-29
### Fixed
* Fixed bug when running `powerops plan` or `powerops apply` in a Python `3.11` environment.
  This raised `NotImplementedError`. This is now fixed.

## [0.39.0] - 2023-08-29
### Added
* The `powerops apply` now deletes resource in CDF if they are not present in the configurations.
* Support for detection changes in the content of `Sequences` and `Files` and update them in CDF if they have changed.

### Improved
* Display of differences when running `powerops plan` or `powerops apply` is now more readable.
* Significant performance improvements when running `powerops plan` and `powerops apply`. Example,
  running `powerops plan` for the `ProductionModel` went from 77 seconds to 8 seconds for real use case.



## [0.38.3] - 2023-08-25
### Fixed
* Fixed bugs when running `powerops plan` some edge case could raise and error as a missing argument
  to a function.


## [0.38.2] - 2023-08-25
### Fixed
* Fixed bugs when running `powerops plan` without `--dump-folder`. This raised `NotImplementedError`. Now
  difference between the models in CDF and the models generated by `resync` is printed to the terminal.


## [0.38.1] - 2023-08-25
### Fixed
* Fixed bugs when running `powerops plan`:
  * Handle nested data structures.
  * Only read from the correct data set.


## [0.38.0] - 2023-08-24
### Fixed
* Fixed bugs when running `powerops plan`.

### Changed
* Running `powerops plan` or `powerops apply` will now run the default models `CogShop1Asset`, `ProductionModel`, and
  `MarketModel` if no models are specified in the CLI call.

## [0.37.0] - 2023-08-23
### Added
* Added generator availability time series to the generator class

## [0.36.0] - 2023-08-18
### Added
* Extended the `powerops plan` options. Now you can dump the entire models to file with the argument `--dump-folder`.
* Summary difference between the models in CDF and the models generated by `resync` is now printed to the terminal.

## [0.35.0] - 2023-08-11
### Added
* Extended the `Production` data model with a relation from `Plant`to `Watercourse`.

## [0.34.1] - 2023-08-11
### Fixed
* Mapping of models names accepted by the CLI and the models names' in `resync`.


## [0.34.0] - 2023-08-03
### Added
* Ability to retrieve production data model from CDF with relationships to other resources.
* Ability to compare production data model in CDF with production data models generated by `resync`.

## [0.33.1] - 2023-08-03

### Changed
* ResyncConfig.cogshop to have time_series_mappings as optional.

## [0.33.0] - 2023-07-26

### Removed
* The `prepocessor` package.


## [0.32.0] - 2023-07-25

### Changed
* Data Model for dayahead model to match better the asset version of the data models.


## [0.31.0] - 2023-07-24

### Changed
* Data Model for market, production, and cogshop to match better the asset version of the data models.


## [0.30.0] - 2023-07-24

### Added
* Ability to retrieve production data model from CDF assets. Relationships to other resources not yet supported.

## [0.29.1] - 2023-07-21

### Added

* Validation that all timeseries exists in CDF before creating relationships to them.


## [0.29.0] - 2023-07-20

### Changed

* Removed all interfaces from data models.


## [0.28.1] - 2023-07-18

### Fixed

* The command `powerops plan` failed wtih `CogniteAPIError`. This is now fixed.


## [0.28.0] - 2023-07-16

### Added

* Created DataModels for Market, now split into `DayAhead`, `RKOM`, and `Benchmark`.
* Split the CogShop model into a `CogShopAsset` and a `CogShopDataModel`.
* Option for running `deploy`, `apply` and `plan` on a subset of data models in the CLI.
* Added a summary view of each data model and an option for user input before deploying.


### Changed

* Upgraded to `0.12.0` of `pygen` which generates one SDK for multiple data models.
* Changed the production and cogshop data models to better match the configuration files.

### Improved

* Split approval test into one test per model.

## [0.27.1] - 2023-07-13

### Fixed

* Bug when deploying the market model, missing type `ValueTransformation`.


## [0.27.0] - 2023-07-13

### Added

CLI commands

* `deploy` for deploying the PowerOps models to CDF.
* `show` for displaying the PowerOps models in the terminal.
* `--version` for displaying the version of the PowerOps-SDK package.

### Changed

* `production` to reflect the content from the `resync` package.
* `market` to reflect the content from the `resync` package.
* `cogshop` to reflect the content from the `resync` package.

## [0.26.0] - 2023-07-11

### Changed

* The `bootstrap` package has been completely rewritten and renamed `resync`. The functionality is the same, with no
  changes to the CLI calls `apply` and `plan`. However, all the internal code has been rewritten to be more robust and
  easier to maintain.
* `BREAKING_CHANGE:` The new `resync` requires the configuration files to be structured into `production`, `market`, and
  `cogshop`. The motivation for this change is to make it easier to navigate the `PowerOps` model by grouping into
  smaller submodels, and make the dependencies between the models clear, `Market` depends on `Production.price_areas`
  and `CogShop` depends on `Production.watercourses`.

## [0.25.3] - 2023-07-11

### Fixed

* Preprocessor graphQL query missed optional fields.


## [0.25.2] - 2023-07-07
### Fixed

* Bug causing the md5 hash used in the `powerops plan` command to be OS dependent. This is now fixed.



## [0.25.1] - 2023-07-06
### Changed

* Upgrade to `pydantic` 2.0.


## [0.25.0] - 2023-07-05
### Changed

* Refactored package into `bootstrap`, `clients` and `preprocessor` modules. This is likely a breaking change for most users of the package.


## [0.24.1] - 2023-06-30
### Removed

* Removed unused settings.


## [0.24.0] - 2023-07-03
### Added

* Data Models for bootstrap resources


## [0.23.0] - 2023-06-29
### Added

* Re-implemented populating data to DM.


## [0.22.2] - 2023-06-29
### Fixed

* Fix for getting PowerOpsClient instance without settings file.

### Changed

* Instantiating PowerOpsClient with config form settings files now has to be done via a separate factory method.


## [0.22.1] - 2023-06-29
### Fixed

* Fixed the data model field names in the preprocessor package.


## [0.22.0] - 2023-06-29
### Removed

* Dependency on cognite-gql-pygen
* Temporary removed DM code which needs to be rewritten for new DM client.

### Added

* Settings validation.


## [0.21.0] - 2023-06-28
### Changed

* Changed how preprocessor fetches shop files from CDF
* Preprocessor will fetch a file from CDF that says explicitly what files to fetch and in what order they should be
loaded to shop prior to a run
* This will support the option for having several cutfiles and module series files per watercourse
* Breaking change for preprocessor as it will fail if the CogShop file config does not exist in CDF

## [0.20.0] - 2023-06-25
### Added

* Added file type for shop files of type "module_series"
* Added option to provide additional string in file names and external ID for files uploaded to CDF

## [0.19.1] - 2023-06-26
### Fixed

* Adding "generator_" prefix to the external_id of generators

## [0.19.0] - 2023-06-26
### Added

* Add p-min to cdf generator object

## [0.18.0] - 2023-06-23
### Added

* Added ability to compare the yamls of shop runs and view it in a notebook.
* Example Notebook for showing results and comparing shop runs.


## [0.17.0] - 2023-06-21
### Added

* Support for multiple cut files on the preprocessor subpackage.


## [0.16.0] - 2023-06-21
### Added

* Add metadata field "no_shop" to bid process config.


## [0.15.2] - 2023-06-21
### Added

* Documentation metadata to package, and a minimum introduction to the package in the documentation.


## [0.15.1] - 2023-06-19
### Changed

* Upd required versions for cognite-sdk and cognite-gql-pygen.


## [0.15.0] - 2023-06-19
### Added

* Ability to find time series keys in the shop generated YAML files, including some filtering.
* Ability to plot several time series from one shop generated YAML file using matplotlib.
* Ability to compare a time series from different shop runs in a plot view if they are accessible by the same keys.


## [0.14.0] - 2023-06-19
### Added

* CogShop preprocessor, moved from dedicated repo.

## [0.13.0] - 2023-06-19
### Changed

* Removed unnecessary dependencies


## [0.12.0] - 2023-06-08
### Added

* Ability to trigger SHOP runs via CogShop.
* Retrieval of ShopRun results.

## [0.11.0] - 2023-06-08
### Added

* Allow customers to specify default bid config per price area

## [0.10.0] - 2023-06-05
### Added

* Added validation to rkom_bid_combination config for reference to rkom_bid_process external IDs.

## [0.9.2] - 2023-05-30
### Fixed

* Fixed bug for overriding CDF parameters from env variables

## [0.9.1] - 2023-05-26
### Fixed

* Typo in warning message for plant display name
* Removed redundant warning message for reservoir display name and order

## [0.9.0] - 2023-05-25
### Changed

* Changed location of all config related class definitions located in dataclasses module
to config.py module
* Deleted unused modules

## [0.8.0] - 2023-05-23
### Added

* Basic handling for YAML case files.
* pytest now runs doctests.

### Improved

* Shorter imports for commonly used files

### Changed

* Renamed `powerops.core` attribute to `powerops.cdf`

## [0.7.1] - 2023-05-23
### Fixed

* Fixed bug with external id being stored as int in bootstrap resources

## [0.7.0] - 2023-05-22
### Added

* Added test for the water value based bid generation (WVBBG) time series contextualization
* Changed the mapping format for wvbbg from csv to yaml.
* Added time series contextualization for generators as well

## [0.6.0] - 2023-05-22
### Added

* Added support for reading configuration parameters for Cognite Client from env variables in addition to yaml file.

## [0.5.0] - 2023-05-16
### Added

* Support adding direct head values to water value based bid generation (WVBBG) time series contextualization.

## [0.4.2] - 2023-05-15
### Fixed

* Shop files external ID suffix to get correct preview print with bootstrap "plan"


## [0.4.1] - 2023-05-15
### Fixed

* Import errors in `PowerOpsClient`


## [0.4.0] - 2023-05-12
### Added

* Scaffolding for a `SHOPApi` implementation.


## [0.3.1] - 2023-05-12
### Fixed

* Fixed missing `README.md` in package metadata.


## [0.3.0] - 2023-05-12
### Added

* Added a `PowerOpsClient` with support for `list` and `retrieve` of `asset` resources

## [0.2.2]
### Fixed

Fixed name for RKOM bid configuration assets and sequences with correct auction name.

## [0.2.1]
### Added

Added some mapping functionality for creating time series mappings in utils module.


## [0.2.0]
### Added

Added bootstrap module with CLI support for running bootstrap with "plan" and "apply".

## [0.1.0]

Initial commit.<|MERGE_RESOLUTION|>--- conflicted
+++ resolved
@@ -13,15 +13,13 @@
 - `Fixed` for any bug fixes.
 - `Security` in case of vulnerabilities.
 
-<<<<<<< HEAD
 ## [0.92.0] - 2024-04-08
 ### Changed
 * `v1` data model updates for enablement of multi method bid calculation
-=======
+
 ## [0.91.3] - 2024-03-21
 ### Added
 * Regenerated the SDK with the latest version of `pygen` to get GraphQL feature for querying and parsing responses from cdf
->>>>>>> 2f308d0e
 
 ## [0.91.2] - 2024-03-15
 ### Changed
