# Changelog
All notable changes to this project will be documented in this file.

The format is based on [Keep a Changelog](https://keepachangelog.com/en/1.0.0/),
and this project adheres to [Semantic Versioning](https://semver.org/spec/v2.0.0.html).

Changes are grouped as follows
- `Added` for new features.
- `Changed` for changes in existing functionality.
- `Deprecated` for soon-to-be removed features.
- `Improved` for transparent changes, e.g. better performance.
- `Removed` for now removed features.
- `Fixed` for any bug fixes.
- `Security` in case of vulnerabilities.

<<<<<<< HEAD
## [0.9.1] - 25-05-23
### Added

* Ability to trigger SHOP runs via CogShop.
=======
## [0.9.2] - 30-05-23
### Fixed

* Fixed bug for overriding CDF parameters from env variables

## [0.9.1] - 26-05-23
### Fixed

* Typo in warning message for plant display name
* Removed redundant warning message for reservoir display name and order
>>>>>>> f80c24e1

## [0.9.0] - 25-05-23
### Changed

* Changed location of all config related class definitions located in dataclasses module
to config.py module
* Deleted unused modules

## [0.8.0] - 23-05-23
### Added

* Basic handling for YAML case files.
* pytest now runs doctests.

### Improved

* Shorter imports for commonly used files

### Changed

* Renamed `powerops.core` attribute to `powerops.cdf`

## [0.7.1] - 23-05-23
### Fixed

* Fixed bug with external id being stored as int in bootstrap resources

## [0.7.0] - 22-05-23
### Added

* Added test for the water value based bid generation (WVBBG) time series contextualization
* Changed the mapping format for wvbbg from csv to yaml.
* Added time series contextualization for generators as well

## [0.6.0] - 22-05-23
### Added

* Added support for reading configuration parameters for Cognite Client from env variables in addition to yaml file.

## [0.5.0] - 16-05-23
### Added

* Support adding direct head values to water value based bid generation (WVBBG) time series contextualization.

## [0.4.2] - 15-05-23
### Fixed

* Shop files external ID suffix to get correct preview print with bootstrap "plan"


## [0.4.1] - 15-05-23
### Fixed

* Import errors in `PowerOpsClient`


## [0.4.0] - 12-05-23
### Added

* Scaffolding for a `SHOPApi` implementation.


## [0.3.1] - 12-05-23
### Fixed

* Fixed missing `README.md` in package metadata.


## [0.3.0] - 12-05-23
### Added

* Added a `PowerOpsClient` with support for `list` and `retrieve` of `asset` resources

## [0.2.2]
### Fixed

Fixed name for RKOM bid configuration assets and sequences with correct auction name.

## [0.2.1]
### Added

Added some mapping functionality for creating time series mappings in utils module.


## [0.2.0]
### Added

Added bootstrap module with CLI support for running bootstrap with "plan" and "apply".

## [0.1.0]

Initial commit.<|MERGE_RESOLUTION|>--- conflicted
+++ resolved
@@ -13,12 +13,11 @@
 - `Fixed` for any bug fixes.
 - `Security` in case of vulnerabilities.
 
-<<<<<<< HEAD
-## [0.9.1] - 25-05-23
+## [0.9.3] - 25-05-23
 ### Added
 
 * Ability to trigger SHOP runs via CogShop.
-=======
+
 ## [0.9.2] - 30-05-23
 ### Fixed
 
@@ -29,7 +28,6 @@
 
 * Typo in warning message for plant display name
 * Removed redundant warning message for reservoir display name and order
->>>>>>> f80c24e1
 
 ## [0.9.0] - 25-05-23
 ### Changed
