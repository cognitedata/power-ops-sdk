# Changelog
All notable changes to this project will be documented in this file.

The format is based on [Keep a Changelog](https://keepachangelog.com/en/1.0.0/),
and this project adheres to [Semantic Versioning](https://semver.org/spec/v2.0.0.html).

Changes are grouped as follows
- `Added` for new features.
- `Changed` for changes in existing functionality.
- `Deprecated` for soon-to-be removed features.
- `Improved` for transparent changes, e.g. better performance.
- `Removed` for now removed features.
- `Fixed` for any bug fixes.
- `Security` in case of vulnerabilities.

<<<<<<< HEAD
## [0.102.3] - 2024-11-4
### Changed
* Simplify usage of cogshop api module and update examples

=======
## [0.102.2] - 2024-11-05
### Removed
* Plotting functionality for `SHOPResultFile` class, and `matplotlib` as a dependency
### Changed
* Made `pygen` a `dev` dependency

## [0.102.1] - 2024-11-05
### Changed
* Specifying `rich` as a separate dependency instead of as an extra for `typer`

## [0.102.0] - 2024-10-28
### Removed
* Custom parsing of env variables to follow `SETTINGS__COGNITE__<PROPERTY>` pattern
* PowerOpsClient.from_client() removed, use PowerOpsClient() directly instead
* PowerOpsClient.from_settings() & .from_toml() removed, use PowerOpsClient.from_config() instead
* Removed cognite.powerops.utils.cdf._cdf_auth as no longer needed in updated auth configuration
* Removed cognite.powerops.utils.cdf._settings as no longer needed in updated auth configuration
* Removed all helper functions in cognite.powerops.utils.serialization except load_yaml

### Changed
* Input arguments to Resync plan/apply needs path to client config file
* Input to `PowerOpsClient` takes an initialized *CogniteClient* instead of a *ClientConfig*
* Configuration file format changed to YAML and utilizes CogniteClient.load() to allow for more flexible client configuration
>>>>>>> d903e4aa

## [0.101.1] - 2024-10-21
### Changed
* Rename example cases to Fornebu and Stavanger cases


## [0.101.0] - 2024-10-16
### Removed
* Resync for asset & v0
* Support for python 3.9


## [0.100.0] - 2024-10-14
### Added
* Support for triggering Shop using a ShopCase instance
* Tutorial for usage of the generated SDK in relation to Shop

### Removed
* `shop_as_a_service` boolean to PowerOps Client instantiation
* `cogshop_version` image tag to PowerOps Client instantiation

### Deprecated
* Marked asset based shop trigger, as well as other modules, for deprecation.
## [0.99.0] - 2024-10-11
### Changed
* Removed `PowerAsset` from `product_CogShop`-data model and added `ShopResult`, `ShopTimeSeries`, and `Alert`


## [0.98.4] - 2024-09-09
### Fix
* Unpinned SDK dependency against toolkit and only used pinned version with dev dependencies

## [0.98.3] - 2024-08-26
### Added
* Added SHOPcase to public modules of data_classes

### Changed
* Fixed bug in lazy loading shop.data_classes.SHOPCase

## [0.98.2] - 2024-08-22
### Added
* Added optional shop_run_external_id to shop.shop_run_api.trigger_single_casefile

### Changed
* Switched to lazy loading of shop.data_classes.SHOPCase case to a dictionary, to improve performance where data is not being accessed or changed.

## [0.98.1] - 2024-08-12
### Added
* Verify that external IDs are blow the 255 character limit

## [0.98.0] - 2024-08-09
### Changed
* Restructure of PowerOps `shop_run_api` to remove duplication of logic
* Update of example notebooks in `/docs/tutorials/` to reflect current structure of the SDK

## [0.97.2] - 2024-07-25
### Added
* Add py.typed to support type hints when using library and mypy compatibility

## [0.97.1] - 2024-07-18
### Fixed
* Configure the v1 data model external id factory to not override external_id's as provided since it's default behavior
  was overriding external_id's from object retrieved from CDF and converted to write objects for updates given the
  .as_write() method

## [0.97.0] - 2024-07-15
### Added
* added linked_time_series to bid_matrix_information view and regenerated the powerops SDK

## [0.96.2] - 2024-07-08
### Added
* set the default external id generator function for `v1` data models, does not affect existing resource creation
  as the manually provided external id will take precedence

## [0.96.1] - 2024-07-02
### Fixed
* import from `cognite-toolkit` to new path
* replace deprecated `np.Nan` with `np.nan`

## [0.96.0] - 2024-06-24
### Added
* Support for benchmarking data model and it's types

## [0.95.2] - 2024-06-04
### Fixed
* Fix from setting configuration of triggering SHOP As A Service through SHOP client.

## [0.95.1] - 2024-06-04
### Added
* Support for triggering SHOP As A Service through SHOP client.

## [0.95.0] - 2024-06-04
### Added
* Type DateSpecification to replace previous string format for fields bidDateSpecification, startSpecification, and endSpecification
  * With default value for property processingTimezone as UTC
  * With default value for property resultingTimezone as UTC
* Type ShopOutputTimeSeriesDefinition to replace previous static sequence `SHOP_output_definition`
* Property outputDefinition in ShopScenario as a list of ShopOutputTimeSeriesDefinition
* Default value for properties in ShopAttributeMapping
  * With default value for property retrieve as "RANGE"
  * With default value for property aggregation as "MEAN"
* Added fileReferencePrefix property to ShopFile to be used if no file external id is provided

### Changed
* Renamed ShopPartialBidMatrixCalculationInput to MultiScenarioPartialBidMatrixCalculationInput
* Replaced "date specification" properties as a string JSON type with a new type DateSpecification
* Type of property cogShopFilesConfig in ShopModel to be a list of ShopFile
* Type of property penstockHeadLossFactors to a list of float instead of JSON
* Renamed objectiveSequence property in ShopResult to objectiveValue
* Type of property objectiveValue (previously objectiveSequence) in ShopResult to a JSON instead of sequence
* Renamed property intermediateBidMatrices in BidMatrixInformation to underlyingBidMatrices
* Renamed property input in all FunctionOutput views to functionInput
* Renamed properties on Generator
  * startCost to startStopCost
  * startStopCost to startStopCostTimeSeries
* Renamed property in ShopModel to avoid python name conflicts
  * version to modelVersion
* Changed space names
  * sp_power_ops_instance to power_ops_instances
  * sp_power_ops_models to power_ops_core
  * sp_power_ops_types to power_ops_types

### Removed
* Removed property extraFiles from ShopModel
* Removed unused/redundant y property from EfficiencyCurve container

### Fixed
* All file/sequence/timeseries references to be nullable
* Filters on PlantInformation
* Filters on Watercourse
* Minor fixes to align resync with DMS changes

## [0.94.5] - 2024-05-31
### Changed
* Updated the SHOPRun class to provide a manual run flag; this is used in CogSHOP to skip output timeseries

## [0.94.4] - 2024-05-28

### Changed
* FDM v1 resync: Supporting default values in data_model_configuration also without specifying source
### Fixed
* FDM v1 resync:
  * Removing hardcoded reference to files/model.yaml, using all source_files in data_model_configuration instead
  * Handling empty files
  * Handling "missing" penstock_loss_factors and "missing" subtype lists

## [0.94.3] - 2024-05-11
### Added
* Support for FDM v1 resync

## [0.94.2] - 2024-05-06
### Fixed
* Bump pygen and regenerate powerops sdk to include bugfix for handling CDF native resource types; Sequence, File, in data class fields

## [0.94.1] - 2024-04-22
### Changed
* Updated all relations to sequences and time series to be nullable

## [0.94.0] - 2024-04-16
### Changed
* Updated BidDocument to provide needed context to frontend data model
* Standardized naming
  * SHOP -> Shop or shop
  * Timeseries -> TimeSeries

## [0.93.0] - 2024-04-09
### Changed
* Added ShopFile type as wrapper for shop files to be used in a Case in CogShop. Changes name from property shopScenarios to
scenarioSet in `ShopBasedPartialBidConfiguration` type.

## [0.92.0] - 2024-04-08
### Changed
* `v1` data model updates for enablement of multi method bid calculation

## [0.91.3] - 2024-03-21
### Added
* Regenerated the SDK with the latest version of `pygen` to get GraphQL feature for querying and parsing responses from cdf

## [0.91.2] - 2024-03-15
### Changed
* Changed property in `MultiScenarioMatrixRaw` for `shopResults` to `SHOPResultPriceProd` and added the `MultiScenarioMatrixRaw` to the `TotalBidCalculation` data model.

## [0.91.1] - 2024-03-13
### Added
* Added `bidDate` as a property to the `ShopPartialBidCalculationInput` view of the `SHOPBasedDayAheadBidProcess` data model.

# [0.91.0] - 2024-03-07
### Changed
* `MarketConfiguration` container updated
  - Changed the types of the property `priceSteps` to int, and `tickSize` to float
  - Removed property `marketType`
  - Added more descriptive descriptions to most properties
  - Removed property `marketType` and property descriptions from view based on this container

## [0.90.0] - 2024-03-12
### Changed
* `v1` data model with domain informed changes
  - Added a separate cogshop data model
  - Changes to `Scenario` type to accommodate for `Incremental mappings`. Preprocessor will now take in a `Scenario` and
    output a `Case`
  - Added wrapper for SHOP output timeseries - SHOPTimeSeries
  - Added interface for a generic SHOP result - SHOPResult

## [0.88.9] - 2024-03-07
### Fixed
* Transformation `AddWaterInTransit` apply returns input time series if discharge is empty

## [0.88.8] - 2024-03-06
### Changed
* Changed the types of the property `price_steps` to float, `tick_size` to float, and `trade_lot` to int
* in the `MarketConfiguration` view of the `SHOPBasedDayAheadBidProcess` data model.

## [0.88.7] - 2024-03-04
### Added
* Added the property `Mapping` to the `DayAheadConfiguration` data model.

## [0.88.6] - 2024-02-27
### Added
* Added the property `MarketConfiguration` to the `ShopPartialBidCalculationInput` view.

## [0.88.5] - 2024-02-27
### Changed
* Instantiating PowerOpsClient.from_client now reads toml settings file and supports overrides with kwargs.

## [0.88.4] - 2024-02-26
### Fixed
* Fixed data type for `shop_start` and `shop_end` fields on `Scenario` type.

## [0.88.3] - 2024-02-23
### Fixed
* Pygen regen sdk for `PlantShop`

## [0.88.2] - 2024-02-23
### Fixed
* Fixed DMS specification for `PlantShop` and `WatercoureShop` types.

## [0.88.1] - 2024-02-22
### Fixed
* Restored support for Python up to 3.12.*

## [0.88.0] - 2024-02-21
### Changed
* Changed PriceScenarios container to enable view to be more flexible / fit better with frontend
* Renamed *.nodes.yaml files to *.powerops-nodes.yaml and accommodate for this in resync init
* Regenerated pygen sdk with new datamodels v1
* Changed vies for Scenario and SHOPResult to use Mappings view instead of PriceScenario view
* Upgraded to cdf-tk v.b9

## [0.87.0] - 2024-02-19
### Added
* SDK call to fetch the pre-run file for a SHOP run

## [0.86.1] - 2024-02-18
### Added
* Several fixes to the new datamodels v1
* First draft of benchmarking model

## [0.86.0] - 2024-02-14
### Added
* Several fixes to the new datamodels v1
* Regenerated sdk with pygen for new datamodels

## [0.85.0] - 2024-02-11
### Added
* List of SHOP versions in CDF

## [0.84.0] - 2024-02-11
### Added
* Setup v1 Data Models generated with `pygen`

## [0.83.0] - 2024-02-08
### Changed
* Introduced `cognite-toolkit` in `powerops init` command.

## [0.82.5] - 2024-01-31
### Fixed
* Filter for `MultiScenarioMatrix` view

## [0.82.4] - 2024-01-31
### Fixed
* Filter for `BidMethod` view

## [0.82.3] - 2024-01-31
### Added
* `SHOPPriceScenarioResult` and `SHOPPriceScenario` to the `DayAheadBid` frontend model.

### Fixed
* Bug in Data Models with incorrect filters on all views. This is now fixed.

## [0.82.2] - 2024-01-29
### Fixed
* Bug in the HeightToVolume function not using the correct heights in the calculation

## [0.82.1] - 2024-01-25
### Fixed
* Bug in the filter for the views `CustomBidMethond` and `CustomBidMatrix` in the `DayAheadBid` frontend model.

## [0.82.0] - 2024-01-22
### Changed
* Frontend Models. Introduced `CustomBidMethond` and `CustomBidMatrix` in the `DayAheadBid` frontend model.

## [0.81.1] - 2024-01-23
### Fixed
* Fixed AddWaterInTransit function definition

## [0.81.0] - 2024-01-20
### Changed
* Removed Production Model from the SDK.
* Removed `powerops migrate` command.

## [0.80.4] - 2024-01-17
### Fixed
* Bugfix with using camelcase that caused files creation to fail

## [0.80.3] - 2024-01-11
### Fixed
* Script that generates new time series mapping config with the new transformations
* Changes to the script so that the translation functions can be called from the customer repos

## [0.80.2] - 2024-01-02
### Changed
* Parse timestamp to datetime object in a time zone naive fashion to stay consistent with preprocessor

## [0.80.1] - 2024-01-02
### Added
* FDM transformationsV2 instances to transformationsV2 pydantic translator
* Changed type of inputs for shop start and end times from `datetime` to `int`

## [0.80.0] - 2024-01-02
### Added
* Script for translating old transformation files to new ones
* Writing new transformation instances to CogShop model in addition to old ones, resulting in a duplication
of transformations nodes, but new transformation instances uses _Tr2_ prefix

## [0.79.0] - 2023-12-22
### Changed
* Single `PriceArea` type in data models.
* Support `dev` argument in `resync init` to destroy recreate views and
  data models in the development process.
* Regenerate clients with `pygen` `v0.33.0`
* Introduce `PowerOpsContainerModel` for an easy way to see all available
  containers in `PowerOps`

## [0.78.0] - 2023-12-22
### Changed
* Changes to views in `DayAheadBid` and `AFRRBid` models.
* Regenerate clients with `pygen` `v0.32.5`

## [0.77.0] - 2023-12-11
### Fixed
* Factory methods `from_client` and `from_toml` to PowerOps Client
* Regenerate clients with `pygen` `v0.32.1`

## [0.76.0] - 2023-12-11
### Fixed
* `AFRRBid` data model is now in `afrr_bid` folder (was `affr_bid`)

## [0.75.2] - 2023-12-11
### Changed
* A few renamings changes to the `DayAheadBid` model.

## [0.75.1] - 2023-12-11
### Changed
* Some minor changes to the `DayAheadBid` model.

## [0.75.0] - 2023-12-10
### Added
Three new data models added.
* `PowerOpsAsset` is an asset model that will replace the old `ProductionModel`.
* `DayAheadBid` which describes the day ahead bids, which is used in the PowerOps frontend to display the bids.
* `AFRRBid` which describes the aFRR bids, which is used in the PowerOps frontend to display the bids.

## [0.74.2] - 2023-12-04
### Added
* Optional kwargs for `PoweropsClient.form_settings` to override the defaults.

## [0.74.1] - 2023-12-04
### Added
* Optional input to DayaheadTrigger to rename plants in case they are modelled with different name in SHOP than
their asset names in CDF

## [0.74.0] - 2023-11-28
### Changed
* Upgraded cognite-sdk requirement to 7.x

## [0.73.5] - 2023-11-22
### Added
* Workflow events and relationships necessary to trigger a Dayahead workflow

## [0.73.4] - 2023-11-22
### Added
* New release workflow.zs

## [0.73.3] - 2023-11-20
### Added
* Noebook with basic usage of DayaheadTrigger
* Ability to fetch metadata info from prerun files that needs to go into SHOP run events in case the user does not
provide this with the instantiation of a DayaheadTrigger

## [0.73.2] - 2023-11-15
### Changed
* Changes to the shop api for triggering a shop run with a single casefile, and triggering a set of prerunfiles related
to a Case.
* Updates to DayaheadTrigger and DayaheadTriggerAPI classes to accommodate this

## [0.73.1] - 2023-11-07
### Changed
* Allow `v7` of `cognite-sdk`.

## [0.73.0] - 2023-10-25
### Changed
* Triggering a SHOP run from local environment is now easier, using `SHOPCase`.

## [0.72.0] - 2023-10-29
### Added
* Migration option for `resync` with support for the `Production` model
### Fixed
* Several inconsistencies in the `Production` v2 compared to v1 model

## [0.71.0] - 2023-10-28
### Added
* SDK for `CapacityBid` Model
### Fixed
* Bug in the DMS of `CapacityBid` Model

## [0.70.3] - 2023-10-25
### Improved
* Tweaked the logic for trimming of error messages for extraction pipeline runs.

## [0.70.2] - 2023-10-24
### Improved
* API call to create execution pipeline run will now be retried 5 times.

## [0.70.1] - 2023-10-17
### Fixed
* Return default value for `loss_factor` when the field is missing in model_raw file for a plant
* Add default value for a plant's `connection_losses`
* Safe return when no inlet reservoir is found for a plant

## [0.70.0] - 2023-10-16
### Added
* Extended the plant production model to include losses from water running between plant and inlet reservoir

## [0.69.0] - 2023-10-12
### Added
* `capacityBid` Model

## [0.68.1] - 2023-10-10
### Added
* `resync` support for benchmarking relationships to bid configurations

## [0.68.0] - 2023-10-10
### Added
* `validate` CLI command
### Changed
* Logs now write to stderr when running CLI commands

## [0.67.1] - 2023-10-06
### Added
* Documentation of transformations module

## [0.67.0] - 2023-10-03
### Added
* `TO_INT` transformation

## [0.66.0] - 2023-10-03
### Added
* `resync` support for writng back the processed shop model_raw file to local disk based on configuration parameter
in watercourse configuration

## [0.65.0] - 2023-10-02
### Added
* `resync` support having scenarios and model templates set outside itself in the `CogSHOP` model. This is achieved by
  `resync` filtering on the `source` field in the `Scenario` and `ModelTemplate` models.

## [0.64.0] - 2023-10-02
### Added
* Validation to shop related files. Shop files that need to be loaded in a specific order, needs to be accompanied by a
cog shop config. Validation will require this of the user.

## [0.63.0] - 2023-10-02
### Added
* Field `source` to `Scenario` and `ModelTemplate` in `CogSHOP` model.

## [0.62.2] - 2023-10-02
### Changed
* `from_type` and `to_type` as optional fields in Connections class to match file format in model_raw source files

## [0.62.1] - 2023-09-30
### Fixed
* Remove defaults on `resync` `Production` model. This caused changes to be hidden from `recync` and thus
  the CDF Assest not been updated.

## [0.62.0] - 2023-09-29
### Change
* Validation of generators by `resync`, made `p_min` optional. This is because it is only required by the water
  based methods.
### Fixed
* `resync` used wrong `command` file when updating the command node in the `CogSHOP` model.
* Standardize naming for scenarios uploaded in the `CogSHOP` model.

## [0.61.0] - 2023-09-29
### Added
* Validation of generators by `resync`, they now require `p_min`, `startcost`, and `penstock`.

## [0.60.2] - 2023-09-28
### Fixed
* `powerops plan/apply` did not handle the config for `NordPool` and `RKOM` correctly, leading these not to be updated. This is now fixed.

## [0.60.1] - 2023-09-27
### Fixed
* `powerops plan` showed differences for models when there were none due to faulty download of CDF model. This is now fixed.

## [0.60.0] - 2023-09-27
### Added
* Transformations module that holds all time series transformations.
* Two types of transformation classes:
  * **Transformation**: static - can be fully configured from a static configuration file
  * **DynamicTransformation**: dynamic - can be partly configured dynamically at runtime by rynning `pre_apply` function with necessary input parameters, before running `apply` on time series data

## [0.59.0] - 2023-09-26
### Added
* Support for loading `ProductionDM` from CDF.

# Changed
* `cognite.powerops.client._generated` has been regenerated with `pygen` `0.20.5`.

### Fixed
* Handle circular dependencies in data model when checking diffs.

## [0.58.4] - 2023-09-25
### Fixed
* External id format in `CogSHOP.Scenario` `view`, this is set to match the format used in functions.

## [0.58.3] - 2023-09-22
### Fixed
* Last fix had bugs. These new bugs are now now fixed.

## [0.58.2] - 2023-09-22
### Fixed
* The extraction pipeline run, `utils.cdf.extraction_pipelines.PipelineRun`, could produce messages above API limit
  with nested data structures. This is now fixed.

## [0.58.1] - 2023-09-22
### Fixed
* On Windows machines, calling `power.shop.trigger_case()` could cause the `case` file not bo be uploaded to CDF correctly
  due to a specific Windows encoding issue. This is now fixed.

## [0.58.0] - 2023-09-22
### Added
* Extended options for `SHOPRun.list()`.
* Added `SHOPRun.retrieve_latest()`

## [0.57.0] - 2023-09-21
### Added
* A model for the `aFRR` market bids. Available under `v2` models.

## [0.56.0] - 2023-09-21
### Added
* Support for deploying `v2` of `resync` models.

## [0.55.5] - 2023-09-19
### Fixed
* `ShopRun.get_log_files()` such that it handles non `utf-8` output from `SHOP`.

## [0.55.4] - 2023-09-19
### Fixed
* Fix JSON serialization in `utils.cdf.extraction_pipelines.PipelineRun`.

## [0.55.3] - 2023-09-19
### Fixed
* `powerops destroy` failed for `MarketModel` due to
* Some minor issues when running `powerops plan/apply` on an empty CDF project with only `powerops init
* Chunked writing of nodes and edges to maximum 1000 at a time.

## [0.55.2] - 2023-09-18
### Added
* Validation of price scenarios to ensure no duplicated price scenarios

## [0.55.1] - 2023-09-18
### Added
* Property `valid_shop_objects` to `WatercourseConfig` in `resync`. This is useful when creating time series
  mapping scripts.

## [0.55.0] - 2023-09-15
### Added
* `resync` now validates the TimeSeries Mappings against the shop model file.
* Extended `resync validate` to also run the transformations.

## [0.54.1] - 2023-09-14
### Fixed
* Running `powerops plan --as-extraction-pipeline-run` triggered change on not changed models.

## [0.54.0] - 2023-09-14
### Added
* Creation of `RKOM` scenarios in `resync`.

### Fixed
* Difference for `labels` when running `powerops plan` or `powerops apply`.
* Difference for `parent_assets` when running `powerops plan` or `powerops apply`.

## [0.53.3] - 2023-09-14
### Improved
* Better logging when running `powerops plan` with `--as-extraction-pipeline-run` option.

## [0.53.2] - 2023-09-13
### Fixed
* `ExtractionPipeline` with `truncation_keys` specified fails with `TypeError`. This is now fixed.

## [0.53.1] - 2023-09-13
### Fixed
* `PowerOpsClient.power.shop.trigger_case()` raise a `CogniteAPIError: Requesting principal has no user identifier`.
  This is now fixed.

### Changed
* `user_id` is replaced by `source` in the `ShopRun` model.

## [0.53.0] - 2023-09-13
### Added
* Support for destroying `MarketModel` and `ProductionModel`.

### Fixed
* Creation of parent assets and labels wthen running `powerops init`
* Overwriting initial status on each update `extraction pipeline` in `cognite.powerops.utils.cdf.extraction_pipeline`

## [0.52.0] - 2023-09-10
### Changes
* `PowerOpsClient.shop` API. Rewritten to be `SHOPRun` centric

## [0.51.0] - 2023-09-09
### Added
* `dry-run` option for `extraction pipeline` in `cognite.powerops.utils.cdf.extraction_pipeline.ExtractionPipelineCreate`

## [0.50.0] - 2023-09-09
### Improved
* Extraction Pipeline dump for `powerops plan --as-extraction-pipeline-run`

### Added
* Options for skipping keys to include in PipelineRun in `cognite.powerops.utils.cdf.extraction_pipeline.ExtractionPipelineCreate`

## [0.49.0] - 2023-09-09
### Changed
* Default verbose from `True` to `False` for all CLI commands

### Fixed
* Bug when running any `CLI` command with `--verbose` option. This is now fixed.

## [0.48.0] - 2023-09-09
### Changed
* Markdown output of `plan` and `apply` is now standardized.

### Added
* `verbose` option to `plan` command.
* `powerops init` command and resync method.
* `powerops validate` command and resync method.
* `powerops destroy` command and resync method.
* `dataset` API to `PowerOpsClient`.

### Removed
* `get_powerops_client` this has been replaced by `PowerOpsClient.from_settings`.

## [0.47.2] - 2023-09-08
### Fixed
* Fixed bug where comparison of two equal models resulted in change detected. This cause
  the `powerops plan --as-extraction-pipeline-run` to report an incorrect failed run.

## [0.47.1] - 2023-09-08
### Removed
* Removed some unused utils functions.

## [0.47.0] - 2023-09-08
### Changed
* Structure of repo.

## [0.46.1] - 2023-09-07
### Fixed
* Generated clients were regenerated to be compatible with `python-sdk` `6.20`.


## [0.46.0] - 2023-09-07
### Added
* `Events` connected to shop run will set its start and time to that of the shop run.
   If manually triggered, the source of the event will say "manual".

## [0.45.0] - 2023-09-07
### Added
* Markdown output option for `powerops apply`.

### Fixed
* `resync apply` fails to apply changes if there were either `added` or `changed`. This is now fixed.

## [0.44.1] - 2023-09-05
### Fixed
* `resync apply` fails with if there are changes in the `CogShop1Asset` models due to nodes and edges have to be
  added with nodes first, while when removing edges must be first. This is now fixed.

## [0.44.0] - 2023-09-05
### Added
* `resync` now generates Scenarios for `CogShop1Asset` models.

## [0.43.5] - 2023-09-04
### Fixed
* Deletion of assets raised a `ValueError`. This is now fixed.

## [0.43.4] - 2023-09-04
### Fixed
* Missing comma in `json` dumped in `CogShop1Asset.transformations` `arguments` argument.

## [0.43.3] - 2023-09-03
### Fixed
* Third party logger not propagate when running CLI.

## [0.43.2] - 2023-09-03
### Fixed
* Log level of `requests-oauthlib` set to `WARNING` when running CLI.

## [0.43.1] - 2023-09-03
### Fixed
* Key used for error logging when running the CLI command `powerops plan` with option `as_extraction_pipeline_run`.

## [0.43.0] - 2023-09-03
### Added
* The CLI command `powerops plan` with option `as_extraction_pipeline_run`.

## [0.42.3] - 2023-09-01
### Fixed
* The CLI commands `powerops plan` and `powerops apply` used a custom logger configuration instead of default.

## [0.42.2] - 2023-09-01
### Fixed
* The CLI commands `powerops plan` and `powerops apply` failed with `ValueError` if there were new sequences added
  and while there were still some unchanged. This is now fixed.

## [0.42.1] - 2023-09-01
### Fixed
* The CLI commands `powerops plan` and `powerops apply` failed with `CogniteAPIError` if there were new
  sequences added. This is now fixed.


## [0.42.0] - 2023-08-31
### Added
* Moved `powerops plan` support Markdown output..


## [0.41.0] - 2023-08-30
### Added
* Moved `power_client.shop.runs.list()` method.


## [0.40.1] - 2023-08-30
### Fixed
* `powerops apply` only run `add`, `remove` or `changed` if there are any changes to the models. This is now fixed such
   that `add`, `remove` or `changed` can all run.

## [0.40.0] - 2023-08-30
### Changed
* Removed use of hashing for external ids in `CogShop1Asset` asset model.


## [0.39.1] - 2023-08-29
### Fixed
* Fixed bug when running `powerops plan` or `powerops apply` in a Python `3.11` environment.
  This raised `NotImplementedError`. This is now fixed.

## [0.39.0] - 2023-08-29
### Added
* The `powerops apply` now deletes resource in CDF if they are not present in the configurations.
* Support for detection changes in the content of `Sequences` and `Files` and update them in CDF if they have changed.

### Improved
* Display of differences when running `powerops plan` or `powerops apply` is now more readable.
* Significant performance improvements when running `powerops plan` and `powerops apply`. Example,
  running `powerops plan` for the `ProductionModel` went from 77 seconds to 8 seconds for real use case.



## [0.38.3] - 2023-08-25
### Fixed
* Fixed bugs when running `powerops plan` some edge case could raise and error as a missing argument
  to a function.


## [0.38.2] - 2023-08-25
### Fixed
* Fixed bugs when running `powerops plan` without `--dump-folder`. This raised `NotImplementedError`. Now
  difference between the models in CDF and the models generated by `resync` is printed to the terminal.


## [0.38.1] - 2023-08-25
### Fixed
* Fixed bugs when running `powerops plan`:
  * Handle nested data structures.
  * Only read from the correct data set.


## [0.38.0] - 2023-08-24
### Fixed
* Fixed bugs when running `powerops plan`.

### Changed
* Running `powerops plan` or `powerops apply` will now run the default models `CogShop1Asset`, `ProductionModel`, and
  `MarketModel` if no models are specified in the CLI call.

## [0.37.0] - 2023-08-23
### Added
* Added generator availability time series to the generator class

## [0.36.0] - 2023-08-18
### Added
* Extended the `powerops plan` options. Now you can dump the entire models to file with the argument `--dump-folder`.
* Summary difference between the models in CDF and the models generated by `resync` is now printed to the terminal.

## [0.35.0] - 2023-08-11
### Added
* Extended the `Production` data model with a relation from `Plant`to `Watercourse`.

## [0.34.1] - 2023-08-11
### Fixed
* Mapping of models names accepted by the CLI and the models names' in `resync`.


## [0.34.0] - 2023-08-03
### Added
* Ability to retrieve production data model from CDF with relationships to other resources.
* Ability to compare production data model in CDF with production data models generated by `resync`.

## [0.33.1] - 2023-08-03

### Changed
* ResyncConfig.cogshop to have time_series_mappings as optional.

## [0.33.0] - 2023-07-26

### Removed
* The `prepocessor` package.


## [0.32.0] - 2023-07-25

### Changed
* Data Model for dayahead model to match better the asset version of the data models.


## [0.31.0] - 2023-07-24

### Changed
* Data Model for market, production, and cogshop to match better the asset version of the data models.


## [0.30.0] - 2023-07-24

### Added
* Ability to retrieve production data model from CDF assets. Relationships to other resources not yet supported.

## [0.29.1] - 2023-07-21

### Added

* Validation that all timeseries exists in CDF before creating relationships to them.


## [0.29.0] - 2023-07-20

### Changed

* Removed all interfaces from data models.


## [0.28.1] - 2023-07-18

### Fixed

* The command `powerops plan` failed with `CogniteAPIError`. This is now fixed.


## [0.28.0] - 2023-07-16

### Added

* Created DataModels for Market, now split into `DayAhead`, `RKOM`, and `Benchmark`.
* Split the CogShop model into a `CogShopAsset` and a `CogShopDataModel`.
* Option for running `deploy`, `apply` and `plan` on a subset of data models in the CLI.
* Added a summary view of each data model and an option for user input before deploying.


### Changed

* Upgraded to `0.12.0` of `pygen` which generates one SDK for multiple data models.
* Changed the production and cogshop data models to better match the configuration files.

### Improved

* Split approval test into one test per model.

## [0.27.1] - 2023-07-13

### Fixed

* Bug when deploying the market model, missing type `ValueTransformation`.


## [0.27.0] - 2023-07-13

### Added

CLI commands

* `deploy` for deploying the PowerOps models to CDF.
* `show` for displaying the PowerOps models in the terminal.
* `--version` for displaying the version of the PowerOps-SDK package.

### Changed

* `production` to reflect the content from the `resync` package.
* `market` to reflect the content from the `resync` package.
* `cogshop` to reflect the content from the `resync` package.

## [0.26.0] - 2023-07-11

### Changed

* The `bootstrap` package has been completely rewritten and renamed `resync`. The functionality is the same, with no
  changes to the CLI calls `apply` and `plan`. However, all the internal code has been rewritten to be more robust and
  easier to maintain.
* `BREAKING_CHANGE:` The new `resync` requires the configuration files to be structured into `production`, `market`, and
  `cogshop`. The motivation for this change is to make it easier to navigate the `PowerOps` model by grouping into
  smaller submodels, and make the dependencies between the models clear, `Market` depends on `Production.price_areas`
  and `CogShop` depends on `Production.watercourses`.

## [0.25.3] - 2023-07-11

### Fixed

* Preprocessor graphQL query missed optional fields.


## [0.25.2] - 2023-07-07
### Fixed

* Bug causing the md5 hash used in the `powerops plan` command to be OS dependent. This is now fixed.



## [0.25.1] - 2023-07-06
### Changed

* Upgrade to `pydantic` 2.0.


## [0.25.0] - 2023-07-05
### Changed

* Refactored package into `bootstrap`, `clients` and `preprocessor` modules. This is likely a breaking change for most users of the package.


## [0.24.1] - 2023-06-30
### Removed

* Removed unused settings.


## [0.24.0] - 2023-07-03
### Added

* Data Models for bootstrap resources


## [0.23.0] - 2023-06-29
### Added

* Re-implemented populating data to DM.


## [0.22.2] - 2023-06-29
### Fixed

* Fix for getting PowerOpsClient instance without settings file.

### Changed

* Instantiating PowerOpsClient with config form settings files now has to be done via a separate factory method.


## [0.22.1] - 2023-06-29
### Fixed

* Fixed the data model field names in the preprocessor package.


## [0.22.0] - 2023-06-29
### Removed

* Dependency on cognite-gql-pygen
* Temporary removed DM code which needs to be rewritten for new DM client.

### Added

* Settings validation.


## [0.21.0] - 2023-06-28
### Changed

* Changed how preprocessor fetches shop files from CDF
* Preprocessor will fetch a file from CDF that says explicitly what files to fetch and in what order they should be
loaded to shop prior to a run
* This will support the option for having several cutfiles and module series files per watercourse
* Breaking change for preprocessor as it will fail if the CogShop file config does not exist in CDF

## [0.20.0] - 2023-06-25
### Added

* Added file type for shop files of type "module_series"
* Added option to provide additional string in file names and external ID for files uploaded to CDF

## [0.19.1] - 2023-06-26
### Fixed

* Adding "generator_" prefix to the external_id of generators

## [0.19.0] - 2023-06-26
### Added

* Add p-min to cdf generator object

## [0.18.0] - 2023-06-23
### Added

* Added ability to compare the yamls of shop runs and view it in a notebook.
* Example Notebook for showing results and comparing shop runs.


## [0.17.0] - 2023-06-21
### Added

* Support for multiple cut files on the preprocessor subpackage.


## [0.16.0] - 2023-06-21
### Added

* Add metadata field "no_shop" to bid process config.


## [0.15.2] - 2023-06-21
### Added

* Documentation metadata to package, and a minimum introduction to the package in the documentation.


## [0.15.1] - 2023-06-19
### Changed

* Upd required versions for cognite-sdk and cognite-gql-pygen.


## [0.15.0] - 2023-06-19
### Added

* Ability to find time series keys in the shop generated YAML files, including some filtering.
* Ability to plot several time series from one shop generated YAML file using matplotlib.
* Ability to compare a time series from different shop runs in a plot view if they are accessible by the same keys.


## [0.14.0] - 2023-06-19
### Added

* CogShop preprocessor, moved from dedicated repo.

## [0.13.0] - 2023-06-19
### Changed

* Removed unnecessary dependencies


## [0.12.0] - 2023-06-08
### Added

* Ability to trigger SHOP runs via CogShop.
* Retrieval of ShopRun results.

## [0.11.0] - 2023-06-08
### Added

* Allow customers to specify default bid config per price area

## [0.10.0] - 2023-06-05
### Added

* Added validation to rkom_bid_combination config for reference to rkom_bid_process external IDs.

## [0.9.2] - 2023-05-30
### Fixed

* Fixed bug for overriding CDF parameters from env variables

## [0.9.1] - 2023-05-26
### Fixed

* Typo in warning message for plant display name
* Removed redundant warning message for reservoir display name and order

## [0.9.0] - 2023-05-25
### Changed

* Changed location of all config related class definitions located in dataclasses module
to config.py module
* Deleted unused modules

## [0.8.0] - 2023-05-23
### Added

* Basic handling for YAML case files.
* pytest now runs doctests.

### Improved

* Shorter imports for commonly used files

### Changed

* Renamed `powerops.core` attribute to `powerops.cdf`

## [0.7.1] - 2023-05-23
### Fixed

* Fixed bug with external id being stored as int in bootstrap resources

## [0.7.0] - 2023-05-22
### Added

* Added test for the water value based bid generation (WVBBG) time series contextualization
* Changed the mapping format for wvbbg from csv to yaml.
* Added time series contextualization for generators as well

## [0.6.0] - 2023-05-22
### Added

* Added support for reading configuration parameters for Cognite Client from env variables in addition to yaml file.

## [0.5.0] - 2023-05-16
### Added

* Support adding direct head values to water value based bid generation (WVBBG) time series contextualization.

## [0.4.2] - 2023-05-15
### Fixed

* Shop files external ID suffix to get correct preview print with bootstrap "plan"


## [0.4.1] - 2023-05-15
### Fixed

* Import errors in `PowerOpsClient`


## [0.4.0] - 2023-05-12
### Added

* Scaffolding for a `SHOPApi` implementation.


## [0.3.1] - 2023-05-12
### Fixed

* Fixed missing `README.md` in package metadata.


## [0.3.0] - 2023-05-12
### Added

* Added a `PowerOpsClient` with support for `list` and `retrieve` of `asset` resources

## [0.2.2]
### Fixed

Fixed name for RKOM bid configuration assets and sequences with correct auction name.

## [0.2.1]
### Added

Added some mapping functionality for creating time series mappings in utils module.


## [0.2.0]
### Added

Added bootstrap module with CLI support for running bootstrap with "plan" and "apply".

## [0.1.0]

Initial commit.<|MERGE_RESOLUTION|>--- conflicted
+++ resolved
@@ -13,12 +13,10 @@
 - `Fixed` for any bug fixes.
 - `Security` in case of vulnerabilities.
 
-<<<<<<< HEAD
-## [0.102.3] - 2024-11-4
+## [0.102.3] - 2024-11-11
 ### Changed
 * Simplify usage of cogshop api module and update examples
 
-=======
 ## [0.102.2] - 2024-11-05
 ### Removed
 * Plotting functionality for `SHOPResultFile` class, and `matplotlib` as a dependency
@@ -42,7 +40,6 @@
 * Input arguments to Resync plan/apply needs path to client config file
 * Input to `PowerOpsClient` takes an initialized *CogniteClient* instead of a *ClientConfig*
 * Configuration file format changed to YAML and utilizes CogniteClient.load() to allow for more flexible client configuration
->>>>>>> d903e4aa
 
 ## [0.101.1] - 2024-10-21
 ### Changed
